/*
** mrbconf.h - mruby core configuration
**
** See Copyright Notice in mruby.h
*/

#ifndef MRUBYCONF_H
#define MRUBYCONF_H

#include <stdint.h>
<<<<<<< HEAD
#undef MRB_USE_FLOAT
=======

/* configuration options: */
/* add -DMRB_USE_FLOAT to use float instead of double for floating point numbers */
//#define MRB_USE_FLOAT

/* represent mrb_value in boxed double; conflict with MRB_USE_FLOAT */
//#define MRB_NAN_BOXING

/* define on big endian machines; used by MRB_NAN_BOXING */
//#define MRB_ENDIAN_BIG

/* argv max size in mrb_funcall */
//#define MRB_FUNCALL_ARGC_MAX 16 

/* number of object per heap page */
//#define MRB_HEAP_PAGE_SIZE 1024

/* use segmented list for IV table */
//#define MRB_USE_IV_SEGLIST

/* initial size for IV khash; ignored when MRB_USE_IV_SEGLIST is set */
//#define MRB_IVHASH_INIT_SIZE 8

/* default size of khash table bucket */
//#define KHASH_DEFAULT_SIZE 32

/* allocated memory address alignment */
//#define POOL_ALIGNMENT 4

/* page size of memory pool */
//#define POOL_PAGE_SIZE 16000

/* -DDISABLE_XXXX to drop the feature */
#define DISABLE_REGEXP	        /* regular expression classes */
//#define DISABLE_SPRINTF	/* Kernel.sprintf method */
//#define DISABLE_MATH		/* Math functions */
//#define DISABLE_TIME		/* Time class */
//#define DISABLE_STRUCT	/* Struct class */
//#define DISABLE_STDIO		/* use of stdio */

#undef  HAVE_UNISTD_H /* WINDOWS */
#define HAVE_UNISTD_H /* LINUX */

/* end of configuration */
>>>>>>> ba77d4d1

#ifdef MRB_USE_FLOAT
typedef float mrb_float;
#else
typedef double mrb_float;
#endif
#define readfloat(p) (mrb_float)strtod((p),NULL)

#ifdef MRB_NAN_BOXING
typedef int32_t mrb_int;
#else
typedef int mrb_int;
<<<<<<< HEAD
typedef intptr_t mrb_sym;
#define readint(p,base) strtol((p),NULL,(base))
=======
#endif
typedef short mrb_sym;
>>>>>>> ba77d4d1

#undef  INCLUDE_ENCODING   /* not use encoding classes (ascii only) */
//#define INCLUDE_ENCODING   /* use UTF-8 encoding classes */

#undef  INCLUDE_REGEXP     /* not use regular expression classes */
//#define INCLUDE_REGEXP     /* use regular expression classes */

#ifdef  INCLUDE_REGEXP
# define INCLUDE_ENCODING  /* Regexp depends Encoding */
#endif
#ifndef DISABLE_STDIO
#define ENABLE_STDIO
#endif

#undef  HAVE_UNISTD_H /* WINDOWS */
#define HAVE_UNISTD_H /* LINUX */

#ifndef FALSE
# define FALSE 0
#endif

#ifndef TRUE
# define TRUE 1
#endif

#ifdef _MSC_VER
# define inline __inline
# define snprintf _snprintf
# define isnan _isnan
# define isinf(n) (!_finite(n) && !_isnan(n))
#endif

#endif  /* MRUBYCONF_H */<|MERGE_RESOLUTION|>--- conflicted
+++ resolved
@@ -8,9 +8,6 @@
 #define MRUBYCONF_H
 
 #include <stdint.h>
-<<<<<<< HEAD
-#undef MRB_USE_FLOAT
-=======
 
 /* configuration options: */
 /* add -DMRB_USE_FLOAT to use float instead of double for floating point numbers */
@@ -55,7 +52,6 @@
 #define HAVE_UNISTD_H /* LINUX */
 
 /* end of configuration */
->>>>>>> ba77d4d1
 
 #ifdef MRB_USE_FLOAT
 typedef float mrb_float;
@@ -68,29 +64,28 @@
 typedef int32_t mrb_int;
 #else
 typedef int mrb_int;
-<<<<<<< HEAD
-typedef intptr_t mrb_sym;
-#define readint(p,base) strtol((p),NULL,(base))
-=======
 #endif
 typedef short mrb_sym;
->>>>>>> ba77d4d1
 
-#undef  INCLUDE_ENCODING   /* not use encoding classes (ascii only) */
-//#define INCLUDE_ENCODING   /* use UTF-8 encoding classes */
-
-#undef  INCLUDE_REGEXP     /* not use regular expression classes */
-//#define INCLUDE_REGEXP     /* use regular expression classes */
-
-#ifdef  INCLUDE_REGEXP
-# define INCLUDE_ENCODING  /* Regexp depends Encoding */
+/* define ENABLE_XXXX from DISABLE_XXX */
+#ifndef DISABLE_REGEXP
+#define ENABLE_REGEXP
+#endif
+#ifndef DISABLE_SPRINTF
+#define ENABLE_SPRINTF
+#endif
+#ifndef DISABLE_MATH
+#define ENABLE_MATH
+#endif
+#ifndef DISABLE_TIME
+#define ENABLE_TIME
+#endif
+#ifndef DISABLE_STRUCT
+#define ENABLE_STRUCT
 #endif
 #ifndef DISABLE_STDIO
 #define ENABLE_STDIO
 #endif
-
-#undef  HAVE_UNISTD_H /* WINDOWS */
-#define HAVE_UNISTD_H /* LINUX */
 
 #ifndef FALSE
 # define FALSE 0
