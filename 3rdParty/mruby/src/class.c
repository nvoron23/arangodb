/*
** class.c - Class class
**
** See Copyright Notice in mruby.h
*/

#include "mruby.h"
#include <stdarg.h>
#include <stdio.h>
#include "mruby/class.h"
#include "mruby/proc.h"
#include "mruby/string.h"
#include "mruby/numeric.h"
#include "mruby/variable.h"
#include "mruby/array.h"
#include "error.h"

<<<<<<< HEAD
#include "mruby/khash.h"

KHASH_INIT(mt, mrb_sym, struct RProc*, 1, kh_int_hash_func, kh_int_hash_equal)
KHASH_INIT(iv, mrb_sym, mrb_value, 1, kh_int_hash_func, kh_int_hash_equal)
=======
KHASH_DEFINE(mt, mrb_sym, struct RProc*, 1, kh_int_hash_func, kh_int_hash_equal);
>>>>>>> ba77d4d1

typedef struct fc_result {
    mrb_sym name;
    struct RClass * klass;
    mrb_value path;
    struct RClass * track;
    struct fc_result *prev;
} fcresult_t;

int kiv_lookup(khash_t(iv) *table, mrb_sym key, mrb_value *value);
extern struct kh_iv *mrb_class_tbl;

void
mrb_gc_mark_mt(mrb_state *mrb, struct RClass *c)
{
  khiter_t k;
  khash_t(mt) *h = c->mt;

  if (!h) return;
  for (k = kh_begin(h); k != kh_end(h); k++) {
    if (kh_exist(h, k)){
      struct RProc *m = kh_value(h, k);
      if (m) {
        paint_black(m);
      }
    }
  }
}

size_t
mrb_gc_mark_mt_size(mrb_state *mrb, struct RClass *c)
{
  khash_t(mt) *h = c->mt;

  if (!h) return 0;
  return kh_size(h);
}

void
mrb_gc_free_mt(mrb_state *mrb, struct RClass *c)
{
  kh_destroy(mt, c->mt);
}

void
mrb_name_class(mrb_state *mrb, struct RClass *c, mrb_sym name)
{
  mrb_obj_iv_set(mrb, (struct RObject*)c,
                 mrb_intern(mrb, "__classid__"), mrb_symbol_value(name));
}

static void
make_metaclass(mrb_state *mrb, struct RClass *c)
{
  struct RClass *sc;

  if (c->c->tt == MRB_TT_SCLASS) {
    return;
  }
  sc = (struct RClass*)mrb_obj_alloc(mrb, MRB_TT_SCLASS, mrb->class_class);
  sc->mt = 0;
  if (!c->super) {
    sc->super = mrb->class_class;
  }
  else {
    sc->super = c->super->c;
  }
  c->c = sc;
  mrb_field_write_barrier(mrb, (struct RBasic*)c, (struct RBasic*)sc);
  mrb_field_write_barrier(mrb, (struct RBasic*)sc, (struct RBasic*)sc->super);
}

struct RClass*
mrb_define_module_id(mrb_state *mrb, mrb_sym name)
{
  struct RClass *m = mrb_module_new(mrb);

  mrb_obj_iv_set(mrb, (struct RObject*)mrb->object_class,
             name, mrb_obj_value(m));
  mrb_name_class(mrb, m, name);

  return m;
}

struct RClass*
mrb_define_module(mrb_state *mrb, const char *name)
{
  return mrb_define_module_id(mrb, mrb_intern(mrb, name));
}

static void
setup_class(mrb_state *mrb, mrb_value outer, struct RClass *c, mrb_sym id)
{
  mrb_name_class(mrb, c, id);
  mrb_const_set(mrb, outer, id, mrb_obj_value(c));
  mrb_obj_iv_set(mrb, (struct RObject*)c,
                 mrb_intern(mrb, "__outer__"), outer);
}

struct RClass*
mrb_class_outer_module(mrb_state *mrb, struct RClass *c)
{
  mrb_value outer;

  outer = mrb_obj_iv_get(mrb, (struct RObject*)c, mrb_intern(mrb, "__outer__"));
  if (mrb_nil_p(outer)) return 0;
  return mrb_class_ptr(outer);
}

struct RClass*
mrb_vm_define_module(mrb_state *mrb, mrb_value outer, mrb_sym id)
{
  struct RClass *c;
  mrb_value v;

  if (mrb_const_defined(mrb, outer, id)) {
    v = mrb_const_get(mrb, outer, id);
    c = mrb_class_ptr(v);
  }
  else {
    c = mrb_module_new(mrb);
    setup_class(mrb, outer, c, id);
  }
  return c;
}

struct RClass*
mrb_define_class_id(mrb_state *mrb, mrb_sym name, struct RClass *super)
{
  struct RClass *c = mrb_class_new(mrb, super);

  mrb_obj_iv_set(mrb, (struct RObject*)mrb->object_class,
                 name, mrb_obj_value(c));
  mrb_name_class(mrb, c, name);

  return c;
}

struct RClass*
mrb_define_class(mrb_state *mrb, const char *name, struct RClass *super)
{
  struct RClass *c;
  c = mrb_define_class_id(mrb, mrb_intern(mrb, name), super);
  return c;
}

struct RClass*
mrb_vm_define_class(mrb_state *mrb, mrb_value outer, mrb_value super, mrb_sym id)
{
  struct RClass *c, *s;

  if (mrb_const_defined(mrb, outer, id)) {
    mrb_value v = mrb_const_get(mrb, outer, id);

    mrb_check_type(mrb, v, MRB_TT_CLASS);
    c = mrb_class_ptr(v);
    if (!mrb_nil_p(super)) {
      if (mrb_type(super) != MRB_TT_CLASS) {
        mrb_raise(mrb, E_TYPE_ERROR, "superclass must be a Class (%s given)", mrb_obj_classname(mrb, super));
      }

      if (!c->super || mrb_class_ptr(super) != mrb_class_real(c->super)) {
        mrb_raise(mrb, E_TYPE_ERROR, "superclass mismatch for class %s", mrb_sym2name(mrb, id));
      }
    }

    return c;
  }

  if (!mrb_nil_p(super)) {
    if (mrb_type(super) != MRB_TT_CLASS) {
      mrb_raise(mrb, E_TYPE_ERROR, "superclass must be a Class (%s given)", mrb_obj_classname(mrb, super));
    }
    s = mrb_class_ptr(super);
  }
  else {
    s = mrb->object_class;
  }

  c = mrb_class_new(mrb, s);
  setup_class(mrb, outer, c, id);
  mrb_funcall(mrb, mrb_obj_value(s), "inherited", 1, mrb_obj_value(c));

  return c;
}

static struct RClass *
class_from_sym(mrb_state *mrb, struct RClass *klass, mrb_sym id)
{
  mrb_value c = mrb_const_get(mrb, mrb_obj_value(klass), id);

  if (mrb_type(c) != MRB_TT_MODULE && mrb_type(c) != MRB_TT_CLASS) {
    mrb_raise(mrb, E_TYPE_ERROR, "%s is not a class/module", mrb_sym2name(mrb, id));
  }
  return mrb_class_ptr(c);
}

struct RClass *
mrb_class_get(mrb_state *mrb, const char *name)
{
  return class_from_sym(mrb, mrb->object_class, mrb_intern(mrb, name));
}

/*!
 * Defines a class under the namespace of \a outer.
 * \param outer  a class which contains the new class.
 * \param id     name of the new class
 * \param super  a class from which the new class will derive.
 *               NULL means \c Object class.
 * \return the created class
 * \throw TypeError if the constant name \a name is already taken but
 *                  the constant is not a \c Class.
 * \throw NameError if the class is already defined but the class can not
 *                  be reopened because its superclass is not \a super.
 * \post top-level constant named \a name refers the returned class.
 *
 * \note if a class named \a name is already defined and its superclass is
 *       \a super, the function just returns the defined class.
 */
struct RClass *
mrb_define_class_under(mrb_state *mrb, struct RClass *outer, const char *name, struct RClass *super)
{
  struct RClass * c;
  mrb_sym id = mrb_intern(mrb, name);

  if (mrb_const_defined_at(mrb, outer, id)) {
    c = class_from_sym(mrb, outer, id);
    if (mrb_class_real(c->super) != super) {
        mrb_name_error(mrb, id, "%s is already defined", mrb_sym2name(mrb, id));
    }
    return c;
  }
  if (!super) {
    mrb_warn("no super class for `%s::%s', Object assumed",
             mrb_obj_classname(mrb, mrb_obj_value(outer)), mrb_sym2name(mrb, id));
  }
  c = mrb_class_new(mrb, super);
  setup_class(mrb, mrb_obj_value(outer), c, id);

  return c;
}

struct RClass *
mrb_define_module_under(mrb_state *mrb, struct RClass *outer, const char *name)
{
  struct RClass * c;
  mrb_sym id = mrb_intern(mrb, name);

  if (mrb_const_defined_at(mrb, outer, id)) {
    c = class_from_sym(mrb, outer, id);
    return c;
  }
  c = mrb_module_new(mrb);
  setup_class(mrb, mrb_obj_value(outer), c, id);

  return c;
}

void
mrb_define_method_raw(mrb_state *mrb, struct RClass *c, mrb_sym mid, struct RProc *p)
{
  khash_t(mt) *h = c->mt;
  khiter_t k;

  if (!h) h = c->mt = kh_init(mt, mrb);
  k = kh_put(mt, h, mid);
  kh_value(h, k) = p;
}

void
mrb_define_method_id(mrb_state *mrb, struct RClass *c, mrb_sym mid, mrb_func_t func, int aspec)
{
  struct RProc *p;

  p = mrb_proc_new_cfunc(mrb, func);
  p->target_class = c;
  mrb_define_method_raw(mrb, c, mid, p);
}

void
mrb_define_method(mrb_state *mrb, struct RClass *c, const char *name, mrb_func_t func, int aspec)
{
  mrb_define_method_id(mrb, c, mrb_intern(mrb, name), func, aspec);
}

void
mrb_define_method_vm(mrb_state *mrb, struct RClass *c, mrb_sym name, mrb_value body)
{
  khash_t(mt) *h = c->mt;
  khiter_t k;
  struct RProc *p;

  if (!h) h = c->mt = kh_init(mt, mrb);
  k = kh_put(mt, h, name);
  p = mrb_proc_ptr(body);
  kh_value(h, k) = p;
}

static mrb_value
check_type(mrb_state *mrb, mrb_value val, enum mrb_vtype t, const char *c, const char *m)
{
  mrb_value tmp;

  tmp = mrb_check_convert_type(mrb, val, t, c, m);
  if (mrb_nil_p(tmp)) {
    mrb_raise(mrb, E_TYPE_ERROR, "expected %s", c);
  }
  return tmp;
}

static mrb_value
to_str(mrb_state *mrb, mrb_value val)
{
  return check_type(mrb, val, MRB_TT_STRING, "String", "to_str");
}

static mrb_value
to_ary(mrb_state *mrb, mrb_value val)
{
  return check_type(mrb, val, MRB_TT_ARRAY, "Array", "to_ary");
}

static mrb_value
to_hash(mrb_state *mrb, mrb_value val)
{
  return check_type(mrb, val, MRB_TT_HASH, "Hash", "to_hash");
}

/*
  retrieve arguments from mrb_state.

  mrb_get_args(mrb, format, ...)
  
  returns number of arguments parsed.

  fortmat specifiers:

   o: Object [mrb_value]
   S: String [mrb_value]
   A: Array [mrb_value]
   H: Hash [mrb_value]
   s: String [char*,int]
   z: String [char*]
   a: Array [mrb_value*,int]
   f: Float [mrb_float]
   i: Integer [mrb_int]
   &: Block [mrb_value]
   *: rest argument [mrb_value*,int]
   |: optional
 */
int
mrb_get_args(mrb_state *mrb, const char *format, ...)
{
  char c;
  int i = 0;
  mrb_value *sp = mrb->stack + 1;
  va_list ap;
  int argc = mrb->ci->argc;
  int opt = 0;

  va_start(ap, format);
  if (argc < 0) {
    struct RArray *a = mrb_ary_ptr(mrb->stack[1]);

    argc = a->len;
    sp = a->buf;
  }
  while ((c = *format++)) {
    switch (c) {
    case '|': case '*': case '&':
      break;
    default:
      if (argc <= i) {
	if (opt) continue;
	mrb_raise(mrb, E_ARGUMENT_ERROR, "wrong number of arguments");
      }
    }

    switch (c) {
    case 'o':
      {
        mrb_value *p;

        p = va_arg(ap, mrb_value*);
        *p =  *sp;
        i++; sp++;
      }
      break;
    case 'S':
      {
        mrb_value *p;

        p = va_arg(ap, mrb_value*);
	*p = to_str(mrb, *sp);
        i++; sp++;
      }
      break;
    case 'A':
      {
        mrb_value *p;

        p = va_arg(ap, mrb_value*);
	*p = to_ary(mrb, *sp);
        i++; sp++;
      }
      break;
    case 'H':
      {
        mrb_value *p;

        p = va_arg(ap, mrb_value*);
	*p = to_hash(mrb, *sp);
        i++; sp++;
      }
      break;
    case 's':
      {
	mrb_value ss;
        struct RString *s;
        char **ps = 0;
        int *pl = 0;

	ss = to_str(mrb, *sp);
	s = mrb_str_ptr(ss);
	ps = va_arg(ap, char**);
	*ps = s->buf;
	pl = va_arg(ap, int*);
	*pl = s->len;
        i++; sp++;
      }
      break;
    case 'z':
      {
	mrb_value ss;
        struct RString *s;
        char **ps;

	ss = to_str(mrb, *sp);
	s = mrb_str_ptr(ss);
	if (strlen(s->buf) != s->len) {
	  mrb_raise(mrb, E_ARGUMENT_ERROR, "String contains NUL");
	}
	ps = va_arg(ap, char**);
	*ps = s->buf;
        i++; sp++;
      }
      break;
    case 'a':
      {
	mrb_value aa;
        struct RArray *a;
        mrb_value **pb;
        int *pl;

	aa = to_ary(mrb, *sp);
	a = mrb_ary_ptr(aa);
	pb = va_arg(ap, mrb_value**);
	*pb = a->buf;
	pl = va_arg(ap, int*);
	*pl = a->len;
        i++; sp++;
      }
      break;
    case 'f':
      {
        mrb_float *p;

        p = va_arg(ap, mrb_float*);
<<<<<<< HEAD
        switch (sp->tt) {
        case MRB_TT_FLOAT:
          *p = mrb_float(*sp);
          break;
        case MRB_TT_FIXNUM:
          *p = (mrb_float)mrb_fixnum(*sp);
          break;
        case MRB_TT_FALSE:
          *p = 0.0;
          break;
        default:
	  {
	    mrb_value tmp;

	    tmp = mrb_convert_type(mrb, *sp, MRB_TT_FLOAT, "Float", "to_f");
	    *p = mrb_float(tmp);
=======
	if (i < argc) {
	  switch (mrb_type(*sp)) {
	  case MRB_TT_FLOAT:
	    *p = mrb_float(*sp);
	    break;
	  case MRB_TT_FIXNUM:
	    *p = (mrb_float)mrb_fixnum(*sp);
	    break;
	  case MRB_TT_FALSE:
	    *p = 0.0;
	    break;
	  default:
	    {
	      mrb_value tmp;

	      tmp = mrb_convert_type(mrb, *sp, MRB_TT_FLOAT, "Float", "to_f");
	      *p = mrb_float(tmp);
	    }
	    break;
>>>>>>> ba77d4d1
	  }
          break;
        }
        i++; sp++;
      }
      break;
    case 'i':
      {
        mrb_int *p;

        p = va_arg(ap, mrb_int*);
<<<<<<< HEAD
        switch (sp->tt) {
        case MRB_TT_FIXNUM:
          *p = mrb_fixnum(*sp);
          break;
        case MRB_TT_FLOAT:
          *p = (mrb_int)mrb_float(*sp);
          break;
        case MRB_TT_FALSE:
          *p = 0;
          break;
        default:
	  {
	    mrb_value tmp;
=======
	if (i < argc) {
	  switch (mrb_type(*sp)) {
	  case MRB_TT_FIXNUM:
	    *p = mrb_fixnum(*sp);
	    break;
	  case MRB_TT_FLOAT:
	    {
	      mrb_float f = mrb_float(*sp);

	      if (!FIXABLE(f)) {
		mrb_raise(mrb, E_RANGE_ERROR, "float too big for int");
	      }
	      *p = (mrb_int)f;
	    }
	    break;
	  case MRB_TT_FALSE:
	    *p = 0;
	    break;
	  default:
	    {
	      mrb_value tmp;

	      tmp = mrb_convert_type(mrb, *sp, MRB_TT_FIXNUM, "Integer", "to_int");
	      *p = mrb_fixnum(tmp);
	    }
	    break;
	  }
	  sp++;
	  i++;
	}
      }
      break;
    case 'n':
      {
	mrb_sym *symp;

	symp = va_arg(ap, mrb_sym*);
	if (i < argc) {
	  mrb_value ss;
>>>>>>> ba77d4d1

	    tmp = mrb_convert_type(mrb, *sp, MRB_TT_FIXNUM, "Integer", "to_int");
	    *p = mrb_fixnum(tmp);
	  }
          break;
        }
        i++; sp++;
      }
      break;

    case '&':
      {
        mrb_value *p, *bp;

        p = va_arg(ap, mrb_value*);
        if (mrb->ci->argc < 0) {
          bp = mrb->stack + 2;
        }
	else {
          bp = mrb->stack + mrb->ci->argc + 1;
	}
        *p = *bp;
      }
      break;
    case '|':
      opt = 1;
      break;

    case '*':
      {
        mrb_value **var;
	int *pl;

        var = va_arg(ap, mrb_value**);
        pl = va_arg(ap, int*);
        if (argc > i) {
          *pl = argc-i;
          if (*pl > 0) {
	    *var = sp;
            i = argc;
          }
	  i = argc;
	  sp += *pl;
        }
        else {
          *pl = 0;
          *var = NULL;
        }
      }
      break;
    default:
      mrb_raise(mrb, E_ARGUMENT_ERROR, "invalide argument specifier %c", c);
      break;
    }
  }
  if (!c && argc > i) {
    mrb_raise(mrb, E_ARGUMENT_ERROR, "wrong number of arguments");
  }
  va_end(ap);
  return i;
}

static struct RClass*
boot_defclass(mrb_state *mrb, struct RClass *super)
{
  struct RClass *c;

  c = (struct RClass*)mrb_obj_alloc(mrb, MRB_TT_CLASS, mrb->class_class);
  c->super = super ? super : mrb->object_class;
  mrb_field_write_barrier(mrb, (struct RBasic*)c, (struct RBasic*)super);
  c->mt = kh_init(mt, mrb);
  return c;
}

void
mrb_include_module(mrb_state *mrb, struct RClass *c, struct RClass *m)
{
  struct RClass *ins_pos;

  ins_pos = c;
  while (m) {
    struct RClass *p = c, *ic;
    int superclass_seen = 0;

    while(p) {
      if (c != p && p->tt == MRB_TT_CLASS) {
	superclass_seen = 1;
      }
      else if (p->mt == m->mt){
	if (p->tt == MRB_TT_ICLASS && !superclass_seen) {
	  ins_pos = p;
	}
	goto skip;
      }
      p = p->super;
    }
    ic = (struct RClass*)mrb_obj_alloc(mrb, MRB_TT_ICLASS, mrb->class_class);
    if (m->tt == MRB_TT_ICLASS) {
      ic->c = m->c;
    }
    else {
      ic->c = m;
    }
    ic->mt = m->mt;
    ic->iv = m->iv;
    ic->super = ins_pos->super;
    ins_pos->super = ic;
    mrb_field_write_barrier(mrb, (struct RBasic*)ins_pos, (struct RBasic*)ic);
    ins_pos = ic;
  skip:
    m = m->super;
  }
}

static mrb_value
mrb_mod_append_features(mrb_state *mrb, mrb_value mod)
{
  mrb_value klass;

  mrb_check_type(mrb, mod, MRB_TT_MODULE);
  mrb_get_args(mrb, "o", &klass);
  mrb_include_module(mrb, mrb_class_ptr(klass), mrb_class_ptr(mod));
  return mod;
}

static mrb_value
mrb_mod_include(mrb_state *mrb, mrb_value klass)
{
  mrb_value *argv;
  int argc, i;

  mrb_get_args(mrb, "*", &argv, &argc);
  for (i=0; i<argc; i++) {
    mrb_check_type(mrb, argv[i], MRB_TT_MODULE);
  }
  while (argc--) {
    mrb_funcall(mrb, argv[argc], "append_features", 1, klass);
    mrb_funcall(mrb, argv[argc], "included", 1, klass);
  }

  return klass;
}

static mrb_value
mrb_mod_ancestors(mrb_state *mrb, mrb_value self)
{
  mrb_value result;
  struct RClass *c = mrb_class_ptr(self);

  result = mrb_ary_new(mrb);
  while (c) {
    if (c->tt == MRB_TT_ICLASS) {
      mrb_ary_push(mrb, result, mrb_obj_value(c->c));
    }
    else {
      mrb_ary_push(mrb, result, mrb_obj_value(c));
    }
    c = c->super;
  }

  return result;
}

static mrb_value
mrb_mod_extend_object(mrb_state *mrb, mrb_value mod)
{
  mrb_value obj;

  mrb_check_type(mrb, mod, MRB_TT_MODULE);
  mrb_get_args(mrb, "o", &obj);
  mrb_include_module(mrb, mrb_class_ptr(mrb_singleton_class(mrb, obj)), mrb_class_ptr(mod));
  return mod;
}

static mrb_value
mrb_mod_included_modules(mrb_state *mrb, mrb_value self)
{
  mrb_value result;
  struct RClass *c = mrb_class_ptr(self);

  result = mrb_ary_new(mrb);
  while (c) {
    if (c->tt == MRB_TT_ICLASS) {
      mrb_ary_push(mrb, result, mrb_obj_value(c->c));
    }
    c = c->super;
  }

  return result;
}

static struct RClass *
mrb_singleton_class_ptr(mrb_state *mrb, struct RClass *c)
{
  struct RClass *sc;

  if (c->tt == MRB_TT_SCLASS) {
    return c;
  }
  sc = (struct RClass*)mrb_obj_alloc(mrb, MRB_TT_SCLASS, mrb->class_class);
  sc->mt = 0;
  sc->super = c;
  mrb_field_write_barrier(mrb, (struct RBasic*)sc, (struct RBasic*)c);

  return sc;
}

mrb_value
mrb_singleton_class(mrb_state *mrb, mrb_value v)
{
  struct RBasic *obj;

  switch (mrb_type(v)) {
  case MRB_TT_FALSE:
    if (mrb_nil_p(v))
      return mrb_obj_value(mrb->nil_class);
    return mrb_obj_value(mrb->false_class);
  case MRB_TT_TRUE:
    return mrb_obj_value(mrb->true_class);
  case MRB_TT_SYMBOL:
  case MRB_TT_FIXNUM:
  case MRB_TT_FLOAT:
    mrb_raise(mrb, E_TYPE_ERROR, "can't define singleton");
    return mrb_nil_value();    /* not reached */
  default:
    break;
  }
  obj = mrb_object(v);
  obj->c = mrb_singleton_class_ptr(mrb, obj->c);
  return mrb_obj_value(obj->c);
}

void
mrb_define_class_method(mrb_state *mrb, struct RClass *c, const char *name, mrb_func_t func, int aspec)
{
  mrb_define_method_id(mrb, c->c, mrb_intern(mrb, name), func, aspec);
}

void
mrb_define_singleton_method(mrb_state *mrb, struct RObject *o, const char *name, mrb_func_t func, int aspec)
{
  mrb_define_method_id(mrb, mrb_singleton_class_ptr(mrb, o->c), mrb_intern(mrb, name), func, aspec);
}

void
mrb_define_module_function(mrb_state *mrb, struct RClass *c, const char *name, mrb_func_t func, int aspec)
{
  mrb_define_class_method(mrb, c, name, func, aspec);
  mrb_define_method(mrb, c, name, func, aspec);
}

struct RProc*
mrb_method_search_vm(mrb_state *mrb, struct RClass **cp, mrb_sym mid)
{
  khiter_t k;
  struct RProc *m;
  struct RClass *c = *cp;

  while (c) {
    khash_t(mt) *h = c->mt;

    if (h) {
      k = kh_get(mt, h, mid);
      if (k != kh_end(h)) {
        m = kh_value(h, k);
        if (!m) break;
        *cp = c;
        return m;
      }
    }
    c = c->super;
  }
  return 0;                  /* no method */
}

struct RProc*
mrb_method_search(mrb_state *mrb, struct RClass* c, mrb_sym mid)
{
  struct RProc *m;

  m = mrb_method_search_vm(mrb, &c, mid);
  if (!m) {
    mrb_raise(mrb, E_NOMETHOD_ERROR, "no method named %s\n", mrb_sym2name(mrb, mid));
  }
  return m;
}

void
mrb_obj_call_init(mrb_state *mrb, mrb_value obj, int argc, mrb_value *argv)
{
  mrb_funcall_argv(mrb, obj, mrb->init_sym, argc, argv);
}

/*
 *  call-seq:
 *     class.new(args, ...)    ->  obj
 *
 *  Calls <code>allocate</code> to create a new object of
 *  <i>class</i>'s class, then invokes that object's
 *  <code>initialize</code> method, passing it <i>args</i>.
 *  This is the method that ends up getting called whenever
 *  an object is constructed using .new.
 *
 */
mrb_value
mrb_class_new_instance(mrb_state *mrb, int argc, mrb_value *argv, struct RClass * klass)
{
  mrb_value obj;
  struct RClass * c = (struct RClass*)mrb_obj_alloc(mrb, klass->tt, klass);
  c->super = klass;
  obj = mrb_obj_value(c);
  mrb_obj_call_init(mrb, obj, argc, argv);
  return obj;
}

mrb_value
mrb_class_new_instance_m(mrb_state *mrb, mrb_value klass)
{
  mrb_value *argv;
  mrb_value blk;
  struct RClass *k = mrb_class_ptr(klass);
  struct RClass *c;
  int argc;
  mrb_value obj;

  mrb_get_args(mrb, "*&", &argv, &argc, &blk);
  c = (struct RClass*)mrb_obj_alloc(mrb, k->tt, k);
  c->super = k;
  obj = mrb_obj_value(c);
  mrb_funcall_with_block(mrb, obj, mrb->init_sym, argc, argv, blk);

  return obj;
}

mrb_value
mrb_instance_new(mrb_state *mrb, mrb_value cv)
{
  struct RClass *c = mrb_class_ptr(cv);
  struct RObject *o;
  enum mrb_vtype ttype = MRB_INSTANCE_TT(c);
  mrb_value obj, blk;
  mrb_value *argv;
  int argc;

  if (ttype == 0) ttype = MRB_TT_OBJECT;
  o = (struct RObject*)mrb_obj_alloc(mrb, ttype, c);
  obj = mrb_obj_value(o);
  mrb_get_args(mrb, "*&", &argv, &argc, &blk);
  mrb_funcall_with_block(mrb, obj, mrb->init_sym, argc, argv, blk);

  return obj;
}

static mrb_value
mrb_bob_init(mrb_state *mrb, mrb_value cv)
{
  return mrb_nil_value();
}

static mrb_value
mrb_bob_not(mrb_state *mrb, mrb_value cv)
{
  if (mrb_test(cv))
    return mrb_false_value();
  return mrb_true_value();
}

/* 15.3.1.3.30 */
/*
 *  call-seq:
 *     obj.method_missing(symbol [, *args] )   -> result
 *
 *  Invoked by Ruby when <i>obj</i> is sent a message it cannot handle.
 *  <i>symbol</i> is the symbol for the method called, and <i>args</i>
 *  are any arguments that were passed to it. By default, the interpreter
 *  raises an error when this method is called. However, it is possible
 *  to override the method to provide more dynamic behavior.
 *  If it is decided that a particular method should not be handled, then
 *  <i>super</i> should be called, so that ancestors can pick up the
 *  missing method.
 *  The example below creates
 *  a class <code>Roman</code>, which responds to methods with names
 *  consisting of roman numerals, returning the corresponding integer
 *  values.
 *
 *     class Roman
 *       def romanToInt(str)
 *         # ...
 *       end
 *       def method_missing(methId)
 *         str = methId.id2name
 *         romanToInt(str)
 *       end
 *     end
 *
 *     r = Roman.new
 *     r.iv      #=> 4
 *     r.xxiii   #=> 23
 *     r.mm      #=> 2000
 */
static mrb_value
mrb_bob_missing(mrb_state *mrb, mrb_value mod)
{
  mrb_value name, *a;
  int alen;

  mrb_get_args(mrb, "o*", &name, &a, &alen);
  if (!SYMBOL_P(name)) {
    mrb_raise(mrb, E_TYPE_ERROR, "name should be a symbol");
  }
  mrb_raise(mrb, E_NOMETHOD_ERROR, "no method named %s", mrb_sym2name(mrb, mrb_symbol(name)));
  /* not reached */
  return mrb_nil_value();
}

int
mrb_obj_respond_to(struct RClass* c, mrb_sym mid)
{
  khiter_t k;

  while (c) {
    khash_t(mt) *h = c->mt;

    if (h) {
      k = kh_get(mt, h, mid);
      if (k != kh_end(h)) {
        if (kh_value(h, k)) {
          return TRUE;		/* method exists */
        }
        else {
          return FALSE;		/* undefined method */
        }
      }
    }
    c = c->super;
  }
  return FALSE;			/* no method */
}

int
mrb_respond_to(mrb_state *mrb, mrb_value obj, mrb_sym mid)
{
  return mrb_obj_respond_to(mrb_class(mrb, obj), mid);
}

mrb_value
mrb_class_path(mrb_state *mrb, struct RClass *c)
{
  mrb_value path;

  path = mrb_obj_iv_get(mrb, (struct RObject*)c, mrb_intern(mrb, "__classpath__"));
  if (mrb_nil_p(path)) {
    struct RClass *outer = mrb_class_outer_module(mrb, c);
    mrb_sym sym = mrb_class_sym(mrb, c, outer);
    if (sym == 0) {
      return mrb_nil_value();
    }
    else if (outer && outer != mrb->object_class) {
      mrb_value base = mrb_class_path(mrb, outer);
      path = mrb_str_plus(mrb, base, mrb_str_new_cstr(mrb, "::"));
      mrb_str_concat(mrb, path, mrb_str_new_cstr(mrb, mrb_sym2name(mrb, sym)));
    }
    else {
      path = mrb_str_new_cstr(mrb, mrb_sym2name(mrb, sym));
    }
    mrb_obj_iv_set(mrb, (struct RObject*)c, mrb_intern(mrb, "__classpath__"), path);
  }
  return path;
}

struct RClass *
mrb_class_real(struct RClass* cl)
{
  while ((cl->tt == MRB_TT_SCLASS) || (cl->tt == MRB_TT_ICLASS)) {
    cl = cl->super;
  }
  return cl;
}

const char*
mrb_class_name(mrb_state *mrb, struct RClass* c)
{
  mrb_value path = mrb_class_path(mrb, c);
  if (mrb_nil_p(path)) return 0;
  return mrb_str_ptr(path)->buf;
}

const char*
mrb_obj_classname(mrb_state *mrb, mrb_value obj)
{
  return mrb_class_name(mrb, mrb_obj_class(mrb, obj));
}

/*!
 * Ensures a class can be derived from super.
 *
 * \param super a reference to an object.
 * \exception TypeError if \a super is not a Class or \a super is a singleton class.
 */
void
mrb_check_inheritable(mrb_state *mrb, struct RClass *super)
{
  if (super->tt != MRB_TT_CLASS) {
    mrb_raise(mrb, E_TYPE_ERROR, "superclass must be a Class (%s given)",
           mrb_obj_classname(mrb, mrb_obj_value(super)));
  }
  if (super->tt == MRB_TT_SCLASS) {
    mrb_raise(mrb, E_TYPE_ERROR, "can't make subclass of singleton class");
  }
  if (super == mrb->class_class) {
    mrb_raise(mrb, E_TYPE_ERROR, "can't make subclass of Class");
  }
}

/*!
 * Creates a new class.
 * \param super     a class from which the new class derives.
 * \exception TypeError \a super is not inheritable.
 * \exception TypeError \a super is the Class class.
 */
struct RClass *
mrb_class_new(mrb_state *mrb, struct RClass *super)
{
  struct RClass *c;

  if (super) {
    mrb_check_inheritable(mrb, super);
  }
  c = boot_defclass(mrb, super);
  make_metaclass(mrb, c);

  return c;
}

/*!
 * Creates a new module.
 */
struct RClass *
mrb_module_new(mrb_state *mrb)
{
  struct RClass *m = (struct RClass*)mrb_obj_alloc(mrb, MRB_TT_MODULE, mrb->module_class);

  return m;
}

/*
 *  call-seq:
 *     obj.class    => class
 *
 *  Returns the class of <i>obj</i>, now preferred over
 *  <code>Object#type</code>, as an object's type in Ruby is only
 *  loosely tied to that object's class. This method must always be
 *  called with an explicit receiver, as <code>class</code> is also a
 *  reserved word in Ruby.
 *
 *     1.class      #=> Fixnum
 *     self.class   #=> Object
 */

struct RClass*
mrb_obj_class(mrb_state *mrb, mrb_value obj)
{
    return mrb_class_real(mrb_class(mrb, obj));
}

void
mrb_alias_method(mrb_state *mrb, struct RClass *c, mrb_sym a, mrb_sym b)
{
  struct RProc *m = mrb_method_search(mrb, c, b);

  mrb_define_method_vm(mrb, c, a, mrb_obj_value(m));
}

/*!
 * Defines an alias of a method.
 * \param klass  the class which the original method belongs to
 * \param name1  a new name for the method
 * \param name2  the original name of the method
 */
void
mrb_define_alias(mrb_state *mrb, struct RClass *klass, const char *name1, const char *name2)
{
  mrb_alias_method(mrb, klass, mrb_intern(mrb, name1), mrb_intern(mrb, name2));
}

/*
 * call-seq:
 *   mod.to_s   -> string
 *
 * Return a string representing this module or class. For basic
 * classes and modules, this is the name. For singletons, we
 * show information on the thing we're attached to as well.
 */

static mrb_value
mrb_mod_to_s(mrb_state *mrb, mrb_value klass)
{
  //if (FL_TEST(klass, FL_SINGLETON)) {
  if (mrb_type(klass) == MRB_TT_SCLASS) {
    mrb_value s = mrb_str_new_cstr(mrb, "#<");
    mrb_value v = mrb_iv_get(mrb, klass, mrb_intern(mrb, "__attached__"));

    mrb_str_cat2(mrb, s, "Class:");
    switch (mrb_type(v)) {
      case MRB_TT_CLASS:
      case MRB_TT_MODULE:
        mrb_str_append(mrb, s, mrb_inspect(mrb, v));
        break;
      default:
        mrb_str_append(mrb, s, mrb_any_to_s(mrb, v));
        break;
    }
    mrb_str_cat2(mrb, s, ">");

    return s;
  }
  else {
    struct RClass *c = mrb_class_ptr(klass);
    const char *cn = mrb_class_name(mrb,  c);

    if (!cn) {
      char buf[256];


      switch (mrb_type(klass)) {
        case MRB_TT_CLASS:
          snprintf(buf, 256, "#<Class:%p>", c);
          break;

        case MRB_TT_MODULE:
          snprintf(buf, 256, "#<Module:%p>", c);
          break;

        default:
          break;
      }
      return mrb_str_dup(mrb, mrb_str_new_cstr(mrb, buf));
    }
    else {
      return mrb_str_dup(mrb, mrb_str_new_cstr(mrb, cn));
    }
  }
}

mrb_value
mrb_mod_alias(mrb_state *mrb, mrb_value mod)
{
  struct RClass *c = mrb_class_ptr(mod);
  mrb_value new_value, old_value;

  mrb_get_args(mrb, "oo", &new_value, &old_value);
  mrb_alias_method(mrb, c, mrb_symbol(new_value), mrb_symbol(old_value));
  return mrb_nil_value();
}


static void
undef_method(mrb_state *mrb, struct RClass *c, mrb_sym a)
{
  mrb_value m;

  MRB_SET_VALUE(m, MRB_TT_PROC, value.p, 0);
  mrb_define_method_vm(mrb, c, a, m);
}

void
mrb_undef_method(mrb_state *mrb, struct RClass *c, const char *name)
{
  undef_method(mrb, c, mrb_intern(mrb, name));
}

void
mrb_undef_class_method(mrb_state *mrb, struct RClass *c, const char *name)
{
  mrb_undef_method(mrb,  mrb_class_ptr(mrb_singleton_class(mrb, mrb_obj_value(c))), name);
}

mrb_value
mrb_mod_undef(mrb_state *mrb, mrb_value mod)
{
  struct RClass *c = mrb_class_ptr(mod);
  int argc;
  mrb_value *argv;

  mrb_get_args(mrb, "*", &argv, &argc);
  while (argc--) {
    undef_method(mrb, c, mrb_symbol(*argv));
    argv++;
  }
  return mrb_nil_value();
}

<<<<<<< HEAD
static mrb_sym
mrb_sym_value(mrb_state *mrb, mrb_value val)
{
  if(val.tt == MRB_TT_STRING) {
    return mrb_intern(mrb, RSTRING_PTR(val));
=======
static mrb_value
mod_define_method(mrb_state *mrb, mrb_value self)
{
  struct RClass *c = mrb_class_ptr(self);
  struct RProc *p;
  mrb_sym mid;
  mrb_value blk;

  mrb_get_args(mrb, "n&", &mid, &blk);
  if (mrb_nil_p(blk)) {
    mrb_raise(mrb, E_ARGUMENT_ERROR, "no block given");
  }
  p = (struct RProc*)mrb_obj_alloc(mrb, MRB_TT_PROC, mrb->proc_class);
  mrb_proc_copy(p, mrb_proc_ptr(blk));
  mrb_define_method_raw(mrb, c, mid, p);
  return blk;
}

static mrb_sym
mrb_sym_value(mrb_state *mrb, mrb_value val)
{
  if(mrb_type(val) == MRB_TT_STRING) {
    return mrb_intern_str(mrb, val);
>>>>>>> ba77d4d1
  }
  else if(mrb_type(val) != MRB_TT_SYMBOL) {
    mrb_value obj = mrb_funcall(mrb, val, "inspect", 0);
    mrb_raise(mrb, E_TYPE_ERROR, "%s is not a symbol",
         mrb_string_value_ptr(mrb, obj));
  }
  return mrb_symbol(val);
}

mrb_value
mrb_mod_const_defined(mrb_state *mrb, mrb_value mod)
{
  mrb_value sym;
  mrb_get_args(mrb, "o", &sym);
  if(mrb_const_defined(mrb, mod, mrb_sym_value(mrb, sym))) {
    return mrb_true_value();
  }
  return mrb_false_value();
}

mrb_value
mrb_mod_const_get(mrb_state *mrb, mrb_value mod)
{
  mrb_value sym;
  mrb_get_args(mrb, "o", &sym);
  return mrb_const_get(mrb, mod, mrb_sym_value(mrb, sym));
}

mrb_value
mrb_mod_const_set(mrb_state *mrb, mrb_value mod)
{
  mrb_value sym, value;
  mrb_get_args(mrb, "oo", &sym, &value);
  mrb_const_set(mrb, mod, mrb_sym_value(mrb, sym), value);
  return value;
}


static mrb_value
mrb_mod_eqq(mrb_state *mrb, mrb_value mod)
{
  mrb_value obj;

  mrb_get_args(mrb, "o", &obj);
  if (!mrb_obj_is_kind_of(mrb, obj, mrb_class_ptr(mod)))
    return mrb_false_value();
  return mrb_true_value();
}

void
mrb_init_class(mrb_state *mrb)
{
  struct RClass *bob;           /* BasicObject */
  struct RClass *obj;           /* Object */
  struct RClass *mod;           /* Module */
  struct RClass *cls;           /* Class */
  //struct RClass *krn;    /* Kernel */

  /* boot class hierarchy */
  bob = boot_defclass(mrb, 0);
  obj = boot_defclass(mrb, bob); mrb->object_class = obj;
  mod = boot_defclass(mrb, obj); mrb->module_class = mod;/* obj -> mod */
  cls = boot_defclass(mrb, mod); mrb->class_class = cls; /* obj -> cls */
  /* fix-up loose ends */
  bob->c = obj->c = mod->c = cls->c = cls;
  make_metaclass(mrb, bob);
  make_metaclass(mrb, obj);
  make_metaclass(mrb, mod);
  make_metaclass(mrb, cls);

  /* name basic classes */
  mrb_define_const(mrb, obj, "BasicObject", mrb_obj_value(bob));
  mrb_define_const(mrb, obj, "Object", mrb_obj_value(obj));
  mrb_define_const(mrb, obj, "Module", mrb_obj_value(mod));
  mrb_define_const(mrb, obj, "Class", mrb_obj_value(cls));

  /* name each classes */
  mrb_name_class(mrb, bob, mrb_intern(mrb, "BasicObject"));
  mrb_name_class(mrb, obj, mrb_intern(mrb, "Object"));
  mrb_name_class(mrb, mod, mrb_intern(mrb, "Module"));
  mrb_name_class(mrb, cls, mrb_intern(mrb, "Class"));

  mrb_undef_method(mrb, mod, "new");
  MRB_SET_INSTANCE_TT(cls, MRB_TT_CLASS);
  mrb_define_method(mrb, bob, "initialize", mrb_bob_init, ARGS_NONE());
  mrb_define_method(mrb, bob, "!", mrb_bob_not, ARGS_NONE());
  mrb_define_method(mrb, bob, "method_missing", mrb_bob_missing, ARGS_ANY());     /* 15.3.1.3.30 */
  mrb_define_method(mrb, cls, "new", mrb_instance_new, ARGS_ANY());
  mrb_define_method(mrb, cls, "inherited", mrb_bob_init, ARGS_REQ(1));
<<<<<<< HEAD
  mrb_define_method(mrb, mod, "include", mrb_mod_include, ARGS_REQ(1));

  mrb_define_method(mrb, mod, "to_s", mrb_mod_to_s, ARGS_NONE());
  mrb_define_method(mrb, mod, "alias_method", mrb_mod_alias, ARGS_ANY());
  mrb_define_method(mrb, mod, "undef_method", mrb_mod_undef, ARGS_ANY());
  mrb_define_method(mrb, mod, "const_defined?", mrb_mod_const_defined, ARGS_REQ(1));
  mrb_define_method(mrb, mod, "const_get", mrb_mod_const_get, ARGS_REQ(1));
  mrb_define_method(mrb, mod, "const_set", mrb_mod_const_set, ARGS_REQ(2));
=======
  mrb_define_method(mrb, mod, "extend_object", mrb_mod_extend_object, ARGS_REQ(1));  /* 15.2.2.4.25 */
  mrb_define_method(mrb, mod, "extended", mrb_bob_init, ARGS_REQ(1));                /* 15.2.2.4.26 */
  mrb_define_method(mrb, mod, "include", mrb_mod_include, ARGS_ANY());               /* 15.2.2.4.27 */
  mrb_define_method(mrb, mod, "append_features", mrb_mod_append_features, ARGS_REQ(1)); /* 15.2.2.4.10 */
  mrb_define_method(mrb, mod, "included", mrb_bob_init, ARGS_REQ(1));                /* 15.2.2.4.29 */
  mrb_define_method(mrb, mod, "included_modules", mrb_mod_included_modules, ARGS_NONE()); /* 15.2.2.4.30 */

  mrb_define_method(mrb, mod, "to_s", mrb_mod_to_s, ARGS_NONE());
  mrb_define_method(mrb, mod, "inspect", mrb_mod_to_s, ARGS_NONE());
  mrb_define_method(mrb, mod, "alias_method", mrb_mod_alias, ARGS_ANY());            /* 15.2.2.4.8 */
  mrb_define_method(mrb, mod, "ancestors", mrb_mod_ancestors, ARGS_NONE());          /* 15.2.2.4.9 */
  mrb_define_method(mrb, mod, "undef_method", mrb_mod_undef, ARGS_ANY());            /* 15.2.2.4.41 */
  mrb_define_method(mrb, mod, "const_defined?", mrb_mod_const_defined, ARGS_REQ(1)); /* 15.2.2.4.20 */
  mrb_define_method(mrb, mod, "const_get", mrb_mod_const_get, ARGS_REQ(1));          /* 15.2.2.4.21 */
  mrb_define_method(mrb, mod, "const_set", mrb_mod_const_set, ARGS_REQ(2));          /* 15.2.2.4.23 */
  mrb_define_method(mrb, mod, "define_method", mod_define_method, ARGS_REQ(1));
>>>>>>> ba77d4d1

  mrb_define_method(mrb, mod, "===", mrb_mod_eqq, ARGS_REQ(1));
  mrb_undef_method(mrb, cls, "append_features");
  mrb_undef_method(mrb, cls, "extend_object");
}<|MERGE_RESOLUTION|>--- conflicted
+++ resolved
@@ -15,14 +15,7 @@
 #include "mruby/array.h"
 #include "error.h"
 
-<<<<<<< HEAD
-#include "mruby/khash.h"
-
-KHASH_INIT(mt, mrb_sym, struct RProc*, 1, kh_int_hash_func, kh_int_hash_equal)
-KHASH_INIT(iv, mrb_sym, mrb_value, 1, kh_int_hash_func, kh_int_hash_equal)
-=======
 KHASH_DEFINE(mt, mrb_sym, struct RProc*, 1, kh_int_hash_func, kh_int_hash_equal);
->>>>>>> ba77d4d1
 
 typedef struct fc_result {
     mrb_sym name;
@@ -32,9 +25,6 @@
     struct fc_result *prev;
 } fcresult_t;
 
-int kiv_lookup(khash_t(iv) *table, mrb_sym key, mrb_value *value);
-extern struct kh_iv *mrb_class_tbl;
-
 void
 mrb_gc_mark_mt(mrb_state *mrb, struct RClass *c)
 {
@@ -46,7 +36,7 @@
     if (kh_exist(h, k)){
       struct RProc *m = kh_value(h, k);
       if (m) {
-        paint_black(m);
+	mrb_gc_mark(mrb, (struct RBasic*)m);
       }
     }
   }
@@ -369,6 +359,7 @@
    a: Array [mrb_value*,int]
    f: Float [mrb_float]
    i: Integer [mrb_int]
+   n: Symbol [mrb_sym]
    &: Block [mrb_value]
    *: rest argument [mrb_value*,int]
    |: optional
@@ -388,15 +379,14 @@
     struct RArray *a = mrb_ary_ptr(mrb->stack[1]);
 
     argc = a->len;
-    sp = a->buf;
+    sp = a->ptr;
   }
   while ((c = *format++)) {
     switch (c) {
     case '|': case '*': case '&':
       break;
     default:
-      if (argc <= i) {
-	if (opt) continue;
+      if (argc <= i && !opt) {
 	mrb_raise(mrb, E_ARGUMENT_ERROR, "wrong number of arguments");
       }
     }
@@ -407,8 +397,10 @@
         mrb_value *p;
 
         p = va_arg(ap, mrb_value*);
-        *p =  *sp;
-        i++; sp++;
+	if (i < argc) {
+	  *p = *sp++;
+	  i++;
+	}
       }
       break;
     case 'S':
@@ -416,8 +408,10 @@
         mrb_value *p;
 
         p = va_arg(ap, mrb_value*);
-	*p = to_str(mrb, *sp);
-        i++; sp++;
+	if (i < argc) {
+	  *p = to_str(mrb, *sp++);
+	  i++;
+	}
       }
       break;
     case 'A':
@@ -425,8 +419,10 @@
         mrb_value *p;
 
         p = va_arg(ap, mrb_value*);
-	*p = to_ary(mrb, *sp);
-        i++; sp++;
+	if (i < argc) {
+	  *p = to_ary(mrb, *sp++);
+	  i++;
+	}
       }
       break;
     case 'H':
@@ -434,8 +430,10 @@
         mrb_value *p;
 
         p = va_arg(ap, mrb_value*);
-	*p = to_hash(mrb, *sp);
-        i++; sp++;
+	if (i < argc) {
+	  *p = to_hash(mrb, *sp++);
+	  i++;
+	}
       }
       break;
     case 's':
@@ -445,13 +443,15 @@
         char **ps = 0;
         int *pl = 0;
 
-	ss = to_str(mrb, *sp);
-	s = mrb_str_ptr(ss);
 	ps = va_arg(ap, char**);
-	*ps = s->buf;
 	pl = va_arg(ap, int*);
-	*pl = s->len;
-        i++; sp++;
+	if (i < argc) {
+	  ss = to_str(mrb, *sp++);
+	  s = mrb_str_ptr(ss);
+	  *ps = s->ptr;
+	  *pl = s->len;
+	  i++;
+	}
       }
       break;
     case 'z':
@@ -460,14 +460,16 @@
         struct RString *s;
         char **ps;
 
-	ss = to_str(mrb, *sp);
-	s = mrb_str_ptr(ss);
-	if (strlen(s->buf) != s->len) {
-	  mrb_raise(mrb, E_ARGUMENT_ERROR, "String contains NUL");
+	ps = va_arg(ap, char**);
+	if (i < argc) {
+	  ss = to_str(mrb, *sp++);
+	  s = mrb_str_ptr(ss);
+	  if (strlen(s->ptr) != s->len) {
+	    mrb_raise(mrb, E_ARGUMENT_ERROR, "String contains NUL");
+	  }
+	  *ps = s->ptr;
+	  i++;
 	}
-	ps = va_arg(ap, char**);
-	*ps = s->buf;
-        i++; sp++;
       }
       break;
     case 'a':
@@ -477,13 +479,15 @@
         mrb_value **pb;
         int *pl;
 
-	aa = to_ary(mrb, *sp);
-	a = mrb_ary_ptr(aa);
 	pb = va_arg(ap, mrb_value**);
-	*pb = a->buf;
 	pl = va_arg(ap, int*);
-	*pl = a->len;
-        i++; sp++;
+	if (i < argc) {
+	  aa = to_ary(mrb, *sp++);
+	  a = mrb_ary_ptr(aa);
+	  *pb = a->ptr;
+	  *pl = a->len;
+	  i++;
+	}
       }
       break;
     case 'f':
@@ -491,24 +495,6 @@
         mrb_float *p;
 
         p = va_arg(ap, mrb_float*);
-<<<<<<< HEAD
-        switch (sp->tt) {
-        case MRB_TT_FLOAT:
-          *p = mrb_float(*sp);
-          break;
-        case MRB_TT_FIXNUM:
-          *p = (mrb_float)mrb_fixnum(*sp);
-          break;
-        case MRB_TT_FALSE:
-          *p = 0.0;
-          break;
-        default:
-	  {
-	    mrb_value tmp;
-
-	    tmp = mrb_convert_type(mrb, *sp, MRB_TT_FLOAT, "Float", "to_f");
-	    *p = mrb_float(tmp);
-=======
 	if (i < argc) {
 	  switch (mrb_type(*sp)) {
 	  case MRB_TT_FLOAT:
@@ -528,11 +514,10 @@
 	      *p = mrb_float(tmp);
 	    }
 	    break;
->>>>>>> ba77d4d1
 	  }
-          break;
-        }
-        i++; sp++;
+	  sp++;
+	  i++;
+	}
       }
       break;
     case 'i':
@@ -540,21 +525,6 @@
         mrb_int *p;
 
         p = va_arg(ap, mrb_int*);
-<<<<<<< HEAD
-        switch (sp->tt) {
-        case MRB_TT_FIXNUM:
-          *p = mrb_fixnum(*sp);
-          break;
-        case MRB_TT_FLOAT:
-          *p = (mrb_int)mrb_float(*sp);
-          break;
-        case MRB_TT_FALSE:
-          *p = 0;
-          break;
-        default:
-	  {
-	    mrb_value tmp;
-=======
 	if (i < argc) {
 	  switch (mrb_type(*sp)) {
 	  case MRB_TT_FIXNUM:
@@ -594,14 +564,16 @@
 	symp = va_arg(ap, mrb_sym*);
 	if (i < argc) {
 	  mrb_value ss;
->>>>>>> ba77d4d1
-
-	    tmp = mrb_convert_type(mrb, *sp, MRB_TT_FIXNUM, "Integer", "to_int");
-	    *p = mrb_fixnum(tmp);
+
+	  ss = *sp++;
+	  if (mrb_type(ss) == MRB_TT_SYMBOL) {
+	    *symp = mrb_symbol(ss);
 	  }
-          break;
-        }
-        i++; sp++;
+	  else {
+	    *symp = mrb_intern_str(mrb, to_str(mrb, ss));
+	  }
+	  i++;
+	}
       }
       break;
 
@@ -828,15 +800,16 @@
 }
 
 void
+mrb_define_singleton_method(mrb_state *mrb, struct RObject *o, const char *name, mrb_func_t func, int aspec)
+{
+  o->c = mrb_singleton_class_ptr(mrb, o->c);
+  mrb_define_method_id(mrb, o->c, mrb_intern(mrb, name), func, aspec);
+}
+
+void
 mrb_define_class_method(mrb_state *mrb, struct RClass *c, const char *name, mrb_func_t func, int aspec)
 {
-  mrb_define_method_id(mrb, c->c, mrb_intern(mrb, name), func, aspec);
-}
-
-void
-mrb_define_singleton_method(mrb_state *mrb, struct RObject *o, const char *name, mrb_func_t func, int aspec)
-{
-  mrb_define_method_id(mrb, mrb_singleton_class_ptr(mrb, o->c), mrb_intern(mrb, name), func, aspec);
+  mrb_define_singleton_method(mrb, (struct RObject*)c, name, func, aspec);
 }
 
 void
@@ -946,6 +919,34 @@
   mrb_funcall_with_block(mrb, obj, mrb->init_sym, argc, argv, blk);
 
   return obj;
+}
+
+mrb_value
+mrb_class_new_class(mrb_state *mrb, mrb_value cv)
+{
+  mrb_value super;
+  struct RClass *new_class;
+
+  if (mrb_get_args(mrb, "|o", &super) == 0) {
+    super = mrb_obj_value(mrb->object_class);
+  }
+  new_class = mrb_class_new(mrb, mrb_class_ptr(super));
+  return mrb_obj_value(new_class);
+}
+
+mrb_value
+mrb_class_superclass(mrb_state *mrb, mrb_value klass)
+{
+  struct RClass *c;
+  mrb_value superclass;
+
+  c = mrb_class_ptr(klass);
+  if (c->super)
+    superclass = mrb_obj_value(mrb_class_real(c->super));
+  else
+    superclass = mrb_nil_value();
+
+  return superclass;
 }
 
 static mrb_value
@@ -1044,6 +1045,8 @@
 mrb_class_path(mrb_state *mrb, struct RClass *c)
 {
   mrb_value path;
+  const char *name;
+  int len;
 
   path = mrb_obj_iv_get(mrb, (struct RObject*)c, mrb_intern(mrb, "__classpath__"));
   if (mrb_nil_p(path)) {
@@ -1054,11 +1057,13 @@
     }
     else if (outer && outer != mrb->object_class) {
       mrb_value base = mrb_class_path(mrb, outer);
-      path = mrb_str_plus(mrb, base, mrb_str_new_cstr(mrb, "::"));
-      mrb_str_concat(mrb, path, mrb_str_new_cstr(mrb, mrb_sym2name(mrb, sym)));
+      path = mrb_str_plus(mrb, base, mrb_str_new(mrb, "::", 2));
+      name = mrb_sym2name_len(mrb, sym, &len);
+      mrb_str_concat(mrb, path, mrb_str_new(mrb, name, len));
     }
     else {
-      path = mrb_str_new_cstr(mrb, mrb_sym2name(mrb, sym));
+      name = mrb_sym2name_len(mrb, sym, &len);
+      path = mrb_str_new(mrb, name, len);
     }
     mrb_obj_iv_set(mrb, (struct RObject*)c, mrb_intern(mrb, "__classpath__"), path);
   }
@@ -1079,7 +1084,7 @@
 {
   mrb_value path = mrb_class_path(mrb, c);
   if (mrb_nil_p(path)) return 0;
-  return mrb_str_ptr(path)->buf;
+  return mrb_str_ptr(path)->ptr;
 }
 
 const char*
@@ -1124,6 +1129,9 @@
     mrb_check_inheritable(mrb, super);
   }
   c = boot_defclass(mrb, super);
+  if (super){
+    MRB_SET_INSTANCE_TT(c, MRB_INSTANCE_TT(super));
+  }
   make_metaclass(mrb, c);
 
   return c;
@@ -1136,6 +1144,7 @@
 mrb_module_new(mrb_state *mrb)
 {
   struct RClass *m = (struct RClass*)mrb_obj_alloc(mrb, MRB_TT_MODULE, mrb->module_class);
+  m->mt = kh_init(mt, mrb);
 
   return m;
 }
@@ -1192,9 +1201,8 @@
 static mrb_value
 mrb_mod_to_s(mrb_state *mrb, mrb_value klass)
 {
-  //if (FL_TEST(klass, FL_SINGLETON)) {
   if (mrb_type(klass) == MRB_TT_SCLASS) {
-    mrb_value s = mrb_str_new_cstr(mrb, "#<");
+    mrb_value s = mrb_str_new(mrb, "#<", 2);
     mrb_value v = mrb_iv_get(mrb, klass, mrb_intern(mrb, "__attached__"));
 
     mrb_str_cat2(mrb, s, "Class:");
@@ -1213,25 +1221,25 @@
   }
   else {
     struct RClass *c = mrb_class_ptr(klass);
-    const char *cn = mrb_class_name(mrb,  c);
+    const char *cn = mrb_class_name(mrb, c);
 
     if (!cn) {
       char buf[256];
-
+      int n = 0;
 
       switch (mrb_type(klass)) {
         case MRB_TT_CLASS:
-          snprintf(buf, 256, "#<Class:%p>", c);
+          n = snprintf(buf, sizeof(buf), "#<Class:%p>", c);
           break;
 
         case MRB_TT_MODULE:
-          snprintf(buf, 256, "#<Module:%p>", c);
+          n = snprintf(buf, sizeof(buf), "#<Module:%p>", c);
           break;
 
         default:
           break;
       }
-      return mrb_str_dup(mrb, mrb_str_new_cstr(mrb, buf));
+      return mrb_str_dup(mrb, mrb_str_new(mrb, buf, n));
     }
     else {
       return mrb_str_dup(mrb, mrb_str_new_cstr(mrb, cn));
@@ -1287,13 +1295,6 @@
   return mrb_nil_value();
 }
 
-<<<<<<< HEAD
-static mrb_sym
-mrb_sym_value(mrb_state *mrb, mrb_value val)
-{
-  if(val.tt == MRB_TT_STRING) {
-    return mrb_intern(mrb, RSTRING_PTR(val));
-=======
 static mrb_value
 mod_define_method(mrb_state *mrb, mrb_value self)
 {
@@ -1317,7 +1318,6 @@
 {
   if(mrb_type(val) == MRB_TT_STRING) {
     return mrb_intern_str(mrb, val);
->>>>>>> ba77d4d1
   }
   else if(mrb_type(val) != MRB_TT_SYMBOL) {
     mrb_value obj = mrb_funcall(mrb, val, "inspect", 0);
@@ -1404,19 +1404,11 @@
   MRB_SET_INSTANCE_TT(cls, MRB_TT_CLASS);
   mrb_define_method(mrb, bob, "initialize", mrb_bob_init, ARGS_NONE());
   mrb_define_method(mrb, bob, "!", mrb_bob_not, ARGS_NONE());
-  mrb_define_method(mrb, bob, "method_missing", mrb_bob_missing, ARGS_ANY());     /* 15.3.1.3.30 */
-  mrb_define_method(mrb, cls, "new", mrb_instance_new, ARGS_ANY());
+  mrb_define_method(mrb, bob, "method_missing", mrb_bob_missing, ARGS_ANY());        /* 15.3.1.3.30 */
+  mrb_define_class_method(mrb, cls, "new", mrb_class_new_class, ARGS_ANY());
+  mrb_define_method(mrb, cls, "superclass", mrb_class_superclass, ARGS_NONE());      /* 15.2.3.3.4 */
+  mrb_define_method(mrb, cls, "new", mrb_instance_new, ARGS_ANY());                  /* 15.2.3.3.3 */
   mrb_define_method(mrb, cls, "inherited", mrb_bob_init, ARGS_REQ(1));
-<<<<<<< HEAD
-  mrb_define_method(mrb, mod, "include", mrb_mod_include, ARGS_REQ(1));
-
-  mrb_define_method(mrb, mod, "to_s", mrb_mod_to_s, ARGS_NONE());
-  mrb_define_method(mrb, mod, "alias_method", mrb_mod_alias, ARGS_ANY());
-  mrb_define_method(mrb, mod, "undef_method", mrb_mod_undef, ARGS_ANY());
-  mrb_define_method(mrb, mod, "const_defined?", mrb_mod_const_defined, ARGS_REQ(1));
-  mrb_define_method(mrb, mod, "const_get", mrb_mod_const_get, ARGS_REQ(1));
-  mrb_define_method(mrb, mod, "const_set", mrb_mod_const_set, ARGS_REQ(2));
-=======
   mrb_define_method(mrb, mod, "extend_object", mrb_mod_extend_object, ARGS_REQ(1));  /* 15.2.2.4.25 */
   mrb_define_method(mrb, mod, "extended", mrb_bob_init, ARGS_REQ(1));                /* 15.2.2.4.26 */
   mrb_define_method(mrb, mod, "include", mrb_mod_include, ARGS_ANY());               /* 15.2.2.4.27 */
@@ -1433,7 +1425,6 @@
   mrb_define_method(mrb, mod, "const_get", mrb_mod_const_get, ARGS_REQ(1));          /* 15.2.2.4.21 */
   mrb_define_method(mrb, mod, "const_set", mrb_mod_const_set, ARGS_REQ(2));          /* 15.2.2.4.23 */
   mrb_define_method(mrb, mod, "define_method", mod_define_method, ARGS_REQ(1));
->>>>>>> ba77d4d1
 
   mrb_define_method(mrb, mod, "===", mrb_mod_eqq, ARGS_REQ(1));
   mrb_undef_method(mrb, cls, "append_features");
