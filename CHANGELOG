v2.4.0 (XXXX-XX-XX)
-------------------

<<<<<<< HEAD
=======
* fixed non-working subquery index optimizations

* do not restrict summary of Foxx applications to 60 characters

* fixed display of "required" path parameters in Foxx application documentation

* added more optimizations of constants values in AQL FILTER conditions

* fixed invalid or-to-in optimization for FILTERs containing comparisons
  with boolean values

* fixed replication of `_graphs` collection

* added AQL list functions `PUSH`, `POP`, `UNSHIFT`, `SHIFT`, `REMOVE_VALUES`,
  `REMOVE_VALUE`, `REMOVE_NTH` and `APPEND`

* added AQL functions `CALL` and `APPLY` to dynamically call other functions

* fixed AQL optimizer cost estimation for LIMIT node

* prevent Foxx queues from permanently writing to the journal even when
  server is idle


v2.3.0 (2014-11-18)
-------------------

* fixed syslog flags. `--log.syslog` is deprecated and setting it has no effect, 
  `--log.facility` now works as described. Application name has been changed from
  `triagens` to `arangod`. It can be changed using `--log.application`. The syslog
  will only contain the actual log message. The datetime prefix is omiited.

* fixed deflate in SimpleHttpClient

* fixed issue #1104: edgeExamples broken or changed 

* fixed issue #1103: Error while importing user queries

* fixed issue #1100: AQL: HAS() fails on doc[attribute_name] 

* fixed issue #1098: runtime error when creating graph vertex

>>>>>>> 0125e98c
* hide system applications in **Applications** tab by default

  Display of system applications can be toggled by using the *system applications* 
  toggle in the UI.

* added HTTP REST API for managing tasks (`/_api/tasks`)

* allow passing character lists as optional parameter to AQL functions `TRIM`,
  `LTRIM` and `RTRIM`

  These functions now support trimming using custom character lists. If no character
  lists are specified, all whitespace characters will be removed as previously:

      TRIM("  foobar\t \r\n ")         // "foobar"
      TRIM(";foo;bar;baz, ", "; ")     // "foo;bar;baz"

* added AQL string functions `LTRIM`, `RTRIM`, `FIND_FIRST`, `FIND_LAST`, `SPLIT`, 
  `SUBSTITUTE`

* added AQL functions `ZIP`, `VALUES` and `PERCENTILE`

* made AQL functions `CONCAT` and `CONCAT_SEPARATOR` work with list arguments

* dynamically create extra dispatcher threads if required

* fixed issue #1097: schemas in the API docs no longer show required properties as optional


v2.3.0-beta2 (2014-11-08)
-------------------------

* front-end: new icons for uploading and downloading JSON documents into a collection

* front-end: fixed documents pagination css display error

* front-end: fixed flickering of the progress view

* front-end: fixed missing event for documents filter function

* front-end: jsoneditor: added CMD+Return (Mac) CTRL+Return (Linux/Win) shortkey for 
  saving a document

* front-end: added information tooltip for uploading json documents.

* front-end: added database management view to the collapsed navigation menu

* front-end: added collection truncation feature

* fixed issue #1086: arangoimp: Odd errors if arguments are not given properly

* performance improvements for AQL queries that use JavaScript-based expressions
  internally

* added AQL geo functions `WITHIN_RECTANGLE` and `IS_IN_POLYGON`

* fixed non-working query results download in AQL editor of web interface

* removed debug print message in AQL editor query export routine

* fixed issue #1075: Aardvark: user name required even if auth is off #1075 

  The fix for this prefills the username input field with the current user's
  accout name if any and `root` (the default username) otherwise. Additionally,
  the tooltip text has been slightly adjusted.

* fixed issue #1069: Add 'raw' link to swagger ui so that the raw swagger 
  json can easily be retrieved

  This adds a link to the Swagger API docs to an application's detail view in
  the **Applications** tab of the web interface. The link produces the Swagger
  JSON directly. If authentication is turned on, the link requires authentication,
  too.

* documentation updates


v2.3.0-beta1 (2014-11-01)
-------------------------

* added dedicated `NOT IN` operator for AQL

  Previously, a `NOT IN` was only achievable by writing a negated `IN` condition:
   
      FOR i IN ... FILTER ! (i IN [ 23, 42 ]) ...

  This can now alternatively be expressed more intuitively as follows:

      FOR i IN ... FILTER i NOT IN [ 23, 42 ] ...

* added alternative logical operator syntax for AQL

  Previously, the logical operators in AQL could only be written as:
  - `&&`: logical and
  - `||`: logical or
  - `!`: negation

  ArangoDB 2.3 introduces the alternative variants for these operators:
  - `AND`: logical and
  - `OR`: logical or
  - `NOT`: negation

  The new syntax is just an alternative to the old syntax, allowing easier 
  migration from SQL. The old syntax is still fully supported and will be.

* improved output of `ArangoStatement.parse()` and POST `/_api/query`

  If an AQL query can be parsed without problems, The return value of 
  `ArangoStatement.parse()` now contains an attribute `ast` with the abstract
  syntax tree of the query (before optimizations). Though this is an internal
  representation of the query and is subject to change, it can be used to inspect
  how ArangoDB interprets a given query.

* improved `ArangoStatement.explain()` and POST `/_api/explain`

  The commands for explaining AQL queries have been improved.

* added command-line option `--javascript.v8-contexts` to control the number of 
  V8 contexts created in arangod.
  
  Previously, the number of V8 contexts was equal to the number of server threads
  (as specified by option `--server.threads`). 

  However, it may be sensible to create different amounts of threads and V8
  contexts. If the option is not specified, the number of V8 contexts created
  will be equal to the number of server threads. Thus no change in configuration
  is required to keep the old behavior.
  
  If you are using the default config files or merge them with your local config
  files, please review if the default number of server threads is okay in your
  environment. Additionally you should verify that the number of V8 contexts
  created (as specified in option `--javascript.v8-contexts`) is okay.

* the number of server.threads specified is now the minimum of threads
  started. There are situation in which threads are waiting for results of
  distributed database servers. In this case the number of threads is
  dynamically increased.

* removed index type "bitarray"

  Bitarray indexes were only half-way documented and integrated in previous versions 
  of ArangoDB so their benefit was limited. The support for bitarray indexes has
  thus been removed in ArangoDB 2.3. It is not possible to create indexes of type
  "bitarray" with ArangoDB 2.3.

  When a collection is openend that contains a bitarray index definition created 
  with a previous version of ArangoDB, ArangoDB will ignore it and log the following
  warning:

      index type 'bitarray' is not supported in this version of ArangoDB and is ignored 

  Future versions of ArangoDB may automatically remove such index definitions so the
  warnings will eventually disappear.

* removed internal "_admin/modules/flush" in order to fix requireApp

* added basic support for handling binary data in Foxx

  Requests with binary payload can be processed in Foxx applications by
  using the new method `res.rawBodyBuffer()`. This will return the unparsed request
  body as a Buffer object.

  There is now also the method `req.requestParts()` available in Foxx to retrieve
  the individual components of a multipart HTTP request.

  Buffer objects can now be used when setting the response body of any Foxx action.
  Additionally, `res.send()` has been added as a convenience method for returning 
  strings, JSON objects or buffers from a Foxx action:

      res.send("<p>some HTML</p>");
      res.send({ success: true });
      res.send(new Buffer("some binary data"));

  The convenience method `res.sendFile()` can now be used to easily return the
  contents of a file from a Foxx action:

      res.sendFile(applicationContext.foxxFilename("image.png"));

  `fs.write` now accepts not only strings but also Buffer objects as second parameter:

      fs.write(filename, "some data");
      fs.write(filename, new Buffer("some binary data"));

  `fs.readBuffer` can be used to return the contents of a file in a Buffer object.

* improved performance of insertion into non-unique hash indexes significantly in case
  many duplicate keys are used in the index

* issue #1042: set time zone in log output

  the command-line option `--log.use-local-time` was added to print dates and times in
  the server-local timezone instead of UTC

* command-line options that require a boolean value now validate the
  value given on the command-line

  This prevents issues if no value is specified for an option that 
  requires a boolean value. For example, the following command-line would 
  have caused trouble in 2.2, because `--server.endpoint` would have been 
  used as the value for the `--server.disable-authentication` options
  (which requires a boolean value):
  
      arangod --server.disable-authentication --server.endpoint tcp://127.0.0.1:8529 data

  In 2.3, running this command will fail with an error and requires to
  be modified to:

      arangod --server.disable-authentication true --server.endpoint tcp://127.0.0.1:8529 data

* improved performance of CSV import in arangoimp

* fixed issue #1027: Stack traces are off-by-one

* fixed issue #1026: Modules loaded in different files within the same app 
  should refer to the same module

* fixed issue #1025: Traversal not as expected in undirected graph

* added a _relation function in the general-graph module.
 
  This deprecated _directedRelation and _undirectedRelation.
  ArangoDB does not offer any constraints for undirected edges
  which caused some confusion of users how undirected relations
  have to be handled. Relation now only supports directed relations
  and the user can actively simulate undirected relations.

* changed return value of Foxx.applicationContext#collectionName:

  Previously, the function could return invalid collection names because
  invalid characters were not replaced in the application name prefix, only
  in the collection name passed.

  Now, the function replaces invalid characters also in the application name
  prefix, which might to slightly different results for application names that
  contained any characters outside the ranges [a-z], [A-Z] and [0-9].

* prevent XSS in AQL editor and logs view

* integrated tutorial into ArangoShell and web interface

* added option `--backslash-escape` for arangoimp when running CSV file imports

* front-end: added download feature for (filtered) documents

* front-end: added download feature for the results of a user query

* front-end: added function to move documents to another collection

* front-end: added sort-by attribute to the documents filter

* front-end: added sorting feature to database, graph management and user management view.

* issue #989: front-end: Databases view not refreshing after deleting a database

* issue #991: front-end: Database search broken

* front-end: added infobox which shows more information about a document (_id, _rev, _key) or
  an edge (_id, _rev, _key, _from, _to). The from and to attributes are clickable and redirect
  to their document location.

* front-end: added edit-mode for deleting multiple documents at the same time.

* front-end: added delete button to the detailed document/edge view.

* front-end: added visual feedback for saving documents/edges inside the editor (error/success).

* front-end: added auto-focusing for the first input field in a modal.

* front-end: added validation for user input in a modal.

* front-end: user defined queries are now stored inside the database and are bound to the current
  user, instead of using the local storage functionality of the browsers. The outcome of this is
  that user defined queries are now independently usable from any device. Also queries can now be
  edited through the standard document editor of the front-end through the _users collection.

* front-end: added import and export functionality for user defined queries.

* front-end: added new keywords and functions to the aql-editor theme

* front-end: applied tile-style to the graph view

* front-end: now using the new graph api including multi-collection support

* front-end: foxx apps are now deleteable

* front-end: foxx apps are now installable and updateable through github, if github is their
  origin.

* front-end: added foxx app version control. Multiple versions of a single foxx app are now
  installable and easy to manage and are also arranged in groups.

* front-end: the user-set filter of a collection is now stored until the user navigates to
  another collection.

* front-end: fetching and filtering of documents, statistics, and query operations are now
  handled with asynchronous ajax calls.

* front-end: added progress indicator if the front-end is waiting for a server operation.

* front-end: fixed wrong count of documents in the documents view of a collection.

* front-end: fixed unexpected styling of the manage db view and navigation.

* front-end: fixed wrong handling of select fields in a modal view.

* front-end: fixed wrong positioning of some tooltips.

* automatically call `toJSON` function of JavaScript objects (if present)
  when serializing them into database documents. This change allows
  storing JavaScript date objects in the database in a sensible manner.


v2.2.7 (2014-11-19)
-------------------

* fixed issue #998: Incorrect application URL for non-system Foxx apps

* fixed issue #1079: AQL editor: keyword WITH in UPDATE query is not highlighted

* fix memory leak in cluster nodes

* fixed registration of AQL user-defined functions in Web UI (JS shell)

* fixed error display in Web UI for certain errors
  (now error message is printed instead of 'undefined')

* fixed issue #1059: bug in js module console

* fixed issue #1056: "fs": zip functions fail with passwords

* fixed issue #1063: Docs: measuring unit of --wal.logfile-size?

* fixed issue #1062: Docs: typo in 14.2 Example data 


v2.2.6 (2014-10-20)
-------------------

* fixed issue #972: Compilation Issue

* fixed issue #743: temporary directories are now unique and one can read
  off the tool that created them, if empty, they are removed atexit

* Highly improved performance of all AQL GRAPH_* functions.

* Orphan collections in general graphs can now be found via GRAPH_VERTICES
  if either "any" or no direction is defined

* Fixed documentation for AQL function GRAPH_NEIGHBORS.
  The option "vertexCollectionRestriction" is meant to filter the target
  vertices only, and should not filter the path.

* Fixed a bug in GRAPH_NEIGHBORS which enforced only empty results
  under certain conditions


v2.2.5 (2014-10-09)
-------------------

* fixed issue #961: allow non-JSON values in undocument request bodies

* fixed issue 1028: libicu is now statically linked

* fixed cached lookups of collections on the server, which may have caused spurious
  problems after collection rename operations


v2.2.4 (2014-10-01)
-------------------

* fixed accessing `_from` and `_to` attributes in `collection.byExample` and 
  `collection.firstExample`

  These internal attributes were not handled properly in the mentioned functions, so 
  searching for them did not always produce documents

* fixed issue #1030: arangoimp 2.2.3 crashing, not logging on large Windows CSV file 

* fixed issue #1025: Traversal not as expected in undirected graph

* fixed issue #1020

  This requires re-introducing the startup option `--database.force-sync-properties`.

  This option can again be used to force fsyncs of collection, index and database properties 
  stored as JSON strings on disk in files named `parameter.json`. Syncing these files after
  a write may be necessary if the underlying storage does not sync file contents by itself
  in a "sensible" amount of time after a file has been written and closed.

  The default value is `true` so collection, index and database properties will always be
  synced to disk immediately. This affects creating, renaming and dropping collections as 
  well as creating and dropping databases and indexes. Each of these operations will perform
  an additional fsync on the `parameter.json` file if the option is set to `true`. 

  It might be sensible to set this option to `false` for workloads that create and drop a 
  lot of collections (e.g. test runs).

  Document operations such as creating, updating and dropping documents are not affected
  by this option.

* fixed issue #1016: AQL editor bug

* fixed issue #1014: WITHIN function returns wrong distance

* fixed AQL shortest path calculation in function `GRAPH_SHORTEST_PATH` to return
  complete vertex objects instead of just vertex ids

* allow changing of attributes of documents stored in server-side JavaScript variables 

  Previously, the following did not work:

      var doc = db.collection.document(key);
      doc._key = "abc"; // overwriting internal attributes not supported
      doc.value = 123;  // overwriting existing attributes not supported 

  Now, modifying documents stored in server-side variables (e.g. `doc` in the above case)
  is supported. Modifying the variables will not update the documents in the database,
  but will modify the JavaScript object (which can be written back to the database using
  `db.collection.update` or `db.collection.replace`)

* fixed issue #997: arangoimp apparently doesn't support files >2gig on Windows

  large file support (requires using `_stat64` instead of `stat`) is now supported on 
  Windows


v2.2.3 (2014-09-02)
-------------------

* added `around` for Foxx controller

* added `type` option for HTTP API `GET /_api/document?collection=...`

  This allows controlling the type of results to be returned. By default, paths to
  documents will be returned, e.g. 

      [
        `/_api/document/test/mykey1`,
        `/_api/document/test/mykey2`,
        ...
      ]

  To return a list of document ids instead of paths, the `type` URL parameter can be 
  set to `id`:

      [
        `test/mykey1`,
        `test/mykey2`,
        ...
      ]

  To return a list of document keys only, the `type` URL parameter can be set to `key`:

      [
        `mykey1`,
        `mykey2`,
        ...
      ]


* properly capitalize HTTP response header field names in case the `x-arango-async`
  HTTP header was used in a request.

* fixed several documentation issues

* speedup for several general-graph functions, AQL functions starting with `GRAPH_`
  and traversals


v2.2.2 (2014-08-08)
-------------------

* allow storing non-reserved attribute names starting with an underscore

  Previous versions of ArangoDB parsed away all attribute names that started with an 
  underscore (e.g. `_test', '_foo', `_bar`) on all levels of a document (root level
  and sub-attribute levels). While this behavior was documented, it was unintuitive and
  prevented storing documents inside other documents, e.g.:

      {
        "_key" : "foo",
        "_type" : "mydoc",
        "references" : [
          {
            "_key" : "something",
            "_rev" : "...",
            "value" : 1
          },
          { 
            "_key" : "something else",
            "_rev" : "...",
            "value" : 2
          }
        ]
      }

  In the above example, previous versions of ArangoDB removed all attributes and
  sub-attributes that started with underscores, meaning the embedded documents would lose
  some of their attributes. 2.2.2 should preserve such attributes, and will also allow
  storing user-defined attribute names on the top-level even if they start with underscores
  (such as `_type` in the above example).

* fix conversion of JavaScript String, Number and Boolean objects to JSON.

  Objects created in JavaScript using `new Number(...)`, `new String(...)`, or
  `new Boolean(...)` were not converted to JSON correctly.

* fixed a race condition on task registration (i.e. `require("org/arangodb/tasks").register()`)

  this race condition led to undefined behavior when a just-created task with no offset and
  no period was instantly executed and deleted by the task scheduler, before the `register`
  function returned to the caller.

* changed run-tests.sh to execute all suitable tests.

* switch to new version of gyp

* fixed upgrade button


v2.2.1 (2014-07-24)
-------------------

* fixed hanging write-ahead log recovery for certain cases that involved dropping
  databases

* fixed issue with --check-version: when creating a new database the check failed

* issue #947 Foxx applicationContext missing some properties

* fixed issue with --check-version: when creating a new database the check failed

* added startup option `--wal.suppress-shape-information`

  Setting this option to `true` will reduce memory and disk space usage and require
  less CPU time when modifying documents or edges. It should therefore be turned on
  for standalone ArangoDB servers. However, for servers that are used as replication
  masters, setting this option to `true` will effectively disable the usage of the
  write-ahead log for replication, so it should be set to `false` for any replication
  master servers.

  The default value for this option is `false`. 

* added optional `ttl` attribute to specify result cursor expiration for HTTP API method 
  `POST /_api/cursor` 

  The `ttl` attribute can be used to prevent cursor results from timing out too early.

* issue #947: Foxx applicationContext missing some properties

* (reported by Christian Neubauer): 

  The problem was that in Google's V8, signed and unsigned chars are not always declared cleanly.
  so we need to force v8 to compile with forced signed chars which is done by the Flag:
    -fsigned-char
  at least it is enough to follow the instructions of compiling arango on rasperry 
  and add "CFLAGS='-fsigned-char'" to the make command of V8 and remove the armv7=0

* Fixed a bug with the replication client. In the case of single document
  transactions the collection was not write locked.


v2.2.0 (2014-07-10)
-------------------

* The replication methods `logger.start`, `logger.stop` and `logger.properties` are
  no-ops in ArangoDB 2.2 as there is no separate replication logger anymore. Data changes
  are logged into the write-ahead log in ArangoDB 2.2, and not separately by the 
  replication logger. The replication logger object is still there in ArangoDB 2.2 to
  ensure backwards-compatibility, however, logging cannot be started, stopped or 
  configured anymore. Using any of these methods will do nothing.

  This also affects the following HTTP API methods:
  - `PUT /_api/replication/logger-start`
  - `PUT /_api/replication/logger-stop`
  - `GET /_api/replication/logger-config` 
  - `PUT /_api/replication/logger-config`

  Using any of these methods is discouraged from now on as they will be removed in 
  future versions of ArangoDB.

* INCOMPATIBLE CHANGE: replication of transactions has changed. Previously, transactions
  were logged on a master in one big block and shipped to a slave in one block, too.
  Now transactions will be logged and replicated as separate entries, allowing transactions
  to be bigger and also ensure replication progress.
  
  This change also affects the behavior of the `stop` method of the replication applier.
  If the replication applier is now stopped manually using the `stop` method and later 
  restarted using the `start` method, any transactions that were unfinished at the
  point of stopping will be aborted on a slave, even if they later commit on the master.

  In ArangoDB 2.2, stopping the replication applier manually should be avoided unless the
  goal is to stop replication permanently or to do a full resync with the master anyway.
  If the replication applier still must be stopped, it should be made sure that the
  slave has fetched and applied all pending operations from a master, and that no 
  extra transactions are started on the master before the `stop` command on the slave
  is executed.

  Replication of transactions in ArangoDB 2.2 might also lock the involved collections on
  the slave while a transaction is either committed or aborted on the master and the
  change has been replicated to the slave. This change in behavior may be important for
  slave servers that are used for read-scaling. In order to avoid long lasting collection
  locks on the slave, transactions should be kept small.

  The `_replication` system collection is not used anymore in ArangoDB 2.2 and its usage is
  discouraged.

* INCOMPATIBLE CHANGE: the figures reported by the `collection.figures` method
  now only reflect documents and data contained in the journals and datafiles of
  collections. Documents or deletions contained only in the write-ahead log will
  not influence collection figures until the write-ahead log garbage collection
  kicks in. The figures for a collection might therefore underreport the total
  resource usage of a collection.

  Additionally, the attributes `lastTick` and `uncollectedLogfileEntries` have been
  added to the result of the `figures` operation and the HTTP API method 
  `PUT /_api/collection/figures`

* added `insert` method as an alias for `save`. Documents can now be inserted into
  a collection using either method:
  
      db.test.save({ foo: "bar" }); 
      db.test.insert({ foo: "bar" }); 

* added support for data-modification AQL queries

* added AQL keywords `INSERT`, `UPDATE`, `REPLACE` and `REMOVE` (and `WITH`) to
  support data-modification AQL queries.
  
  Unquoted usage of these keywords for attribute names in AQL queries will likely
  fail in ArangoDB 2.2. If any such attribute name needs to be used in a query, it
  should be enclosed in backticks to indicate the usage of a literal attribute
  name. 

  For example, the following query will fail in ArangoDB 2.2 with a parse error:

      FOR i IN foo RETURN i.remove

  and needs to be rewritten like this:

      FOR i IN foo RETURN i.`remove`

* disallow storing of JavaScript objects that contain JavaScript native objects
  of type `Date`, `Function`, `RegExp` or `External`, e.g.

      db.test.save({ foo: /bar/ });
      db.test.save({ foo: new Date() });

  will now print

      Error: <data> cannot be converted into JSON shape: could not shape document

  Previously, objects of these types were silently converted into an empty object
  (i.e. `{ }`).

  To store such objects in a collection, explicitly convert them into strings 
  like this:

      db.test.save({ foo: String(/bar/) });
      db.test.save({ foo: String(new Date()) });

* The replication methods `logger.start`, `logger.stop` and `logger.properties` are
  no-ops in ArangoDB 2.2 as there is no separate replication logger anymore. Data changes
  are logged into the write-ahead log in ArangoDB 2.2, and not separately by the 
  replication logger. The replication logger object is still there in ArangoDB 2.2 to
  ensure backwards-compatibility, however, logging cannot be started, stopped or 
  configured anymore. Using any of these methods will do nothing.

  This also affects the following HTTP API methods:
  - `PUT /_api/replication/logger-start`
  - `PUT /_api/replication/logger-stop`
  - `GET /_api/replication/logger-config` 
  - `PUT /_api/replication/logger-config`

  Using any of these methods is discouraged from now on as they will be removed in 
  future versions of ArangoDB.

* INCOMPATIBLE CHANGE: replication of transactions has changed. Previously, transactions
  were logged on a master in one big block and shipped to a slave in one block, too.
  Now transactions will be logged and replicated as separate entries, allowing transactions
  to be bigger and also ensure replication progress.
  
  This change also affects the behavior of the `stop` method of the replication applier.
  If the replication applier is now stopped manually using the `stop` method and later 
  restarted using the `start` method, any transactions that were unfinished at the
  point of stopping will be aborted on a slave, even if they later commit on the master.

  In ArangoDB 2.2, stopping the replication applier manually should be avoided unless the
  goal is to stop replication permanently or to do a full resync with the master anyway.
  If the replication applier still must be stopped, it should be made sure that the
  slave has fetched and applied all pending operations from a master, and that no 
  extra transactions are started on the master before the `stop` command on the slave
  is executed.

  Replication of transactions in ArangoDB 2.2 might also lock the involved collections on
  the slave while a transaction is either committed or aborted on the master and the
  change has been replicated to the slave. This change in behavior may be important for
  slave servers that are used for read-scaling. In order to avoid long lasting collection
  locks on the slave, transactions should be kept small.

  The `_replication` system collection is not used anymore in ArangoDB 2.2 and its usage is
  discouraged.

* INCOMPATIBLE CHANGE: the figures reported by the `collection.figures` method
  now only reflect documents and data contained in the journals and datafiles of
  collections. Documents or deletions contained only in the write-ahead log will
  not influence collection figures until the write-ahead log garbage collection
  kicks in. The figures for a collection might therefore underreport the total
  resource usage of a collection.

  Additionally, the attributes `lastTick` and `uncollectedLogfileEntries` have been
  added to the result of the `figures` operation and the HTTP API method 
  `PUT /_api/collection/figures`

* added `insert` method as an alias for `save`. Documents can now be inserted into
  a collection using either method:
  
      db.test.save({ foo: "bar" }); 
      db.test.insert({ foo: "bar" }); 

* added support for data-modification AQL queries

* added AQL keywords `INSERT`, `UPDATE`, `REPLACE` and `REMOVE` (and `WITH`) to
  support data-modification AQL queries.
  
  Unquoted usage of these keywords for attribute names in AQL queries will likely
  fail in ArangoDB 2.2. If any such attribute name needs to be used in a query, it
  should be enclosed in backticks to indicate the usage of a literal attribute
  name. 

  For example, the following query will fail in ArangoDB 2.2 with a parse error:

      FOR i IN foo RETURN i.remove

  and needs to be rewritten like this:

      FOR i IN foo RETURN i.`remove`

* disallow storing of JavaScript objects that contain JavaScript native objects
  of type `Date`, `Function`, `RegExp` or `External`, e.g.

      db.test.save({ foo: /bar/ });
      db.test.save({ foo: new Date() });

  will now print

      Error: <data> cannot be converted into JSON shape: could not shape document

  Previously, objects of these types were silently converted into an empty object
  (i.e. `{ }`).

  To store such objects in a collection, explicitly convert them into strings 
  like this:

      db.test.save({ foo: String(/bar/) });
      db.test.save({ foo: String(new Date()) });

* honor startup option `--server.disable-statistics` when deciding whether or not
  to start periodic statistics collection jobs

  Previously, the statistics collection jobs were started even if the server was
  started with the `--server.disable-statistics` flag being set to `true`

* removed startup option `--random.no-seed`

  This option had no effect in previous versions of ArangoDB and was thus removed.

* removed startup option `--database.remove-on-drop`

  This option was used for debugging only.

* removed startup option `--database.force-sync-properties`

  This option is now superfluous as collection properties are now stored in the 
  write-ahead log.

* introduced write-ahead log

  All write operations in an ArangoDB server instance are automatically logged
  to the server's write-ahead log. The write-ahead log is a set of append-only 
  logfiles, and it is used in case of a crash recovery and for replication.
  Data from the write-ahead log will eventually be moved into the journals or
  datafiles of collections, allowing the server to remove older write-ahead log 
  logfiles. Figures of collections will be updated when data are moved from the
  write-ahead log into the journals or datafiles of collections.

  Cross-collection transactions in ArangoDB should benefit considerably by this
  change, as less writes than in previous versions are required to ensure the data 
  of multiple collections are atomcially and durably committed. All data-modifying 
  operations inside transactions (insert, update, remove) will write their 
  operations into the write-ahead log directly, making transactions with multiple 
  operations also require less physical memory than in previous versions of ArangoDB,
  that required all transaction data to fit into RAM.
  
  The `_trx` system collection is not used anymore in ArangoDB 2.2 and its usage is
  discouraged.

  The data in the write-ahead log can also be used in the replication context.
  The `_replication` collection that was used in previous versions of ArangoDB to 
  store all changes on the server is not used anymore in ArangoDB 2.2. Instead, 
  slaves can read from a master's write-ahead log to get informed about most
  recent changes. This removes the need to store data-modifying operations in 
  both the actual place and the `_replication` collection. 

* removed startup option `--server.disable-replication-logger`

  This option is superfluous in ArangoDB 2.2. There is no dedicated replication
  logger in ArangoDB 2.2. There is now always the write-ahead log, and it is also
  used as the server's replication log. Specifying the startup option
  `--server.disable-replication-logger` will do nothing in ArangoDB 2.2, but the
  option should not be used anymore as it might be removed in a future version.

* changed behavior of replication logger

  There is no dedicated replication logger in ArangoDB 2.2 as there is the 
  write-ahead log now. The existing APIs for starting and stopping the replication
  logger still exist in ArangoDB 2.2 for downwards-compatibility, but calling
  the start or stop operations are no-ops in ArangoDB 2.2. When querying the
  replication logger status via the API, the server will always report that the
  replication logger is running. Configuring the replication logger is a no-op 
  in ArangoDB 2.2, too. Changing the replication logger configuration has no
  effect. Instead, the write-ahead log configuration can be changed.

* removed MRuby integration for arangod

  ArangoDB had an experimental MRuby integration in some of the publish builds.
  This wasn't continuously developed, and so it has been removed in ArangoDB 2.2.

  This change has led to the following startup options being superfluous:

  - `--ruby.gc-interval`
  - `--ruby.action-directory`
  - `--ruby.modules-path`
  - `--ruby.startup-directory`

  Specifying these startup options will do nothing in ArangoDB 2.2, but the 
  options should be avoided from now on as they might be removed in future versions.

* reclaim index memory when last document in collection is deleted

  Previously, deleting documents from a collection did not lead to index sizes being
  reduced. Instead, the already allocated index memory was re-used when a collection
  was refilled.

  Now, index memory for primary indexes and hash indexes is reclaimed instantly when
  the last document from a collection is removed.
  
* inlined and optimized functions in hash indexes

* added AQL TRANSLATE function

  This function can be used to perform lookups from static lists, e.g.

      LET countryNames = { US: "United States", UK: "United Kingdom", FR: "France" }
      RETURN TRANSLATE("FR", countryNames) 

* fixed datafile debugger

* fixed check-version for empty directory

* moved try/catch block to the top of routing chain

* added mountedApp function for foxx-manager

* fixed issue #883: arango 2.1 - when starting multi-machine cluster, UI web 
  does not change to cluster overview

* fixed dfdb: should not start any other V8 threads

* cleanup of version-check, added module org/arangodb/database-version,
  added --check-version option

* fixed issue #881: [2.1.0] Bombarded (every 10 sec or so) with 
  "WARNING format string is corrupt" when in non-system DB Dashboard

* specialized primary index implementation to allow faster hash table 
  rebuilding and reduce lookups in datafiles for the actual value of `_key`.

* issue #862: added `--overwrite` option to arangoimp

* removed number of property lookups for documents during AQL queries that
  access documents

* prevent buffering of long print results in arangosh's and arangod's print
  command

  this change will emit buffered intermediate print results and discard the
  output buffer to quickly deliver print results to the user, and to prevent
  constructing very large buffers for large results

* removed sorting of attribute names for use in a collection's shaper

  sorting attribute names was done on document insert to keep attributes 
  of a collection in sorted order for faster comparisons. The sort order
  of attributes was only used in one particular and unlikely case, so it
  was removed. Collections with many different attribute names should 
  benefit from this change by faster inserts and slightly less memory usage.

* fixed a bug in arangodump which got the collection name in _from and _to
  attributes of edges wrong (all were "_unknown")

* fixed a bug in arangorestore which did not recognise wrong _from and _to
  attributes of edges

* improved error detection and reporting in arangorestore


v2.1.1 (2014-06-06)
-------------------

* fixed dfdb: should not start any other V8 threads

* signature for collection functions was modified

  The basic change was the substitution of the input parameter of the
  function by an generic options object which can contain multiple
  option parameter of the function.
  Following functions were modified
  remove
  removeBySample
  replace
  replaceBySample
  update
  updateBySample
  
  Old signature is yet supported but it will be removed in future versions 

v2.1.0 (2014-05-29)
-------------------

* implemented upgrade procedure for clusters

* fixed communication issue with agency which prevented reconnect
  after an agent failure

* fixed cluster dashboard in the case that one but not all servers
  in the cluster are down

* fixed a bug with coordinators creating local database objects
  in the wrong order (_system needs to be done first)

* improved cluster dashboard


v2.1.0-rc2 (2014-05-25)
-----------------------

* fixed issue #864: Inconsistent behavior of AQL REVERSE(list) function


v2.1.0-rc1 (XXXX-XX-XX)
-----------------------

* added server-side periodic task management functions:

  - require("org/arangodb/tasks").register(): registers a periodic task
  - require("org/arangodb/tasks").unregister(): unregisters and removes a 
    periodic task
  - require("org/arangodb/tasks").get(): retrieves a specific tasks or all
    existing tasks

  the previous undocumented function `internal.definePeriodic` is now
  deprecated and will be removed in a future release.

* decrease the size of some seldomly used system collections on creation. 

  This will make these collections use less disk space and mapped memory.

* added AQL date functions

* added AQL FLATTEN() list function

* added index memory statistics to `db.<collection>.figures()` function

  The `figures` function will now return a sub-document `indexes`, which lists
  the number of indexes in the `count` sub-attribute, and the total memory
  usage of the indexes in bytes in the `size` sub-attribute.

* added AQL CURRENT_DATABASE() function

  This function returns the current database's name.

* added AQL CURRENT_USER() function

  This function returns the current user from an AQL query. The current user is the
  username that was specified in the `Authorization` HTTP header of the request. If
  authentication is turned off or the query was executed outside a request context,
  the function will return `null`.

* fixed issue #796: Searching with newline chars broken?

  fixed slightly different handling of backslash escape characters in a few
  AQL functions. Now handling of escape sequences should be consistent, and 
  searching for newline characters should work the same everywhere

* added OpenSSL version check for configure

  It will report all OpenSSL versions < 1.0.1g as being too old.
  `configure` will only complain about an outdated OpenSSL version but not stop.

* require C++ compiler support (requires g++ 4.8, clang++ 3.4 or Visual Studio 13)

* less string copying returning JSONified documents from ArangoDB, e.g. via
  HTTP GET `/_api/document/<collection>/<document>`

* issue #798: Lower case http headers from arango
        
  This change allows returning capitalized HTTP headers, e.g.
  `Content-Length` instead of `content-length`.
  The HTTP spec says that headers are case-insensitive, but
  in fact several clients rely on a specific case in response
  headers.
  This change will capitalize HTTP headers if the `X-Arango-Version`
  request header is sent by the client and contains a value of at
  least `20100` (for version 2.1). The default value for the
  compatibility can also be set at server start, using the
  `--server.default-api-compatibility` option.

* simplified usage of `db._createStatement()`

  Previously, the function could not be called with a query string parameter as 
  follows:

      db._createStatement(queryString);

  Calling it as above resulted in an error because the function expected an
  object as its parameter. From now on, it's possible to call the function with 
  just the query string.

* make ArangoDB not send back a `WWW-Authenticate` header to a client in case the
  client sends the `X-Omit-WWW-Authenticate` HTTP header.

  This is done to prevent browsers from showing their built-in HTTP authentication 
  dialog for AJAX requests that require authentication.
  ArangoDB will still return an HTTP 401 (Unauthorized) if the request doesn't
  contain valid credentials, but it will omit the `WWW-Authenticate` header, 
  allowing clients to bypass the browser's authentication dialog.

* added REST API method HTTP GET `/_api/job/job-id` to query the status of an
  async job without potentially fetching it from the list of done jobs

* fixed non-intuitive behaviour in jobs API: previously, querying the status
  of an async job via the API HTTP PUT `/_api/job/job-id` removed a currently 
  executing async job from the list of queryable jobs on the server.
  Now, when querying the result of an async job that is still executing, 
  the job is kept in the list of queryable jobs so its result can be fetched
  by a subsequent request.

* use a new data structure for the edge index of an edge collection. This
  improves the performance for the creation of the edge index and in 
  particular speeds up removal of edges in graphs. Note however that
  this change might change the order in which edges starting at 
  or ending in a vertex are returned. However, this order was never
  guaranteed anyway and it is not sensible to guarantee any particular 
  order.

* provide a size hint to edge and hash indexes when initially filling them
  this will lead to less re-allocations when populating these indexes
    
  this may speed up building indexes when opening an existing collection

* don't requeue identical context methods in V8 threads in case a method is 
  already registered

* removed arangod command line option `--database.remove-on-compacted`

* export the sort attribute for graph traversals to the HTTP interface

* add support for arangodump/arangorestore for clusters


v2.0.8 (XXXX-XX-XX)
-------------------

* fixed too-busy iteration over skiplists

  Even when a skiplist query was restricted by a limit clause, the skiplist
  index was queried without the limit. this led to slower-than-necessary
  execution times.

* fixed timeout overflows on 32 bit systems

  this bug has led to problems when select was called with a high timeout
  value (2000+ seconds) on 32bit systems that don't have a forgiving select
  implementation. when the call was made on these systems, select failed
  so no data would be read or sent over the connection

  this might have affected some cluster-internal operations.

* fixed ETCD issues on 32 bit systems

  ETCD was non-functional on 32 bit systems at all. The first call to the
  watch API crashed it. This was because atomic operations worked on data
  structures that were not properly aligned on 32 bit systems. 

* fixed issue #848: db.someEdgeCollection.inEdge does not return correct 
  value when called the 2nd time after a .save to the edge collection


v2.0.7 (2014-05-05)
-------------------

* issue #839: Foxx Manager missing "unfetch"

* fixed a race condition at startup

  this fixes undefined behavior in case the logger was involved directly at 
  startup, before the logger initialization code was called. This should have
  occurred only for code that was executed before the invocation of main(), 
  e.g. during ctor calls of statically defined objects.


v2.0.6 (2014-04-22)
-------------------

* fixed issue #835: arangosh doesn't show correct database name



v2.0.5 (2014-04-21)
-------------------

* Fixed a caching problem in IE JS Shell

* added cancelation for async jobs

* upgraded to new gyp for V8

* new Windows installer


v2.0.4 (2014-04-14)
-------------------

* fixed cluster authentication front-end issues for Firefox and IE, there are
  still problems with Chrome


v2.0.3 (2014-04-14)
-------------------

* fixed AQL optimizer bug

* fixed front-end issues

* added password change dialog


v2.0.2 (2014-04-06)
-------------------

* during cluster startup, do not log (somewhat expected) connection errors with
  log level error, but with log level info

* fixed dashboard modals

* fixed connection check for cluster planning front end: firefox does 
  not support async:false

* document how to persist a cluster plan in order to relaunch an existing
  cluster later


v2.0.1 (2014-03-31)
-------------------

* make ArangoDB not send back a `WWW-Authenticate` header to a client in case the
  client sends the `X-Omit-WWW-Authenticate` HTTP header.

  This is done to prevent browsers from showing their built-in HTTP authentication 
  dialog for AJAX requests that require authentication.
  ArangoDB will still return an HTTP 401 (Unauthorized) if the request doesn't
  contain valid credentials, but it will omit the `WWW-Authenticate` header, 
  allowing clients to bypass the browser's authentication dialog.

* fixed isses in arango-dfdb:

  the dfdb was not able to unload certain system collections, so these couldn't be
  inspected with the dfdb sometimes. Additionally, it did not truncate corrupt
  markers from datafiles under some circumstances

* added `changePassword` attribute for users

* fixed non-working "save" button in collection edit view of web interface
  clicking the save button did nothing. one had to press enter in one of the input
  fields to send modified form data

* fixed V8 compile error on MacOS X

* prevent `body length: -9223372036854775808` being logged in development mode for
  some Foxx HTTP responses

* fixed several bugs in web interface dashboard

* fixed issue #783: coffee script not working in manifest file

* fixed issue #783: coffee script not working in manifest file

* fixed issue #781: Cant save current query from AQL editor ui

* bumped version in `X-Arango-Version` compatibility header sent by arangosh and other
  client tools from `1.5` to `2.0`.

* fixed startup options for arango-dfdb, added details option for arango-dfdb

* fixed display of missing error messages and codes in arangosh

* when creating a collection via the web interface, the collection type was always 
  "document", regardless of the user's choice


v2.0.0 (2014-03-10)
-------------------

* first 2.0 release


v2.0.0-rc2 (2014-03-07)
-----------------------

* fixed cluster authorization


v2.0.0-rc1 (2014-02-28)
-----------------------

* added sharding :-)

* added collection._dbName attribute to query the name of the database from a collection

  more detailed documentation on the sharding and cluster features can be found in the user 
  manual, section **Sharding**

* INCOMPATIBLE CHANGE: using complex values in AQL filter conditions with operators other
  than equality (e.g. >=, >, <=, <) will disable usage of skiplist indexes for filter 
  evaluation.
  
  For example, the following queries will be affected by change:

      FOR doc IN docs FILTER doc.value < { foo: "bar" } RETURN doc
      FOR doc IN docs FILTER doc.value >= [ 1, 2, 3 ] RETURN doc

  The following queries will not be affected by the change:
      
      FOR doc IN docs FILTER doc.value == 1 RETURN doc
      FOR doc IN docs FILTER doc.value == "foo" RETURN doc
      FOR doc IN docs FILTER doc.value == [ 1, 2, 3 ] RETURN doc
      FOR doc IN docs FILTER doc.value == { foo: "bar" } RETURN doc

* INCOMPATIBLE CHANGE: removed undocumented method `collection.saveOrReplace`
  
  this feature was never advertised nor documented nor tested.

* INCOMPATIBLE CHANGE: removed undocumented REST API method `/_api/simple/BY-EXAMPLE-HASH`

  this feature was never advertised nor documented nor tested.

* added explicit startup parameter `--server.reuse-address`

  This flag can be used to control whether sockets should be acquired with the SO_REUSEADDR 
  flag.
  
  Regardless of this setting, sockets on Windows are always acquired using the
  SO_EXCLUSIVEADDRUSE flag.

* removed undocumented REST API method GET `/_admin/database-name`

* added user validation API at POST `/_api/user/<username>`

* slightly improved users management API in `/_api/user`:

  Previously, when creating a new user via HTTP POST, the username needed to be 
  passed in an attribute `username`. When users were returned via this API,
  the usernames were returned in an attribute named `user`. This was slightly
  confusing and was changed in 2.0 as follows:

  - when adding a user via HTTP POST, the username can be specified in an attribute 
  `user`. If this attribute is not used, the API will look into the attribute `username`
  as before and use that value.
  - when users are returned via HTTP GET, the usernames are still returned in an
    attribute `user`.

  This change should be fully downwards-compatible with the previous version of the API.

* added AQL SLICE function to extract slices from lists

* made module loader more node compatible

* the startup option `--javascript.package-path` for arangosh is now deprecated and does
  nothing. Using it will not cause an error, but the option is ignored.

* added coffee script support

* Several UI improvements.

* Exchanged icons in the graphviewer toolbar

* always start networking and HTTP listeners when starting the server (even in 
  console mode)

* allow vertex and edge filtering with user-defined functions in TRAVERSAL,
  TRAVERSAL_TREE and SHORTEST_PATH AQL functions:

      // using user-defined AQL functions for edge and vertex filtering
      RETURN TRAVERSAL(friends, friendrelations, "friends/john", "outbound", {
        followEdges: "myfunctions::checkedge",
        filterVertices: "myfunctions::checkvertex"
      })

      // using the following custom filter functions
      var aqlfunctions = require("org/arangodb/aql/functions");
      aqlfunctions.register("myfunctions::checkedge", function (config, vertex, edge, path) { 
        return (edge.type !== 'dislikes'); // don't follow these edges
      }, false);

      aqlfunctions.register("myfunctions::checkvertex", function (config, vertex, path) { 
        if (vertex.isDeleted || ! vertex.isActive) {
          return [ "prune", "exclude" ]; // exclude these and don't follow them
        }
        return [ ]; // include everything else
      }, false);

* fail if invalid `strategy`, `order` or `itemOrder` attribute values
  are passed to the AQL TRAVERSAL function. Omitting these attributes 
  is not considered an error, but specifying an invalid value for any
  of these attributes will make an AQL query fail.

* issue #751: Create database through API should return HTTP status code 201

  By default, the server now returns HTTP 201 (created) when creating a new
  database successfully. To keep compatibility with older ArangoDB versions, the
  startup parameter `--server.default-api-compatibility` can be set to a value
  of `10400` to indicate API compatibility with ArangoDB 1.4. The compatibility
  can also be enforced by setting the `X-Arango-Version` HTTP header in a 
  client request to this API on a per-request basis.

* allow direct access from the `db` object to collections whose names start 
  with an underscore (e.g. db._users).

  Previously, access to such collections via the `db` object was possible from
  arangosh, but not from arangod (and thus Foxx and actions). The only way
  to access such collections from these places was via the `db._collection(<name>)`
  workaround.

* allow `\n` (as well as `\r\n`) as line terminator in batch requests sent to 
  `/_api/batch` HTTP API.

* use `--data-binary` instead of `--data` parameter in generated cURL examples

* issue #703: Also show path of logfile for fm.config()

* issue #675: Dropping a collection used in "graph" module breaks the graph

* added "static" Graph.drop() method for graphs API

* fixed issue #695: arangosh server.password error

* use pretty-printing in `--console` mode by default

* simplified ArangoDB startup options

  Some startup options are now superfluous or their usage is simplified. The
  following options have been changed:

  * `--javascript.modules-path`: this option has been removed. The modules paths
    are determined by arangod and arangosh automatically based on the value of 
    `--javascript.startup-directory`.

    If the option is set on startup, it is ignored so startup will not abort with
    an error `unrecognized option`.

  * `--javascript.action-directory`: this option has been removed. The actions
    directory is determined by arangod automatically based on the value of
    `--javascript.startup-directory`.

    If the option is set on startup, it is ignored so startup will not abort with
    an error `unrecognized option`.

  * `--javascript.package-path`: this option is still available but it is not
    required anymore to set the standard package paths (e.g. `js/npm`). arangod
    will automatically use this standard package path regardless of whether it
    was specified via the options.

    It is possible to use this option to add additional package paths to the
    standard value.

  Configuration files included with arangod are adjusted accordingly.

* layout of the graphs tab adapted to better fit with the other tabs

* database selection is moved to the bottom right corner of the web interface

* removed priority queue index type

  this feature was never advertised nor documented nor tested.

* display internal attributes in document source view of web interface

* removed separate shape collections

  When upgrading to ArangoDB 2.0, existing collections will be converted to include
  shapes and attribute markers in the datafiles instead of using separate files for
  shapes.

  When a collection is converted, existing shapes from the SHAPES directory will
  be written to a new datafile in the collection directory, and the SHAPES directory
  will be removed afterwards.

  This saves up to 2 MB of memory and disk space for each collection 
  (savings are higher, the less different shapes there are in a collection). 
  Additionally, one less file descriptor per opened collection will be used.

  When creating a new collection, the amount of sync calls may be reduced. The same
  may be true for documents with yet-unknown shapes. This may help performance
  in these cases.

* added AQL functions `NTH` and `POSITION`

* added signal handler for arangosh to save last command in more cases

* added extra prompt placeholders for arangosh:
  - `%e`: current endpoint
  - `%u`: current user

* added arangosh option `--javascript.gc-interval` to control amount of 
  garbage collection performed by arangosh

* fixed issue #651: Allow addEdge() to take vertex ids in the JS library

* removed command-line option `--log.format`

  In previous versions, this option did not have an effect for most log messages, so
  it got removed.

* removed C++ logger implementation

  Logging inside ArangoDB is now done using the LOG_XXX() macros. The LOGGER_XXX()
  macros are gone.

* added collection status "loading"


v1.4.16 (XXXX-XX-XX)
--------------------

* fixed too eager datafile deletion

  this issue could have caused a crash when the compaction had marked datafiles as obsolete
  and they were removed while "old" temporary query results still pointed to the old datafile
  positions

* fixed issue #826: Replication fails when a collection's configuration changes


v1.4.15 (2014-04-19)
--------------------

* bugfix for AQL query optimiser
       
  the following type of query was too eagerly optimised, leading to errors in code-generation:
              
      LET a = (FOR i IN [] RETURN i) LET b = (FOR i IN [] RETURN i) RETURN 1
                           
  the problem occurred when both lists in the subqueries were empty. In this case invalid code
  was generated and the query couldn't be executed.


v1.4.14 (2014-04-05)
--------------------

* fixed race conditions during shape / attribute insertion

  A race condition could have led to spurios `cannot find attribute #xx` or
  `cannot find shape #xx` (where xx is a number) warning messages being logged 
  by the server. This happened when a new attribute was inserted and at the same 
  time was queried by another thread.

  Also fixed a race condition that may have occurred when a thread tried to
  access the shapes / attributes hash tables while they were resized. In this
  cases, the shape / attribute may have been hashed to a wrong slot.

* fixed a memory barrier / cpu synchronisation problem with libev, affecting
  Windows with Visual Studio 2013 (probably earlier versions are affected, too)
  
  The issue is described in detail here:
  http://lists.schmorp.de/pipermail/libev/2014q1/002318.html


v1.4.13 (2014-03-14)
--------------------

* added diagnostic output for Foxx application upload

* allow dump & restore from ArangoDB 1.4 with an ArangoDB 2.0 server

* allow startup options `temp-path` and `default-language` to be specified from the arangod
  configuration file and not only from the command line

* fixed too eager compaction
  
  The compaction will now wait for several seconds before trying to re-compact the same
  collection. Additionally, some other limits have been introduced for the compaction.
 

v1.4.12 (2014-03-05)
--------------------

* fixed display bug in web interface which caused the following problems:
  - documents were displayed in web interface as being empty
  - document attributes view displayed many attributes with content "undefined"
  - document source view displayed many attributes with name "TYPEOF" and value "undefined"
  - an alert popping up in the browser with message "Datatables warning..."
  
* re-introduced old-style read-write locks to supports Windows versions older than
  Windows 2008R2 and Windows 7. This should re-enable support for Windows Vista and
  Windows 2008.


v1.4.11 (2014-02-27)
--------------------

* added SHORTEST_PATH AQL function 

  this calculates the shortest paths between two vertices, using the Dijkstra
  algorithm, employing a min-heap

  By default, ArangoDB does not know the distance between any two vertices and
  will use a default distance of 1. A custom distance function can be registered
  as an AQL user function to make the distance calculation use any document 
  attributes or custom logic:
    
      RETURN SHORTEST_PATH(cities, motorways, "cities/CGN", "cities/MUC", "outbound", {
        paths: true,
        distance: "myfunctions::citydistance"
      }) 

      // using the following custom distance function
      var aqlfunctions = require("org/arangodb/aql/functions");
      aqlfunctions.register("myfunctions::distance", function (config, vertex1, vertex2, edge) { 
        return Math.sqrt(Math.pow(vertex1.x - vertex2.x) + Math.pow(vertex1.y - vertex2.y));
      }, false);

* fixed bug in Graph.pathTo function

* fixed small memleak in AQL optimiser

* fixed access to potentially uninitialised variable when collection had a cap constraint


v1.4.10 (2014-02-21)
--------------------

* fixed graph constructor to allow graph with some parameter to be used

* added node.js "events" and "stream"

* updated npm packages

* added loading of .json file

* Fixed http return code in graph api with waitForSync parameter.

* Fixed documentation in graph, simple and index api.

* removed 2 tests due to change in ruby library.

* issue #756: set access-control-expose-headers on CORS response

  the following headers are now whitelisted by ArangoDB in CORS responses:
  - etag
  - content-encoding
  - content-length
  - location
  - server
  - x-arango-errors
  - x-arango-async-id


v1.4.9 (2014-02-07)
-------------------

* return a document's current etag in response header for HTTP HEAD requests on
  documents that return an HTTP 412 (precondition failed) error. This allows
  retrieving the document's current revision easily.

* added AQL function `SKIPLIST` to directly access skiplist indexes from AQL
  
  This is a shortcut method to use a skiplist index for retrieving specific documents in 
  indexed order. The function capability is rather limited, but it may be used
  for several cases to speed up queries. The documents are returned in index order if
  only one condition is used.

      /* return all documents with mycollection.created > 12345678 */
      FOR doc IN SKIPLIST(mycollection, { created: [[ '>', 12345678 ]] })
        RETURN doc

      /* return first document with mycollection.created > 12345678 */
      FOR doc IN SKIPLIST(mycollection, { created: [[ '>', 12345678 ]] }, 0, 1)
        RETURN doc

      /* return all documents with mycollection.created between 12345678 and 123456790 */
      FOR doc IN SKIPLIST(mycollection, { created: [[ '>', 12345678 ], [ '<=', 123456790 ]] })
        RETURN doc

      /* return all documents with mycollection.a equal 1 and .b equal 2 */
      FOR doc IN SKIPLIST(mycollection, { a: [[ '==', 1 ]], b: [[ '==', 2 ]] })
        RETURN doc

  The function requires a skiplist index with the exact same attributes to 
  be present on the specified colelction. All attributes present in the skiplist
  index must be specified in the conditions specified for the `SKIPLIST` function.
  Attribute declaration order is important, too: attributes must be specified in the 
  same order in the condition as they have been declared in the skiplist index.

* added command-line option `--server.disable-authentication-unix-sockets`
  
  with this option, authentication can be disabled for all requests coming
  in via UNIX domain sockets, enabling clients located on the same host as
  the ArangoDB server to connect without authentication.
  Other connections (e.g. TCP/IP) are not affected by this option.
 
  The default value for this option is `false`.
  Note: this option is only supported on platforms that support Unix domain
  sockets.

* call global arangod instance destructor on shutdown

* issue #755: TRAVERSAL does not use strategy, order and itemOrder options

  these options were not honored when configuring a traversal via the AQL
  TRAVERSAL function. Now, these options are used if specified.

* allow vertex and edge filtering with user-defined functions in TRAVERSAL,
  TRAVERSAL_TREE and SHORTEST_PATH AQL functions:

      // using user-defined AQL functions for edge and vertex filtering
      RETURN TRAVERSAL(friends, friendrelations, "friends/john", "outbound", {
        followEdges: "myfunctions::checkedge",
        filterVertices: "myfunctions::checkvertex"
      })

      // using the following custom filter functions
      var aqlfunctions = require("org/arangodb/aql/functions");
      aqlfunctions.register("myfunctions::checkedge", function (config, vertex, edge, path) { 
        return (edge.type !== 'dislikes'); // don't follow these edges
      }, false);

      aqlfunctions.register("myfunctions::checkvertex", function (config, vertex, path) { 
        if (vertex.isDeleted || ! vertex.isActive) {
          return [ "prune", "exclude" ]; // exclude these and don't follow them
        }
        return [ ]; // include everything else
      }, false);

* issue #748: add vertex filtering to AQL's TRAVERSAL[_TREE]() function


v1.4.8 (2014-01-31)
-------------------

* install foxx apps in the web interface

* fixed a segfault in the import API


v1.4.7 (2014-01-23)
-------------------

* issue #744: Add usage example arangoimp from Command line

* issue #738: added __dirname, __filename pseudo-globals. Fixes #733. (@by pluma)

* mount all Foxx applications in system apps directory on startup


v1.4.6 (2014-01-20)
-------------------

* issue #736: AQL function to parse collection and key from document handle

* added fm.rescan() method for Foxx-Manager

* fixed issue #734: foxx cookie and route problem

* added method `fm.configJson` for arangosh

* include `startupPath` in result of API `/_api/foxx/config`


v1.4.5 (2014-01-15)
-------------------

* fixed issue #726: Alternate Windows Install Method

* fixed issue #716: dpkg -P doesn't remove everything

* fixed bugs in description of HTTP API `_api/index`

* fixed issue #732: Rest API GET revision number
 
* added missing documentation for several methods in HTTP API `/_api/edge/...`

* fixed typos in description of HTTP API `_api/document`

* defer evaluation of AQL subqueries and logical operators (lazy evaluation)

* Updated font in WebFrontend, it now contains a version that renders properly on windows

* generally allow function return values as call parameters to AQL functions

* fixed potential deadlock in global context method execution

* added override file "arangod.conf.local" (and co)


v1.4.4 (2013-12-24)
-------------------

* uid and gid are now set in the scripts, there is no longer a separate config file for 
  arangod when started from a script

* foxx-manager is now an alias for arangosh

* arango-dfdb is now an alias for arangod, moved from bin to sbin

* changed from readline to linenoise for Windows

* added --install-service and --uninstall-service for Windows

* removed --daemon and --supervisor for Windows

* arangosh and arangod now uses the config-file which maps the binary name, i. e. if you
  rename arangosh to foxx-manager it will use the config file foxx-manager.conf

* fixed lock file for Windows

* fixed issue #711, #687: foxx-manager throws internal errors

* added `--server.ssl-protocol` option for client tools
  this allows connecting from arangosh, arangoimp, arangoimp etc. to an ArangoDB
  server that uses a non-default value for `--server.ssl-protocol`. The default
  value for the SSL protocol is 4 (TLSv1). If the server is configured to use a
  different protocol, it was not possible to connect to it with the client tools.

* added more detailed request statistics 

  This adds the number of async-executed HTTP requests plus the number of HTTP
  requests per individual HTTP method type.

* added `--force` option for arangorestore
  this option allows continuing a restore operation even if the server reports errors
  in the middle of the restore operation

* better error reporting for arangorestore
  in case the server returned an HTTP error, arangorestore previously reported this
  error as `internal error` without any details only. Now server-side errors are
  reported by arangorestore with the server's error message

* include more system collections in dumps produced by arangodump
  previously some system collections were intentionally excluded from dumps, even if the
  dump was run with `--include-system-collections`. for example, the collections `_aal`,
  `_modules`, `_routing`, and `_users` were excluded. This makes sense in a replication
  context but not always in a dump context.
  When specifying `--include-system-collections`, arangodump will now include the above-
  mentioned collections in the dump, too. Some other system collections are still excluded
  even when the dump is run with `--include-system-collections`, for example `_replication`
  and `_trx`.

* fixed issue #701: ArangoStatement undefined in arangosh

* fixed typos in configuration files


v1.4.3 (2013-11-25)
-------------------

* fixed a segfault in the AQL optimiser, occurring when a constant non-list value was
  used on the right-hand side of an IN operator that had a collection attribute on the
  left-hand side

* issue #662:
 
  Fixed access violation errors (crashes) in the Windows version, occurring under some
  circumstances when accessing databases with multiple clients in parallel

* fixed issue #681: Problem with ArchLinux PKGBUILD configuration


v1.4.2 (2013-11-20)
-------------------

* fixed issue #669: Tiny documentation update

* ported Windows version to use native Windows API SRWLocks (slim read-write locks) 
  and condition variables instead of homemade versions

  MSDN states the following about the compatibility of SRWLocks and Condition Variables:

      Minimum supported client:
      Windows Server 2008 [desktop apps | Windows Store apps]

      Minimum supported server:
      Windows Vista [desktop apps | Windows Store apps]
  
* fixed issue #662: ArangoDB on Windows hanging

  This fixes a deadlock issue that occurred on Windows when documents were written to
  a collection at the same time when some other thread tried to drop the collection.

* fixed file-based logging in Windows
 
  the logger complained on startup if the specified log file already existed

* fixed startup of server in daemon mode (`--daemon` startup option)

* fixed a segfault in the AQL optimiser

* issue #671: Method graph.measurement does not exist

* changed Windows condition variable implementation to use Windows native
  condition variables
  
  This is an attempt to fix spurious Windows hangs as described in issue #662.

* added documentation for JavaScript traversals 

* added --code-page command-line option for Windows version of arangosh

* fixed a problem when creating edges via the web interface.

  The problem only occurred if a collection was created with type "document
  collection" via the web interface, and afterwards was dropped and re-created
  with type "edge collection". If the web interface page was not reloaded,
  the old collection type (document) was cached, making the subsequent creation
  of edges into the (seeming-to-be-document) collection fail.

  The fix is to not cache the collection type in the web interface. Users of
  an older version of the web interface can reload the collections page if they
  are affected.

* fixed a caching problem in arangosh: if a collection was created using the web
  interface, and then removed via arangosh, arangosh did not actually drop the
  collection due to caching.

  Because the `drop` operation was not carried out, this caused misleading error
  messages when trying to re-create the collection (e.g. `cannot create collection:
  duplicate name`).

* fixed ALT-introduced characters for arangosh console input on Windows

  The Windows readline port was not able to handle characters that are built
  using CTRL or ALT keys. Regular characters entered using the CTRL or ALT keys
  were silently swallowed and not passed to the terminal input handler.
  
  This did not seem to cause problems for the US keyboard layout, but was a
  severe issue for keyboard layouts that require the ALT (or ALT-GR) key to 
  construct characters. For example, entering the character `{` with a German
  keyboard layout requires pressing ALT-GR + 9. 

* fixed issue #665: Hash/skiplist combo madness bit my ass

  this fixes a problem with missing/non-deterministic rollbacks of inserts in
  case of a unique constraint violation into a collection with multiple secondary
  indexes (with at least one of them unique)

* fixed issue #664: ArangoDB installer on windows requires drive c:

* partly fixed issue #662: ArangoDB on Windows hanging

  This fixes dropping databases on Windows. In previous 1.4 versions on Windows,
  one shape collection file was not unloaded and removed when dropping a database,
  leaving one directory and one shape collection file in the otherwise-dropped
  database directory.

* fixed issue #660: updated documentation on indexes


v1.4.1 (2013-11-08)
-------------------

* performance improvements for skip-list deletes


v1.4.1-rc1 (2013-11-07)
-----------------------

* fixed issue #635: Web-Interface should have a "Databases" Menu for Management

* fixed issue #624: Web-Interface is missing a Database selector

* fixed segfault in bitarray query

* fixed issue #656: Cannot create unique index through web interface

* fixed issue #654: bitarray index makes server down

* fixed issue #653: Slow query

* fixed issue #650: Randonmess of any() should be improved

* made AQL `DOCUMENT()` function polymorphic and work with just one parameter.

  This allows using the `DOCUMENT` function like this:

      DOCUMENT('users/john') 
      DOCUMENT([ 'users/john', 'users/amy' ]) 

  in addition to the existing use cases:

      DOCUMENT(users, 'users/john')
      DOCUMENT(users, 'john')
      DOCUMENT(users, [ 'users/john' ])
      DOCUMENT(users, [ 'users/john', 'users/amy' ])
      DOCUMENT(users, [ 'john', 'amy' ])

* simplified usage of ArangoDB batch API

  It is not necessary anymore to send the batch boundary in the HTTP `Content-Type`
  header. Previously, the batch API expected the client to send a Content-Type header
  of`multipart/form-data; boundary=<some boundary value>`. This is still supported in
  ArangoDB 2.0, but clients can now also omit this header. If the header is not 
  present in a client request, ArangoDB will ignore the request content type and
  read the MIME boundary from the beginning of the request body.

  This also allows using the batch API with the Swagger "Try it out" feature (which is
  not too good at sending a different or even dynamic content-type request header).

* added API method GET `/_api/database/user` 

  This returns the list of databases a specific user can see without changing the
  username/passwd.

* issue #424: Documentation about IDs needs to be upgraded


v1.4.0 (2013-10-29)
-------------------

* fixed issue #648: /batch API is missing from Web Interface API Docummentation (Swagger)

* fixed issue #647: Icon tooltips missing

* fixed issue #646: index creation in web interface

* fixed issue #645: Allow jumping from edge to linked vertices

* merged PR for issue #643: Some minor corrections and a link to "Downloads"

* fixed issue #642: Completion of error handling

* fixed issue #639: compiling v1.4 on maverick produces warnings on -Wstrict-null-sentinel

* fixed issue #634: Web interface bug: Escape does not always propagate

* fixed issue #620: added startup option `--server.default-api-compatibility`

  This adds the following changes to the ArangoDB server and clients:
  - the server provides a new startup option `--server.default-api-compatibility`.
    This option can be used to determine the compatibility of (some) server API
    return values. The value for this parameter is a server version number,
    calculated as follows: `10000 * major + 100 * minor` (e.g. `10400` for ArangoDB
    1.3). The default value is `10400` (1.4), the minimum allowed value is `10300`
    (1.3).

    When setting this option to a value lower than the current server version,
    the server might respond with old-style results to "old" clients, increasing
    compatibility with "old" (non-up-to-date) clients.

  - the server will on each incoming request check for an HTTP header 
    `x-arango-version`. Clients can optionally set this header to the API
    version number they support. For example, if a client sends the HTTP header
    `x-arango-version: 10300`, the server will pick this up and might send ArangoDB
    1.3-style responses in some situations.

    Setting either the startup parameter or using the HTTP header (or both) allows
    running "old" clients with newer versions of ArangoDB, without having to adjust
    the clients too much.

  - the `location` headers returned by the server for the APIs `/_api/document/...` 
    and `/_api/collection/...` will have different values depending on the used API
    version. If the API compatibility is `10300`, the `location` headers returned
    will look like this:

        location: /_api/document/....

    whereas when an API compatibility of `10400` or higher is used, the `location`
    headers will look like this:

        location: /_db/<database name>/_api/document/...

  Please note that even in the presence of this, old API versions still may not 
  be supported forever by the server. 
  
* fixed issue #643: Some minor corrections and a link to "Downloads" by @frankmayer

* started issue #642: Completion of error handling

* fixed issue #639: compiling v1.4 on maverick produces warnings on 
  -Wstrict-null-sentinel 

* fixed issue #621: Standard Config needs to be fixed

* added function to manage indexes (web interface)

* improved server shutdown time by signalling shutdown to applicationserver,
  logging, cleanup and compactor threads

* added foxx-manager `replace` command

* added foxx-manager `installed` command (a more intuitive alias for `list`) 

* fixed issue #617: Swagger API is missing '/_api/version'

* fixed issue #615: Swagger API: Some commands have no parameter entry forms

* fixed issue #614: API : Typo in : Request URL /_api/database/current

* fixed issue #609: Graph viz tool - different background color 

* fixed issue #608: arangosh config files - eventually missing in the manual

* fixed issue #607: Admin interface: no core documentation

* fixed issue #603: Aardvark Foxx App Manager 

* fixed a bug in type-mapping between AQL user functions and the AQL layer

  The bug caused errors like the following when working with collection documents
  in an AQL user function:

      TypeError: Cannot assign to read only property '_id' of #<ShapedJson>

* create less system collections when creating a new database

  This is achieved by deferring collection creation until the collections are actually
  needed by ArangoDB. The following collections are affected by the change:
  - `_fishbowl`
  - `_structures`


v1.4.0-beta2 (2013-10-14)
-------------------------

* fixed compaction on Windows 

  The compaction on Windows did not ftruncate the cleaned datafiles to a smaller size.
  This has been fixed so not only the content of the files is cleaned but also files
  are re-created with potentially smaller sizes.

* only the following system collections will be excluded from replication from now on:
  - `_replication`
  - `_trx`
  - `_users`
  - `_aal`
  - `_fishbowl`
  - `_modules`
  - `_routing`

  Especially the following system collections will now be included in replication:
  - `_aqlfunctions`
  - `_graphs`
  
  In previous versions of ArangoDB, all system collections were excluded from the 
  replication.

  The change also caused a change in the replication logger and applier:
  in previous versions of ArangoDB, only a collection's id was logged for an operation.
  This has not caused problems for non-system collections but for system collections 
  there ids might differ. In addition to a collection id ArangoDB will now also log the
  name of a collection for each replication event.

  The replication applier will now look for the collection name attribute in logged
  events preferrably.

* added database selection to arango-dfdb

* provide foxx-manager, arangodump, and arangorestore in Windows build

* ArangoDB 1.4 will refuse to start if option `--javascript.app-path` is not set.

* added startup option `--server.allow-method-override`

  This option can be set to allow overriding the HTTP request method in a request using
  one of the following custom headers:

  - x-http-method-override
  - x-http-method
  - x-method-override

  This allows bypassing proxies and tools that would otherwise just let certain types of
  requests pass. Enabling this option may impose a security risk, so it should only be
  used in very controlled environments.

  The default value for this option is `false` (no method overriding allowed).

* added "details" URL parameter for bulk import API
  
  Setting the `details` URL parameter to `true` in a call to POST `/_api/import` will make
  the import return details about non-imported documents in the `details` attribute. If
  `details` is `false` or omitted, no `details` attribute will be present in the response.
  This is the same behavior that previous ArangoDB versions exposed.

* added "complete" option for bulk import API
 
  Setting the `complete` URL parameter to `true` in a call to POST `/_api/import` will make
  the import completely fail if at least one of documents cannot be imported successfully.

  It defaults to `false`, which will make ArangoDB continue importing the other documents
  from the import even if some documents cannot be imported. This is the same behaviour that
  previous ArangoDB versions exposed.

* added missing swagger documentation for `/_api/log`

* calling `/_api/logs` (or `/_admin/logs`) is only permitted from the `_system` database now.
  
  Calling this API method for/from other database will result in an HTTP 400.

' ported fix from https://github.com/novus/nvd3/commit/0894152def263b8dee60192f75f66700cea532cc
  
  This prevents JavaScript errors from occurring in Chrome when in the admin interface, 
  section "Dashboard".

* show current database name in web interface (bottom right corner)

* added missing documentation for /_api/import in swagger API docs 

* allow specification of database name for replication sync command replication applier

  This allows syncing from a master database with a different name than the slave database.

* issue #601: Show DB in prompt

  arangosh now displays the database name as part of the prompt by default.
  
  Can change the prompt by using the `--prompt` option, e.g.

      > arangosh --prompt "my db is named \"%d\"> "


v1.4.0-beta1 (2013-10-01)
-------------------------

* make the Foxx manager use per-database app directories

  Each database now has its own subdirectory for Foxx applications. Each database
  can thus use different Foxx applications if required. A Foxx app for a specific
  database resides in `<app-path>/databases/<database-name>/<app-name>`.

  System apps are shared between all databases. They reside in `<app-path>/system/<app-name>`.

* only trigger an engine reset in development mode for URLs starting with `/dev/`

  This prevents ArangoDB from reloading all Foxx applications when it is not
  actually necessary.

* changed error code from 10 (bad parameter) to 1232 (invalid key generator) for 
  errors that are due to an invalid key generator specification when creating a new
  collection

* automatic detection of content-type / mime-type for Foxx assets based on filenames,
  added possibility to override auto detection

* added endpoint management API at `/_api/endpoint`

* changed HTTP return code of PUT `/_api/cursor` from 400 to 404 in case a
  non-existing cursor is referred to

* issue #360: added support for asynchronous requests

  Incoming HTTP requests with the headers `x-arango-async: true` or 
  `x-arango-async: store` will be answered by the server instantly with a generic 
  HTTP 202 (Accepted) response. 
  
  The actual requests will be queued and processed by the server asynchronously, 
  allowing the client to continue sending other requests without waiting for the
  server to process the actually requested operation.

  The exact point in time when a queued request is executed is undefined. If an
  error occurs during execution of an asynchronous request, the client will not
  be notified by the server.

  The maximum size of the asynchronous task queue can be controlled using the new
  option `--scheduler.maximal-queue-size`. If the queue contains this many number of
  tasks and a new asynchronous request comes in, the server will reject it with an
  HTTP 500 (internal server error) response.
  
  Results of incoming requests marked with header `x-arango-async: true` will be
  discarded by the server immediately. Clients have no way of accessing the result
  of such asynchronously executed request. This is just _fire and forget_.

  To later retrieve the result of an asynchronously executed request, clients can
  mark a request with the header `x-arango-async: keep`. This makes the server
  store the result of the request in memory until explicitly fetched by a client
  via the `/_api/job` API. The `/_api/job` API also provides methods for basic
  inspection of which pending or already finished requests there are on the server,
  plus ways for garbage collecting unneeded results.

* Added new option `--scheduler.maximal-queue-size`.

* issue #590: Manifest Lint

* added data dump and restore tools, arangodump and arangorestore.

  arangodump can be used to create a logical dump of an ArangoDB database, or
  just dedicated collections. It can be used to dump both a collection's structure
  (properties and indexes) and data (documents).

  arangorestore can be used to restore data from a dump created with arangodump.
  arangorestore currently does not re-create any indexes, and doesn't yet handle
  referenced documents in edges propertly when doing just partial restores.
  This will be fixed until 1.4 stable.
  
* introduced `--server.database` option for arangosh, arangoimp, and arangob.

  The option allows these client tools to use a certain database for their actions.
  In arangosh, the current database can be switched at any time using the command

      db._useDatabase(<name>);

  When no database is specified, all client tools will assume they should use the
  default database `_system`. This is done for downwards-compatibility reasons.

* added basic multi database support (alpha)

  New databases can be created using the REST API POST `/_api/database` and the
  shell command `db._createDatabase(<name>)`.

  The default database in ArangoDB is called `_system`. This database is always
  present and cannot be deleted by the user. When an older version of ArangoDB is
  upgraded to 1.4, the previously only database will automatically become the
  `_system` database.

  New databases can be created with the above commands, and can be deleted with the
  REST API DELETE `/_api/database/<name>` or the shell command `db._dropDatabase(<name>);`.

  Deleting databases is still unstable in ArangoDB 1.4 alpha and might crash the
  server. This will be fixed until 1.4 stable.

  To access a specific database via the HTTP REST API, the `/_db/<name>/` prefix 
  can be used in all URLs. ArangoDB will check if an incoming request starts with
  this prefix, and will automatically pick the database name from it. If the prefix
  is not there, ArangoDB will assume the request is made for the default database 
  (`_system`). This is done for downwards-compatibility reasons.

  That means, the following URL pathnames are logically identical:

      /_api/document/mycollection/1234
      /_db/_system/document/mycollection/1234

  To access a different database (e.g. `test`), the URL pathname would look like this:

      /_db/test/document/mycollection/1234

  New databases can also be created and existing databases can only be dropped from
  within the default database (`_system`). It is not possible to drop the `_system`
  database itself.

  Cross-database operations are unintended and unsupported. The intention of the
  multi-database feature is to have the possibility to have a few databases managed
  by ArangoDB in parallel, but to only access one database at a time from a connection 
  or a request.

  When accessing the web interface via the URL pathname `/_admin/html/` or `/_admin/aardvark`,
  the web interface for the default database (`_system`) will be displayed.
  To access the web interface for a different database, the database name can be
  put into the URLs as a prefix, e.g. `/_db/test/_admin/html` or 
  `/_db/test/_admin/aardvark`.

  All internal request handlers and also all user-defined request handlers and actions
  (including Foxx) will only get to see the unprefixed URL pathnames (i.e. excluding
  any database name prefix). This is to ensure downwards-compatibility.

  To access the name of the requested database from any action (including Foxx), use
  use `req.database`.

  For example, when calling the URL `/myapp/myaction`, the content of `req.database`
  will be `_system` (the default database because no database got specified) and the
  content of `req.url` will be `/myapp/myaction`.
  
  When calling the URL `/_db/test/myapp/myaction`, the content of `req.database` will be 
  `test`, and the content of `req.url` will still be `/myapp/myaction`.
   
* Foxx now excludes files starting with . (dot) when bundling assets

  This mitigates problems with editor swap files etc.

* made the web interface a Foxx application

  This change caused the files for the web interface to be moved from `html/admin` to
  `js/apps/aardvark` in the file system.

  The base URL for the admin interface changed from `_admin/html/index.html` to
  `_admin/aardvark/index.html`.

  The "old" redirection to `_admin/html/index.html` will now produce a 404 error. 
  
  When starting ArangoDB with the `--upgrade` option, this will automatically be remedied 
  by putting in a redirection from `/` to `/_admin/aardvark/index.html`, and from 
  `/_admin/html/index.html` to `/_admin/aardvark/index.html`.

  This also obsoletes the following configuration (command-line) options:
  - `--server.admin-directory`
  - `--server.disable-admin-interface`

  when using these now obsolete options when the server is started, no error is produced
  for downwards-compatibility.

* changed User-Agent value sent by arangoimp, arangosh, and arangod from "VOC-Agent" to 
  "ArangoDB"

* changed journal file creation behavior as follows:

  Previously, a journal file for a collection was always created when a collection was
  created. When a journal filled up and became full, the current journal was made a
  datafile, and a new (empty) journal was created automatically. There weren't many
  intended situations when a collection did not have at least one journal.

  This is changed now as follows:
  - when a collection is created, no journal file will be created automatically
  - when there is a write into a collection without a journal, the journal will be
    created lazily
  - when there is a write into a collection with a full journal, a new journal will
    be created automatically

  From the end user perspective, nothing should have changed, except that there is now
  less disk usage for empty collections. Disk usage of infrequently updated collections 
  might also be reduced significantly by running the `rotate()` method of a collection, 
  and not writing into a collection subsequently.

* added method `collection.rotate()`

  This allows premature rotation of a collection's current journal file into a (read-only)
  datafile. The purpose of using `rotate()` is to prematurely allow compaction (which is 
  performed on datafiles only) on data, even if the journal was not filled up completely.

  Using `rotate()` may make sense in the following scenario:

      c = db._create("test");
      for (i = 0; i < 1000; ++i) {
        c.save(...); // insert lots of data here
      }

      ...
      c.truncate(); // collection is now empty
      // only data in datafiles will be compacted by following compaction runs
      // all data in the current journal would not be compacted

      // calling rotate will make the current journal a datafile, and thus make it
      // eligible for compaction
      c.rotate(); 

  Using `rotate()` may also be useful when data in a collection is known to not change
  in the immediate future. After having completed all write operations on a collection,
  performing a `rotate()` will reduce the size of the current journal to the actually
  required size (remember that journals are pre-allocated with a specific size) before
  making the journal a datafile. Thus `rotate()` may cause disk space savings, even if
  the datafiles does not qualify for compaction after rotation.

  Note: rotating the journal is asynchronous, so that the actual rotation may be executed
  after `rotate()` returns to the caller.

* changed compaction to merge small datafiles together (up to 3 datafiles are merged in 
  a compaction run)

  In the regular case, this should leave less small datafiles stay around on disk and allow
  using less file descriptors in total.

* added AQL MINUS function

* added AQL UNION_DISTINCT function (more efficient than combination of `UNIQUE(UNION())`)

* updated mruby to 2013-08-22

* issue #587: Add db._create() in help for startup arangosh

* issue #586: Share a link on installation instructions in the User Manual 

* issue #585: Bison 2.4 missing on Mac for custom build

* issue #584: Web interface images broken in devel

* issue #583: Small documentation update

* issue #581: Parameter binding for attributes

* issue #580: Small improvements (by @guidoreina) 

* issue #577: Missing documentation for collection figures in implementor manual

* issue #576: Get disk usage for collections and graphs

  This extends the result of the REST API for /_api/collection/figures with
  the attributes `compactors.count`, `compactors.fileSize`, `shapefiles.count`,
  and `shapefiles.fileSize`.

* issue #575: installing devel version on mac (low prio)

* issue #574: Documentation (POST /_admin/routing/reload)

* issue #558: HTTP cursors, allow count to ignore LIMIT


v1.4.0-alpha1 (2013-08-02)
--------------------------

* added replication. check online manual for details.

* added server startup options `--server.disable-replication-logger` and 
  `--server.disable-replication-applier`

* removed action deployment tool, this now handled with Foxx and its manager or
  by kaerus node utility

* fixed a server crash when using byExample / firstExample inside a transaction
  and the collection contained a usable hash/skiplist index for the example

* defineHttp now only expects a single context

* added collection detail dialog (web interface)

  Shows collection properties, figures (datafiles, journals, attributes, etc.)
  and indexes.

* added documents filter (web interface)

  Allows searching for documents based on attribute values. One or many filter
  conditions can be defined, using comparison operators such as '==', '<=', etc.

* improved AQL editor (web interface)

  Editor supports keyboard shortcuts (Submit, Undo, Redo, Select).
  Editor allows saving and reusing of user-defined queries.
  Added example queries to AQL editor.
  Added comment button.

* added document import (web interface)

  Allows upload of JSON-data from files. Files must have an extension of .json.

* added dashboard (web interface)

  Shows the status of replication and multiple system charts, e.g.
  Virtual Memory Size, Request Time, HTTP Connections etc.

* added API method `/_api/graph` to query all graphs with all properties.

* added example queries in web interface AQL editor

* added arango.reconnect(<host>) method for arangosh to dynamically switch server or
  user name

* added AQL range operator `..`

  The `..` operator can be used to easily iterate over a sequence of numeric
  values. It will produce a list of values in the defined range, with both bounding 
  values included.

  Example:

      2010..2013

  will produce the following result:

      [ 2010, 2011, 2012, 2013 ]

* added AQL RANGE function

* added collection.first(count) and collection.last(count) document access functions
  
  These functions allow accessing the first or last n documents in a collection. The order
  is determined by document insertion/update time.

* added AQL INTERSECTION function

* INCOMPATIBLE CHANGE: changed AQL user function namespace resolution operator from `:` to `::`

  AQL user-defined functions were introduced in ArangoDB 1.3, and the namespace resolution
  operator for them was the single colon (`:`). A function call looked like this:

      RETURN mygroup:myfunc()

  The single colon caused an ambiguity in the AQL grammar, making it indistinguishable from
  named attributes or the ternary operator in some cases, e.g.

      { mygroup:myfunc ? mygroup:myfunc }

  The change of the namespace resolution operator from `:` to `::` fixes this ambiguity.

  Existing user functions in the database will be automatically fixed when starting ArangoDB
  1.4 with the `--upgrade` option. However, queries using user-defined functions need to be
  adjusted on the client side to use the new operator.

* allow multiple AQL LET declarations separated by comma, e.g.
  LET a = 1, b = 2, c = 3

* more useful AQL error messages

  The error position (line/column) is more clearly indicated for parse errors.
  Additionally, if a query references a collection that cannot be found, the error
  message will give a hint on the collection name

* changed return value for AQL `DOCUMENT` function in case document is not found
  
  Previously, when the AQL `DOCUMENT` function was called with the id of a document and
  the document could not be found, it returned `undefined`. This value is not part of the
  JSON type system and this has caused some problems.
  Starting with ArangoDB 1.4, the `DOCUMENT` function will return `null` if the document
  looked for cannot be found.

  In case the function is called with a list of documents, it will continue to return all
  found documents, and will not return `null` for non-found documents. This has not changed.

* added single line comments for AQL

  Single line comments can be started with a double forward slash: `//`.
  They end at the end of the line, or the end of the query string, whichever is first.

* fixed documentation issues #567, #568, #571.

* added collection.checksum(<withData>) method to calculate CRC checksums for
  collections

  This can be used to 
  - check if data in a collection has changed
  - compare the contents of two collections on different ArangoDB instances

* issue #565: add description line to aal.listAvailable()

* fixed several out-of-memory situations when double freeing or invalid memory
  accesses could happen

* less msyncing during the creation of collections

  This is achieved by not syncing the initial (standard) markers in shapes collections.
  After all standard markers are written, the shapes collection will get synced.

* renamed command-line option `--log.filter` to `--log.source-filter` to avoid
  misunderstandings

* introduced new command-line option `--log.content-filter` to optionally restrict 
  logging to just specific log messages (containing the filter string, case-sensitive).
  
  For example, to filter on just log entries which contain `ArangoDB`, use:
  
      --log.content-filter "ArangoDB"

* added optional command-line option `--log.requests-file` to log incoming HTTP
  requests to a file.

  When used, all HTTP requests will be logged to the specified file, containing the
  client IP address, HTTP method, requests URL, HTTP response code, and size of the
  response body.

* added a signal handler for SIGUSR1 signal: 

  when ArangoDB receives this signal, it will respond all further incoming requests
  with an HTTP 503 (Service Unavailable) error. This will be the case until another
  SIGUSR1 signal is caught. This will make ArangoDB start serving requests regularly
  again. Note: this is not implemented on Windows.

* limited maximum request URI length to 16384 bytes:

  Incoming requests with longer request URIs will be responded to with an HTTP
  414 (Request-URI Too Long) error.

* require version 1.0 or 1.1 in HTTP version signature of requests sent by clients:
  
  Clients sending requests with a non-HTTP 1.0 or non-HTTP 1.1 version number will
  be served with an HTTP 505 (HTTP Version Not Supported) error.

* updated manual on indexes:  

  using system attributes such as `_id`, `_key`, `_from`, `_to`, `_rev` in indexes is
  disallowed and will be rejected by the server. This was the case since ArangoDB 1.3,
  but was not properly documented.

* issue #563: can aal become a default object?

  aal is now a prefab object in arangosh

* prevent certain system collections from being renamed, dropped, or even unloaded.

  Which restrictions there are for which system collections may vary from release to
  release, but users should in general not try to modify system collections directly
  anyway. 
  
  Note: there are no such restrictions for user-created collections.

* issue #559: added Foxx documentation to user manual

* added server startup option `--server.authenticate-system-only`. This option can be
  used to restrict the need for HTTP authentication to internal functionality and APIs,
  such as `/_api/*` and `/_admin/*`. 
  Setting this option to `true` will thus force authentication for the ArangoDB APIs 
  and the web interface, but allow unauthenticated requests for other URLs (including
  user defined actions and Foxx applications).
  The default value of this option is `false`, meaning that if authentication is turned
  on, authentication is still required for *all* incoming requests. Only by setting the
  option to `true` this restriction is lifted and authentication becomes required for
  URLs starting with `/_` only.

  Please note that authentication still needs to be enabled regularly by setting the
  `--server.disable-authentication` parameter to `false`. Otherwise no authentication 
  will be required for any URLs as before.

* protect collections against unloading when there are still document barriers around.

* extended cap constraints to optionally limit the active data size in a collection to
  a specific number of bytes.

  The arguments for creating a cap constraint are now:
  `collection.ensureCapConstraint(<count>, <byteSize>);`

  It is supported to specify just a count as in ArangoDB 1.3 and before, to specify 
  just a fileSize, or both. The first met constraint will trigger the automated
  document removal.

* added `db._exists(doc)` and `collection.exists(doc)` for easy document existence checks

* added API `/_api/current-database` to retrieve information about the database the
  client is currently connected to (note: the API `/_api/current-database` has been
  removed in the meantime. The functionality is accessible via `/_api/database/current` 
  now).

* ensure a proper order of tick values in datafiles/journals/compactors.
  any new files written will have the _tick values of their markers in order. for
  older files, there are edge cases at the beginning and end of the datafiles when
  _tick values are not properly in order.

* prevent caching of static pages in PathHandler. 
  whenever a static page is requested that is served by the general PathHandler, the
  server will respond to HTTP GET requests with a "Cache-Control: max-age=86400" header.

* added "doCompact" attribute when creating collections and to collection.properties().
  The attribute controls whether collection datafiles are compacted.

* changed the HTTP return code from 400 to 404 for some cases when there is a referral 
  to a non-existing collection or document.

* introduced error code 1909 `too many iterations` that is thrown when graph traversals
  hit the `maxIterations` threshold.

* optionally limit traversals to a certain number of iterations
  the limitation can be achieved via the traversal API by setting the `maxIterations` 
  attribute, and also via the AQL `TRAVERSAL` and `TRAVERSAL_TREE` functions by setting
  the same attribute. If traversals are not limited by the end user, a server-defined
  limit for `maxIterations` may be used to prevent server-side traversals from running
  endlessly.

* added graph traversal API at `/_api/traversal`

* added "API" link in web interface, pointing to REST API generated with Swagger

* moved "About" link in web interface into "links" menu

* allow incremental access to the documents in a collection from out of AQL
  this allows reading documents from a collection chunks when a full collection scan
  is required. memory usage might be must lower in this case and queries might finish
  earlier if there is an additional LIMIT statement

* changed AQL COLLECT to use a stable sort, so any previous SORT order is preserved

* issue #547: Javascript error in the web interface

* issue #550: Make AQL graph functions support key in addition to id

* issue #526: Unable to escape when an errorneous command is entered into the js shell

* issue #523: Graph and vertex methods for the javascript api
 
* issue #517: Foxx: Route parameters with captial letters fail

* issue #512: Binded Parameters for LIMIT


v1.3.3 (2013-08-01)
-------------------

* issue #570: updateFishbowl() fails once

* updated and fixed generated examples

* issue #559: added Foxx documentation to user manual

* added missing error reporting for errors that happened during import of edges


v1.3.2 (2013-06-21)
-------------------

* fixed memleak in internal.download()

* made the shape-collection journal size adaptive:
  if too big shapes come in, a shape journal will be created with a big-enough size
  automatically. the maximum size of a shape journal is still restricted, but to a 
  very big value that should never be reached in practice.

* fixed a segfault that occurred when inserting documents with a shape size bigger
  than the default shape journal size (2MB)

* fixed a locking issue in collection.truncate()

* fixed value overflow in accumulated filesizes reported by collection.figures()

* issue #545: AQL FILTER unnecessary (?) loop

* issue #549: wrong return code with --daemon


v1.3.1 (2013-05-24)
-------------------

* removed currently unused _ids collection

* fixed usage of --temp-path in aranogd and arangosh

* issue #540: suppress return of temporary internal variables in AQL

* issue #530: ReferenceError: ArangoError is not a constructor

* issue #535: Problem with AQL user functions javascript API

* set --javascript.app-path for test execution to prevent startup error

* issue #532: Graph _edgesCache returns invalid data?

* issue #531: Arangod errors

* issue #529: Really weird transaction issue

* fixed usage of --temp-path in aranogd and arangosh


v1.3.0 (2013-05-10)
-------------------

* fixed problem on restart ("datafile-xxx is not sealed") when server was killed
  during a compaction run

* fixed leak when using cursors with very small batchSize

* issue #508: `unregistergroup` function not mentioned in http interface docs

* issue #507: GET /_api/aqlfunction returns code inside parentheses

* fixed issue #489: Bug in aal.install

* fixed issue 505: statistics not populated on MacOS


v1.3.0-rc1 (2013-04-24)
-----------------------

* updated documentation for 1.3.0

* added node modules and npm packages

* changed compaction to only compact datafiles with more at least 10% of dead
  documents (byte size-wise)

* issue #498: fixed reload of authentication info when using 
  `require("org/arangodb/users").reload()`

* issue #495: Passing an empty array to create a document results in a 
  "phantom" document

* added more precision for requests statistics figures

* added "sum" attribute for individual statistics results in statistics API
  at /_admin/statistics

* made "limit" an optional parameter in AQL function NEAR().
  limit can now be either omitted completely, or set to 0. If so, an internal
  default value (currently 100) will be applied for the limit.

* issue #481

* added "attributes.count" to output of `collection.figures()`
  this also affects the REST API /_api/collection/<name>/figures

* added IndexedPropertyGetter for ShapedJson objects

* added API for user-defined AQL functions

* issue #475: A better error message for deleting a non-existent graph

* issue #474: Web interface problems with the JS Shell
 
* added missing documentation for AQL UNION function

* added transaction support. 
  This provides ACID transactions for ArangoDB. Transactions can be invoked
  using the `db._executeTransaction()` function, or the `/_api/transaction`
  REST API.

* switched to semantic versioning (at least for alpha & alpha naming)

* added saveOrReplace() for server-side JS

v1.3.alpha1 (2013-04-05)
------------------------

* cleanup of Module, Package, ArangoApp and modules "internal", "fs", "console"

* use Error instead of string in throw to allow stack-trace

* issue #454: error while creation of Collection

* make `collection.count()` not recalculate the number of documents on the fly, but
  use some internal document counters.

* issue #457: invalid string value in web interface

* make datafile id (datafile->_fid) identical to the numeric part of the filename.
  E.g. the datafile `journal-123456.db` will now have a datafile marker with the same
  fid (i.e. `123456`) instead of a different value. This change will only affect
  datafiles that are created with 1.3 and not any older files.
  The intention behind this change is to make datafile debugging easier.

* consistently discard document attributes with reserved names (system attributes)
  but without any known meaning, for example `_test`, `_foo`, ...

  Previously, these attributes were saved with the document regularly in some cases,
  but were discarded in other cases. 
  Now these attributes are discarded consistently. "Real" system attributes such as
  `_key`, `_from`, `_to` are not affected and will work as before.
  
  Additionally, attributes with an empty name (``) are discarded when documents are
  saved.

  Though using reserved or empty attribute names in documents was not really and 
  consistently supported in previous versions of ArangoDB, this change might cause 
  an incompatibility for clients that rely on this feature.

* added server startup flag `--database.force-sync-properties` to force syncing of
  collection properties on collection creation, deletion and on property update.
  The default value is true to mimic the behavior of previous versions of ArangoDB.
  If set to false, collection properties are written to disk but no call to sync()
  is made.

* added detailed output of server version and components for REST APIs
  `/_admin/version` and `/_api/version`. To retrieve this extended information,
  call the REST APIs with URL parameter `details=true`.

* issue #443: For git-based builds include commit hash in version

* adjust startup log output to be more compact, less verbose

* set the required minimum number of file descriptors to 256.
  On server start, this number is enforced on systems that have rlimit. If the limit
  cannot be enforced, starting the server will fail.
  Note: 256 is considered to be the absolute minimum value. Depending on the use case
  for ArangoDB, a much higher number of file descriptors should be used.

  To avoid checking & potentially changing the number of maximum open files, use the
  startup option `--server.descriptors-minimum 0`

* fixed shapedjson to json conversion for special numeric values (NaN, +inf, -inf).
  Before, "NaN", "inf", or "-inf" were written into the JSONified output, but these 
  values are not allowed in JSON. Now, "null" is written to the JSONified output as
  required.

* added AQL functions VARIANCE_POPULATION(), VARIANCE_SAMPLE(), STDDEV_POPULATION(),
  STDDEV_SAMPLE(), AVERAGE(), MEDIAN() to calculate stastical values for lists

* added AQL SQRT() function

* added AQL TRIM(), LEFT() and RIGHT() string functions

* fixed issue #436: GET /_api/document on edge
 
* make AQL REVERSE() and LENGTH() functions work on strings, too

* disabled DOT generation in `make doxygen`. this speeds up docs generation

* renamed startup option `--dispatcher.report-intervall` to `--dispatcher.report-interval`

* renamed startup option `--scheduler.report-intervall` to `--scheduler.report-interval`

* slightly changed output of REST API method /_admin/log.
  Previously, the log messages returned also contained the date and log level, now
  they will only contain the log message, and no date and log level information.
  This information can be re-created by API users from the `timestamp` and `level`
  attributes of the result.

* removed configure option `--enable-zone-debug`
  memory zone debugging is now automatically turned on when compiling with ArangoDB
  `--enable-maintainer-mode`

* removed configure option `--enable-arangob`
  arangob is now always included in the build


v1.2.3 (XXXX-XX-XX)
-------------------

* added optional parameter `edgexamples` for AQL function EDGES() and NEIGHBORS()

* added AQL function NEIGHBORS()
 
* added freebsd support

* fixed firstExample() query with `_id` and `_key` attributes

* issue triAGENS/ArangoDB-PHP#55: AQL optimiser may have mis-optimised duplicate 
  filter statements with limit


v1.2.2 (2013-03-26)
-------------------

* fixed save of objects with common sub-objects

* issue #459: fulltext internal memory allocation didn't scale well
  This fix improves loading times for collections with fulltext indexes that have
  lots of equal words indexed.

* issue #212: auto-increment support

  The feature can be used by creating a collection with the extra `keyOptions`
  attribute as follows:

      db._create("mycollection", { keyOptions: { type: "autoincrement", offset: 1, increment: 10, allowUserKeys: true } });

  The `type` attribute will make sure the keys will be auto-generated if no 
  `_key` attribute is specified for a document.

  The `allowUserKeys` attribute determines whether users might still supply own 
  `_key` values with documents or if this is considered an error.

  The `increment` value determines the actual increment value, whereas the `offset` 
  value can be used to seed to value sequence with a specific starting value. 
  This will be useful later in a multi-master setup, when multiple servers can use
  different auto-increment seed values and thus generate non-conflicting auto-increment values.

  The default values currently are:

  - `allowUserKeys`: `true`
  - `offset`: `0`
  - `increment`: `1`

  The only other available key generator type currently is `traditional`. 
  The `traditional` key generator will auto-generate keys in a fashion as ArangoDB 
  always did (some increasing integer value, with a more or less unpredictable
  increment value).

  Note that for the `traditional` key generator there is only the option to disallow 
  user-supplied keys and give the server the sole responsibility for key generation.
  This can be achieved by setting the `allowUserKeys` property to `false`.

  This change also introduces the following errors that API implementors may want to check
  the return values for:

  - 1222: `document key unexpected`: will be raised when a document is created with
    a `_key` attribute, but the underlying collection was set up with the `keyOptions`
    attribute `allowUserKeys: false`.

  - 1225: `out of keys`: will be raised when the auto-increment key generator runs
    out of keys. This may happen when the next key to be generated is 2^64 or higher.
    In practice, this will only happen if the values for `increment` or `offset` are
    not set appropriately, or if users are allowed to supply own keys, those keys
    are near the 2^64 threshold, and later the auto-increment feature kicks in and
    generates keys that cross that threshold.

    In practice it should not occur with proper configuration and proper usage of the
    collections.

  This change may also affect the following REST APIs:
  - POST `/_api/collection`: the server does now accept the optional `keyOptions` 
    attribute in the second parameter
  - GET `/_api/collection/properties`: will return the `keyOptions` attribute as part
    of the collection's properties. The previous optional attribute `createOptions` 
    is now gone.

* fixed `ArangoStatement.explain()` method with bind variables

* fixed misleading "cursor not found" error message in arangosh that occurred when
  `count()` was called for client-side cursors

* fixed handling of empty attribute names, which may have crashed the server under
  certain circumstances before

* fixed usage of invalid pointer in error message output when index description could
  not be opened


v1.2.1 (2013-03-14)
-------------------

* issue #444: please darken light color in arangosh

* issue #442: pls update post install info on osx

* fixed conversion of special double values (NaN, -inf, +inf) when converting from 
  shapedjson to JSON

* fixed compaction of markers (location of _key was not updated correctly in memory,
  leading to _keys pointing to undefined memory after datafile rotation)

* fixed edge index key pointers to use document master pointer plus offset instead
  of direct _key address

* fixed case when server could not create any more journal or compactor files. 
  Previously a wrong status code may have been returned, and not being able to create
  a new compactor file may have led to an infinite loop with error message
  "could not create compactor".
 
* fixed value truncation for numeric filename parts when renaming datafiles/journals


v1.2.0 (2013-03-01)
-------------------

* by default statistics are now switch off; in order to enable comment out
  the "disable-statistics = yes" line in "arangod.conf"

* fixed issue #435: csv parser skips data at buffer border

* added server startup option `--server.disable-statistics` to turn off statistics
  gathering without recompilation of ArangoDB.
  This partly addresses issue #432.

* fixed dropping of indexes without collection name, e.g.
  `db.xxx.dropIndex("123456");`
  Dropping an index like this failed with an assertion error.
 
* fixed issue #426: arangoimp should be able to import edges into edge collections

* fixed issue #425: In case of conflict ArangoDB returns HTTP 400 Bad request 
  (with 1207 Error) instead of HTTP 409 Conflict

* fixed too greedy token consumption in AQL for negative values:
  e.g. in the statement `RETURN { a: 1 -2 }` the minus token was consumed as part 
  of the value `-2`, and not interpreted as the binary arithmetic operator


v1.2.beta3 (2013-02-22)
-----------------------

* issue #427: ArangoDB Importer Manual has no navigation links (previous|home|next)

* issue #319: Documentation missing for Emergency console and incomplete for datafile debugger.

* issue #370: add documentation for reloadRouting and flushServerModules

* issue #393: added REST API for user management at /_api/user

* issue #393, #128: added simple cryptographic functions for user actions in module "crypto":
  * require("org/arangodb/crypto").md5()
  * require("org/arangodb/crypto").sha256()
  * require("org/arangodb/crypto").rand()

* added replaceByExample() Javascript and REST API method

* added updateByExample() Javascript and REST API method

* added optional "limit" parameter for removeByExample() Javascript and REST API method

* fixed issue #413

* updated bundled V8 version from 3.9.4 to 3.16.14.1
  Note: the Windows version used a more recent version (3.14.0.1) and was not updated.

* fixed issue #404: keep original request url in request object


v1.2.beta2 (2013-02-15)
-----------------------

* fixed issue #405: 1.2 compile warnings

* fixed issue #333: [debian] Group "arangodb" is not used when starting vie init.d script

* added optional parameter 'excludeSystem' to GET /_api/collection
  This parameter can be used to disable returning system collections in the list
  of all collections.

* added AQL functions KEEP() and UNSET()

* fixed issue #348: "HTTP Interface for Administration and Monitoring" 
  documentation errors.

* fix stringification of specific positive int64 values. Stringification of int64
  values with the upper 32 bits cleared and the 33rd bit set were broken.

* issue #395:  Collection properties() function should return 'isSystem' for 
  Javascript and REST API

* make server stop after upgrade procedure when invoked with `--upgrade option`.
  When started with the `--upgrade` option, the server will perfom
  the upgrade, and then exit with a status code indicating the result of the
  upgrade (0 = success, 1 = failure). To start the server regularly in either 
  daemon or console mode, the `--upgrade` option must not be specified.
  This change was introduced to allow init.d scripts check the result of
  the upgrade procedure, even in case an upgrade was successful.
  this was introduced as part of issue #391.

* added AQL function EDGES()

* added more crash-protection when reading corrupted collections at startup

* added documentation for AQL function CONTAINS()

* added AQL function LIKE()

* replaced redundant error return code 1520 (Unable to open collection) with error code
  1203 (Collection not found). These error codes have the same meanings, but one of
  them was returned from AQL queries only, the other got thrown by other parts of
  ArangoDB. Now, error 1203 (Collection not found) is used in AQL too in case a 
  non-existing collection is used.

v1.2.beta1 (2013-02-01)
-----------------------

* fixed issue #382: [Documentation error] Maschine... should be Machine...
 
* unified history file locations for arangod, arangosh, and arangoirb.
  - The readline history for arangod (emergency console) is now stored in file
    $HOME/.arangod. It was stored in $HOME/.arango before.
  - The readline history for arangosh is still stored in $HOME/.arangosh.
  - The readline history for arangoirb is now stored in $HOME/.arangoirb. It was
    stored in $HOME/.arango-mrb before.

* fixed issue #381: _users user should have a unique constraint

* allow negative list indexes in AQL to access elements from the end of a list,
  e.g. ```RETURN values[-1]``` will return the last element of the `values` list.

* collection ids, index ids, cursor ids, and document revision ids created and 
  returned by ArangoDB are now returned as strings with numeric content inside. 
  This is done to prevent some value overrun/truncation in any part of the
  complete client/server workflow. 
  In ArangoDB 1.1 and before, these values were previously returned as 
  (potentially very big) integer values. This may cause problems (clipping, overrun,
  precision loss) for clients that do not support big integers natively and store 
  such values in IEEE754 doubles internally. This type loses precision after about
  52 bits and is thus not safe to hold an id.
  Javascript and 32 bit-PHP are examples for clients that may cause such problems. 
  Therefore, ids are now returned by ArangoDB as strings, with the string
  content being the integer value as before. 

  Example for documents ("_rev" attribute):
  - Document returned by ArangoDB 1.1: { "_rev": 1234, ... } 
  - Document returned by ArangoDB 1.2: { "_rev": "1234", ... } 
  
  Example for collections ("id" attribute / "_id" property):
  - Collection returned by ArangoDB 1.1: { "id": 9327643, "name": "test", ... } 
  - Collection returned by ArangoDB 1.2: { "id": "9327643", "name": "test", ... }

  Example for cursors ("id" attribute):
  - Collection returned by ArangoDB 1.1: { "id": 11734292, "hasMore": true, ... } 
  - Collection returned by ArangoDB 1.2: { "id": "11734292", "hasMore": true, ... }

* global variables are not automatically available anymore when starting the 
  arangod Javascript emergency console (i.e. ```arangod --console```). 
  
  Especially, the variables `db`, `edges`, and `internal` are not available 
  anymore. `db` and `internal` can be made available in 1.2 by
  ```var db = require("org/arangodb").db;``` and
  ```var internal = require("internal");```, respectively.
  The reason for this change is to get rid of global variables in the server
  because this will allow more specific inclusion of functionality.

  For convenience, the global variable `db` is still available by default in 
  arangosh. The global variable `edges`, which since ArangoDB 1.1 was kind of
  a redundant wrapper of `db`, has been removed in 1.2 completely.
  Please use `db` instead, and if creating an edge collection, use the explicit
  ```db._createEdgeCollection()``` command.

* issue #374: prevent endless redirects when calling admin interface with 
  unexpected URLs

* issue #373: TRAVERSAL() `trackPaths` option does not work. Instead `paths` does work

* issue #358: added support for CORS

* honor optional waitForSync property for document removal, replace, update, and
  save operations in arangosh. The waitForSync parameter for these operations
  was previously honored by the REST API and on the server-side, but not when
  the waitForSync parameter was specified for a document operation in arangosh.

* calls to db.collection.figures() and /_api/collection/<collection>/figures now 
  additionally return the number of shapes used in the collection in the
  extra attribute "shapes.count"

* added AQL TRAVERSAL_TREE() function to return a hierchical result from a traversal

* added AQL TRAVERSAL() function to return the results from a traversal

* added AQL function ATTRIBUTES() to return the attribute names of a document

* removed internal server-side AQL functions from global scope. 

  Now the AQL internal functions can only be accessed via the exports of the 
  ahuacatl module, which can be included via ```require("org/arangodb/ahuacatl")```.
  It shouldn't be necessary for clients to access this module at all, but 
  internal code may use this module.

  The previously global AQL-related server-side functions were moved to the 
  internal namespace. This produced the following function name changes on 
  the server:

     old name              new name
     ------------------------------------------------------
     AHUACATL_RUN       => require("internal").AQL_QUERY
     AHUACATL_EXPLAIN   => require("internal").AQL_EXPLAIN
     AHUACATL_PARSE     => require("internal").AQL_PARSE

  Again, clients shouldn't have used these functions at all as there is the
  ArangoStatement object to execute AQL queries.

* fixed issue #366: Edges index returns strange description

* added AQL function MATCHES() to check a document against a list of examples

* added documentation and tests for db.collection.removeByExample

* added --progress option for arangoimp. This will show the percentage of the input
  file that has been processed by arangoimp while the import is still running. It can
  be used as a rough indicator of progress for the entire import.

* make the server log documents that cannot be imported via /_api/import into the
  logfile using the warning log level. This may help finding illegal documents in big
  import runs.

* check on server startup whether the database directory and all collection directories
  are writable. if not, the server startup will be aborted. this prevents serious
  problems with collections being non-writable and this being detected at some pointer
  after the server has been started

* allow the following AQL constructs: FUNC(...)[...], FUNC(...).attribute

* fixed issue #361: Bug in Admin Interface. Header disappears when clicking new collection

* Added in-memory only collections

  Added collection creation parameter "isVolatile": 
  if set to true, the collection is created as an in-memory only collection, 
  meaning that all document data of that collection will reside in memory only, 
  and will not be stored permanently to disk. 
  This means that all collection data will be lost when the collection is unloaded 
  or the server is shut down.
  As this collection type does not have datafile disk overhead for the regular 
  document operations, it may be faster than normal disk-backed collections. The
  actual performance gains strongly depend on the underlying OS, filesystem, and 
  settings though.
  This collection type should be used for caches only and not for any sensible data
  that cannot be re-created otherwise.
  Some platforms, namely Windows, currently do not support this collection type.
  When creating an in-memory collection on such platform, an error message will be
  returned by ArangoDB telling the user the platform does not support it.

  Note: in-memory collections are an experimental feature. The feature might
  change drastically or even be removed altogether in a future version of ArangoDB.

* fixed issue #353: Please include "pretty print" in Emergency Console

* fixed issue #352: "pretty print" console.log
  This was achieved by adding the dump() function for the "internal" object

* reduced insertion time for edges index
  Inserting into the edges index now avoids costly comparisons in case of a hash 
  collision, reducing the prefilling/loading timer for bigger edge collections

* added fulltext queries to AQL via FULLTEXT() function. This allows search 
  fulltext indexes from an AQL query to find matching documents

* added fulltext index type. This index type allows indexing words and prefixes of
  words from a specific document attribute. The index can be queries using a
  SimpleQueryFull object, the HTTP REST API at /_api/simple/fulltext, or via AQL

* added collection.revision() method to determine whether a collection has changed. 
  The revision method returns a revision string that can be used by client programs
  for equality/inequality comparisons. The value returned by the revision method
  should be treated by clients as an opaque string and clients should not try to
  figure out the sense of the revision id. This is still useful enough to check
  whether data in a collection has changed.

* issue #346: adaptively determine NUMBER_HEADERS_PER_BLOCK

* issue #338: arangosh cursor positioning problems

* issue #326: use limit optimisation with filters

* issue #325: use index to avoid sorting

* issue #324: add limit optimisation to AQL

* removed arango-password script and added Javascript functionality to add/delete
  users instead. The functionality is contained in module `users` and can be invoked
  as follows from arangosh and arangod:
  * require("users").save("name", "passwd");
  * require("users").replace("name", "newPasswd");
  * require("users").remove("name");
  * require("users").reload();
  These functions are intentionally not offered via the web interface.
  This also addresses issue #313

* changed print output in arangosh and the web interface for JSON objects.
  Previously, printing a JSON object in arangosh resulted in the attribute values
  being printed as proper JSON, but attribute names were printed unquoted and
  unescaped. This was fine for the purpose of arangosh, but lead to invalid
  JSON being produced. Now, arangosh will produce valid JSON that can be used
  to send it back to ArangoDB or use it with arangoimp etc.

* fixed issue #300: allow importing documents via the REST /_api/import API 
  from a JSON list, too.
  So far, the API only supported importing from a format that had one JSON object
  on each line. This is sometimes inconvenient, e.g. when the result of an AQL
  query or any other list is to be imported. This list is a JSON list and does not
  necessary have a document per line if pretty-printed.
  arangoimp now supports the JSON list format, too. However, the format requires
  arangoimp and the server to read the entire dataset at once. If the dataset is
  too big (bigger than --max-upload-size) then the import will be rejected. Even if
  increased, the entire list must fit in memory on both the client and the server,
  and this may be more resource-intensive than importing individual lines in chunks.

* removed unused parameter --reuse-ids for arangoimp. This parameter did not have
  any effect in 1.2, was never publicly announced and did evil (TM) things.

* fixed issue #297 (partly): added whitespace between command line and
  command result in arangosh, added shell colors for better usability

* fixed issue #296: system collections not usable from AQL

* fixed issue #295: deadlock on shutdown

* fixed issue #293: AQL queries should exploit edges index

* fixed issue #292: use index when filtering on _key in AQL

* allow user-definable document keys
  users can now define their own document keys by using the _key attribute
  when creating new documents or edges. Once specified, the value of _key is
  immutable.
  The restrictions for user-defined key values are:
  * the key must be at most 254 bytes long
  * it must consist of the letters a-z (lower or upper case), the digits 0-9,
    the underscore (_) or dash (-) characters only
  * any other characters, especially multi-byte sequences, whitespace or
    punctuation characters cannot be used inside key values

  Specifiying a document key is optional when creating new documents. If no
  document key is specified, ArangoDB will create a document key itself.
  There are no guarantees about the format and pattern of auto-generated document
  keys other than the above restrictions.
  Clients should therefore treat auto-generated document keys as opaque values.
  Keys can be used to look up and reference documents, e.g.:
  * saving a document: `db.users.save({ "_key": "fred", ... })`
  * looking up a document: `db.users.document("fred")`
  * referencing other documents: `edges.relations.save("users/fred", "users/john", ...)`

  This change is downwards-compatible to ArangoDB 1.1 because in ArangoDB 1.1 
  users were not able to define their own keys. If the user does not supply a _key
  attribute when creating a document, ArangoDB 1.2 will still generate a key of
  its own as ArangoDB 1.1 did. However, all documents returned by ArangoDB 1.2 will 
  include a _key attribute and clients should be able to handle that (e.g. by
  ignoring it if not needed). Documents returned will still include the _id attribute
  as in ArangoDB 1.1.

* require collection names everywhere where a collection id was allowed in 
  ArangoDB 1.1 & 1.0
  This change requires clients to use a collection name in place of a collection id 
  at all places the client deals with collections.
  Examples:
  * creating edges: the _from and _to attributes must now contain collection names instead
    of collection ids: `edges.relations.save("test/my-key1", "test/my-key2", ...)`
  * retrieving edges: the returned _from and _to attributes now will contain collection
    names instead of ids, too: _from: `test/fred` instead of `1234/3455`
  * looking up documents: db.users.document("fred") or db._document("users/fred")
  
  Collection names must be used in REST API calls instead of collection ids, too.
  This change is thus not completely downwards-compatible to ArangoDB 1.1. ArangoDB 1.1
  required users to use collection ids in many places instead of collection names.
  This was unintuitive and caused overhead in cases when just the collection name was
  known on client-side but not its id. This overhead can now be avoided so clients can
  work with the collection names directly. There is no need to work with collection ids
  on the client side anymore. 
  This change will likely require adjustments to API calls issued by clients, and also
  requires a change in how clients handle the _id value of returned documents. Previously,
  the _id value of returned documents contained the collection id, a slash separator and
  the document number. Since 1.2, _id will contain the collection name, a slash separator
  and the document key. The same applies to the _from and _to attribute values of edges
  that are returned by ArangoDB.

  Also removed (now unnecessary) location header in responses of the collections REST API.
  The location header was previously returned because it was necessary for clients.
  When clients created a collection, they specified the collection name. The collection
  id was generated on the server, but the client needed to use the server-generated
  collection id for further API calls, e.g. when creating edges etc. Therefore, the
  full collection URL, also containing the collection id, was returned by the server in
  responses to the collection API, in the HTTP location header.
  Returning the location header has become unnecessary in ArangoDB 1.2 because users
  can access collections by name and do not need to care about collection ids.


v1.1.3 (2013-XX-XX)
-------------------

* fix case when an error message was looked up for an error code but no error
  message was found. In this case a NULL ptr was returned and not checked everywhere.
  The place this error popped up was when inserting into a non-unique hash index
  failed with a specific, invalid error code.

* fixed issue #381:  db._collection("_users").getIndexes();

* fixed issue #379: arango-password fatal issue javscript.startup-directory 

* fixed issue #372: Command-Line Options for the Authentication and Authorisation


v1.1.2 (2013-01-20)
-------------------

* upgraded to mruby 2013-01-20 583983385b81c21f82704b116eab52d606a609f4

* fixed issue #357: Some spelling and grammar errors

* fixed issue #355: fix quotes in pdf manual
 
* fixed issue #351: Strange arangosh error message for long running query 

* fixed randomly hanging connections in arangosh on MacOS

* added "any" query method: this returns a random document from a collection. It
  is also available via REST HTTP at /_api/simple/any.

* added deployment tool

* added getPeerVertex

* small fix for logging of long messages: the last character of log messages longer
  than 256 bytes was not logged.

* fixed truncation of human-readable log messages for web interface: the trailing \0
  byte was not appended for messages longer than 256 bytes

* fixed issue #341: ArangoDB crashes when stressed with Batch jobs
  Contrary to the issue title, this did not have anything to do with batch jobs but
  with too high memory usage. The memory usage of ArangoDB is now reduced for cases
   when there are lots of small collections with few documents each

* started with issue #317: Feature Request (from Google Groups): DATE handling

* backported issue #300: Extend arangoImp to Allow importing resultset-like 
  (list of documents) formatted files

* fixed issue #337: "WaitForSync" on new collection does not work on Win/X64

* fixed issue #336: Collections REST API docs

* fixed issue #335: mmap errors due to wrong memory address calculation 

* fixed issue #332: arangoimp --use-ids parameter seems to have no impact

* added option '--server.disable-authentication' for arangosh as well. No more passwd
  prompts if not needed

* fixed issue #330: session logging for arangosh

* fixed issue #329: Allow passing script file(s) as parameters for arangosh to run

* fixed issue #328: 1.1 compile warnings

* fixed issue #327: Javascript parse errors in front end


v1.1.1 (2012-12-18)
-------------------

* fixed issue #339: DELETE /_api/cursor/cursor-identifier return incollect errorNum

  The fix for this has led to a signature change of the function actions.resultNotFound().
  The meaning of parameter #3 for This function has changed from the error message string
  to the error code. The error message string is now parameter #4.
  Any client code that uses this function in custom actions must be adjusted.

* fixed issue #321: Problem upgrading arangodb 1.0.4 to 1.1.0 with Homebrew (OSX 10.8.2)

* fixed issue #230: add navigation and search for online documentation

* fixed issue #315: Strange result in PATH

* fixed issue #323: Wrong function returned in error message of AQL CHAR_LENGTH()

* fixed some log errors on startup / shutdown due to pid file handling and changing
  of directories


v1.1.0 (2012-12-05)
-------------------

* WARNING:
  arangod now performs a database version check at startup. It will look for a file
  named "VERSION" in its database directory. If the file is not present, arangod will
  perform an automatic upgrade of the database directory. This should be the normal
  case when upgrading from ArangoDB 1.0 to ArangoDB 1.1.

  If the VERSION file is present but is from an older version of ArangoDB, arangod 
  will refuse to start and ask the user to run a manual upgrade first. A manual upgrade
  can be performed by starting arangod with the option `--upgrade`. 

  This upgrade procedure shall ensure that users have full control over when they 
  perform any updates/upgrades of their data, and can plan backups accordingly. The
  procedure also guarantees that the server is not run without any required system
  collections or with in incompatible data state.

* added AQL function DOCUMENT() to retrieve a document by its _id value

* fixed issue #311: fixed segfault on unload 

* fixed issue #309: renamed stub "import" button from web interface

* fixed issue #307: added WaitForSync column in collections list in in web interface 

* fixed issue #306: naming in web interface 

* fixed issue #304: do not clear AQL query text input when switching tabs in
  web interface

* fixed issue #303: added documentation about usage of var keyword in web interface

* fixed issue #301: PATCH does not work in web interface

# fixed issue #269: fix make distclean & clean

* fixed issue #296: system collections not usable from AQL

* fixed issue #295: deadlock on shutdown

* added collection type label to web interface

* fixed issue #290: the web interface now disallows creating non-edges in edge collections
  when creating collections via the web interface, the collection type must also be
  specified (default is document collection)

* fixed issue #289: tab-completion does not insert any spaces

* fixed issue #282: fix escaping in web interface

* made AQL function NOT_NULL take any number of arguments. Will now return its
  first argument that is not null, or null if all arguments are null. This is downwards
  compatible.

* changed misleading AQL function name NOT_LIST() to FIRST_LIST() and slightly changed
  the behavior. The function will now return its first argument that is a list, or null 
  if none of the arguments are lists.
  This is mostly downwards-compatible. The only change to the previous implementation in
  1.1-beta will happen if two arguments were passed and the 1st and 2nd arguments were 
  both no lists. In previous 1.1, the 2nd argument was returned as is, but now null 
  will be returned.

* add AQL function FIRST_DOCUMENT(), with same behavior as FIRST_LIST(), but working
  with documents instead of lists.

* added UPGRADING help text

* fixed issue #284: fixed Javascript errors when adding edges/vertices without own
  attributes

* fixed issue #283: AQL LENGTH() now works on documents, too

* fixed issue #281: documentation for skip lists shows wrong example

* fixed AQL optimiser bug, related to OR-combined conditions that filtered on the
  same attribute but with different conditions

* fixed issue #277: allow usage of collection names when creating edges
  the fix of this issue also implies validation of collection names / ids passed to
  the REST edge create method. edges with invalid collection ids or names in the
  "from" or "to" values will be rejected and not saved


v1.1.beta2 (2012-11-13)
-----------------------

* fixed arangoirb compilation

* fixed doxygen


v1.1.beta1 (2012-10-24)
-----------------------

* fixed AQL optimiser bug

* WARNING:
  - the user has changed from "arango" to "arangodb", the start script has changed from
    "arangod" to "arangodb", the database directory has changed from "/var/arangodb" to
    "/var/lib/arangodb" to be compliant with various Linux policies

  - In 1.1, we have introduced types for collections: regular documents go into document
    collections, and edges go into edge collections. The prefixing (db.xxx vs. edges.xxx) 
    works slightly different in 1.1: edges.xxx can still be used to access collections, 
    however, it will not determine the type of existing collections anymore. To create an 
    edge collection 1.1, you can use db._createEdgeCollection() or edges._create(). 
    And there's of course also db._createDocumentCollection(). 
    db._create() is also still there and will create a document collection by default, 
    whereas edges._create() will create an edge collection.

  - the admin web interface that was previously available via the simple URL suffix / 
    is now available via a dedicated URL suffix only: /_admin/html
    The reason for this is that routing and URLs are now subject to changes by the end user,
    and only URLs parts prefixed with underscores (e.g. /_admin or /_api) are reserved
    for ArangoDB's internal usage.

* the server now handles requests with invalid Content-Length header values as follows:
  - if Content-Length is negative, the server will respond instantly with HTTP 411
    (length required)

  - if Content-Length is positive but shorter than the supplied body, the server will
    respond with HTTP 400 (bad request)

  - if Content-Length is positive but longer than the supplied body, the server will
    wait for the client to send the missing bytes. The server allows 90 seconds for this
    and will close the connection if the client does not send the remaining data

  - if Content-Length is bigger than the maximum allowed size (512 MB), the server will 
    fail with HTTP 413 (request entitiy too large).

  - if the length of the HTTP headers is greated than the maximum allowed size (1 MB),
    the server will fail with HTTP 431 (request header fields too large)

* issue #265: allow optional base64 encoding/decoding of action response data

* issue #252: create _modules collection using arango-upgrade (note: arango-upgrade was
  finally replaced by the `--upgrade` option for arangod)

* issue #251: allow passing arbitrary options to V8 engine using new command line option:
  --javascript.v8-options. Using this option, the Harmony features or other settings in
  v8 can be enabled if the end user requires them

* issue #248: allow AQL optimiser to pull out completely uncorrelated subqueries to the
  top level, resulting in less repeated evaluation of the subquery

* upgraded to Doxygen 1.8.0

* issue #247: added AQL function MERGE_RECURSIVE

* issue #246: added clear() function in arangosh

* issue #245: Documentation: Central place for naming rules/limits inside ArangoDB

* reduced size of hash index elements by 50 %, allowing more index elements to fit in 
  memory

* issue #235: GUI Shell throws Error:ReferenceError: db is not defined

* issue #229: methods marked as "under construction" 

* issue #228: remove unfinished APIs (/_admin/config/*) 

* having the OpenSSL library installed is now a prerequisite to compiling ArangoDB
  Also removed the --enable-ssl configure option because ssl is always required.

* added AQL functions TO_LIST, NOT_LIST

* issue #224: add optional Content-Id for batch requests

* issue #221: more documentation on AQL explain functionality. Also added
  ArangoStatement.explain() client method

* added db._createStatement() method on server as well (was previously available
  on the client only)

* issue #219: continue in case of "document not found" error in PATHS() function

* issue #213: make waitForSync overridable on specifc actions

* changed AQL optimiser to use indexes in more cases. Previously, indexes might
  not have been used when in a reference expression the inner collection was 
  specified last. Example: FOR u1 IN users FOR u2 IN users FILTER u1._id == u2._id
  Previously, this only checked whether an index could be used for u2._id (not
  possible). It was not checked whether an index on u1._id could be used (possible).
  Now, for expressions that have references/attribute names on both sides of the
  above as above, indexes are checked for both sides.
  
* issue #204: extend the CSV import by TSV and by user configurable 
  seperator character(s)

* issue #180: added support for batch operations

* added startup option --server.backlog-size
  this allows setting the value of the backlog for the listen() system call.
  the default value is 10, the maximum value is platform-dependent

* introduced new configure option "--enable-maintainer-mode" for
  ArangoDB maintainers. this option replaces the previous compile switches
  --with-boost-test, --enable-bison, --enable-flex and --enable-errors-dependency
  the individual configure options have been removed. --enable-maintainer-mode
  turns them all on.

* removed potentially unused configure option --enable-memfail

* fixed issue #197: HTML web interface calls /_admin/user-manager/session

* fixed issue #195: VERSION file in database directory

* fixed issue #193: REST API HEAD request returns a message body on 404

* fixed issue #188: intermittent issues with 1.0.0
  (server-side cursors not cleaned up in all cases, pthreads deadlock issue)

* issue #189: key store should use ISO datetime format bug 

* issue #187: run arango-upgrade on server start (note: arango-upgrade was finally
  replaced by the `--upgrade` option for arangod)n

* fixed issue #183: strange unittest error

* fixed issue #182: manual pages

* fixed issue #181: use getaddrinfo

* moved default database directory to "/var/lib/arangodb" in accordance with 
  http://www.pathname.com/fhs/pub/fhs-2.3.html

* fixed issue #179: strange text in import manual

* fixed issue #178: test for aragoimp is missing

* fixed issue #177: a misleading error message was returned if unknown variables
  were used in certain positions in an AQL query.

* fixed issue #176: explain how to use AQL from the arangosh

* issue #175: re-added hidden (and deprecated) option --server.http-port. This 
  option is only there to be downwards-compatible to Arango 1.0.

* fixed issue #174: missing Documentation for `within`

* fixed issue #170: add db.<coll_name>.all().toArray() to arangosh help screen

* fixed issue #169: missing argument in Simple Queries

* added program arango-upgrade. This program must be run after installing ArangoDB
  and after upgrading from a previous version of ArangoDB. The arango-upgrade script
  will ensure all system collections are created and present in the correct state.
  It will also perform any necessary data updates.
  Note: arango-upgrade was finally replaced by the `--upgrade` option for arangod.

* issue #153: edge collection should be a flag for a collection
  collections now have a type so that the distinction between document and edge 
  collections can now be done at runtime using a collection's type value.
  A collection's type can be queried in Javascript using the <collection>.type() method. 
  
  When new collections are created using db._create(), they will be document 
  collections by default. When edge._create() is called, an edge collection will be created.
  To explicitly create a collection of a specific/different type, use the methods 
  _createDocumentCollection() or _createEdgeCollection(), which are available for
  both the db and the edges object.
  The Javascript objects ArangoEdges and ArangoEdgesCollection have been removed
  completely.
  All internal and test code has been adjusted for this, and client code
  that uses edges.* should also still work because edges is still there and creates
  edge collections when _create() is called.
  
  INCOMPATIBLE CHANGE: Client code might still need to be changed in the following aspect:
  Previously, collections did not have a type so documents and edges could be inserted
  in the same collection. This is now disallowed. Edges can only be inserted into
  edge collections now. As there were no collection types in 1.0, ArangoDB will perform
  an automatic upgrade when migrating from 1.0 to 1.1.
  The automatic upgrade will check every collection and determine its type as follows:
  - if among the first 50 documents in the collection there are documents with
    attributes "_from" and "_to", the collection is typed as an edge collection
  - if among the first 50 documents in the collection there are no documents with
    attributes "_from" and "_to", the collection is made as a document collection

* issue #150: call V8 garbage collection on server periodically

* issue #110: added support for partial updates

  The REST API for documents now offers an HTTP PATCH method to partially update
  documents. Overwriting/replacing documents is still available via the HTTP PUT method
  as before. The Javascript API in the shell also offers a new update() method in extension to
  the previously existing replace() method.


v1.0.4 (2012-11-12)
-------------------

* issue #275: strange error message in arangosh 1.0.3 at startup


v1.0.3 (2012-11-08)
-------------------

* fixed AQL optimiser bug

* issue #273: fixed segfault in arangosh on HTTP 40x 

* issue #265: allow optional base64 encoding/decoding of action response data

* issue #252: _modules collection not created automatically


v1.0.2 (2012-10-22)
-------------------

* repository CentOS-X.Y moved to CentOS-X, same for Debian

* bugfix for rollback from edges

* bugfix for hash indexes

* bugfix for StringBuffer::erase_front

* added autoload for modules

* added AQL function TO_LIST


v1.0.1 (2012-09-30)
-------------------

* draft for issue #165: front-end application howto

* updated mruby to cf8fdea4a6598aa470e698e8cbc9b9b492319d

* fix for issue #190: install doesn't create log directory

* fix for issue #194: potential race condition between creating and dropping collections

* fix for issue #193: REST API HEAD request returns a message body on 404

* fix for issue #188: intermittent issues with 1.0.0 

* fix for issue #163: server cannot create collection because of abandoned files
  
* fix for issue #150: call V8 garbage collection on server periodically 


v1.0.0 (2012-08-17)
-------------------

* fix for issue #157: check for readline and ncurses headers, not only libraries


v1.0.beta4 (2012-08-15)
-----------------------

* fix for issue #152: fix memleak for barriers


v1.0.beta3 (2012-08-10)
-----------------------

* fix for issue #151: Memleak, collection data not removed

* fix for issue #149: Inconsistent port for admin interface

* fix for issue #163: server cannot create collection because of abandoned files

* fix for issue #157: check for readline and ncurses headers, not only libraries

* fix for issue #108: db.<collection>.truncate() inefficient

* fix for issue #109: added startup note about cached collection names and how to
  refresh them

* fix for issue #156: fixed memleaks in /_api/import

* fix for issue #59: added tests for /_api/import

* modified return value for calls to /_api/import: now, the attribute "empty" is 
  returned as well, stating the number of empty lines in the input. Also changed the
  return value of the error code attribute ("errorNum") from 1100 ("corrupted datafile")
  to 400 ("bad request") in case invalid/unexpected JSON data was sent to the server. 
  This error code is more appropriate as no datafile is broken but just input data is
  incorrect.

* fix for issue #152: Memleak for barriers

* fix for issue #151: Memleak, collection data not removed

* value of --database.maximal-journal-size parameter is now validated on startup. If
  value is smaller than the minimum value (currently 1048576), an error is thrown and
  the server will not start. Before this change, the global value of maximal journal 
  size was not validated at server start, but only on collection level

* increased sleep value in statistics creation loop from 10 to 500 microseconds. This
  reduces accuracy of statistics values somewhere after the decimal points but saves
  CPU time.

* avoid additional sync() calls when writing partial shape data (attribute name data) 
  to disk. sync() will still be called when the shape marker (will be written after
  the attributes) is written to disk 

* issue #147: added flag --database.force-sync-shapes to force synching of shape data
  to disk. The default value is true so it is the same behavior as in version 1.0.
  if set to false, shape data is synched to disk if waitForSync for the collection is
  set to true, otherwise, shape data is not synched.
  
* fix for issue #145: strange issue on Travis: added epsilon for numeric comparion in
  geo index

* fix for issue #136: adjusted message during indexing

* issue #131: added timeout for HTTP keep-alive connections. The default value is 300 
  seconds. There is a startup parameter server.keep-alive-timeout to configure the value. 
  Setting it to 0 will disable keep-alive entirely on the server.

* fix for issue #137: AQL optimizer should use indexes for ref accesses with 
  2 named attributes


v1.0.beta2 (2012-08-03)
-----------------------

* fix for issue #134: improvements for centos RPM

* fixed problem with disable-admin-interface in config file


v1.0.beta1 (2012-07-29)
-----------------------

* fixed issue #118: We need a collection "debugger"

* fixed issue #126: Access-Shaper must be cached

* INCOMPATIBLE CHANGE: renamed parameters "connect-timeout" and "request-timeout" 
  for arangosh and arangoimp to "--server.connect-timeout" and "--server.request-timeout"

* INCOMPATIBLE CHANGE: authorization is now required on the server side
  Clients sending requests without HTTP autorization will be rejected with HTTP 401
  To allow backwards compatibility, the server can be started with the option
  "--server.disable-authentication"

* added options "--server.username" and "--server.password" for arangosh and arangoimp
  These parameters must be used to specify the user and password to be used when
  connecting to the server. If no password is given on the command line, arangosh/
  arangoimp will interactively prompt for a password.
  If no user name is specified on the command line, the default user "root" will be
  used.

* added startup option "--server.ssl-cipher-list" to determine which ciphers to
  use in SSL context. also added SSL_OP_CIPHER_SERVER_PREFERENCE to SSL default 
  options so ciphers are tried in server and not in client order

* changed default SSL protocol to TLSv1 instead of SSLv2

* changed log-level of SSL-related messages

* added SSL connections if server is compiled with OpenSSL support. Use --help-ssl

* INCOMPATIBLE CHANGE: removed startup option "--server.admin-port". 
  The new endpoints feature (see --server.endpoint) allows opening multiple endpoints 
  anyway, and the distinction between admin and "other" endpoints can be emulated 
  later using privileges.

* INCOMPATIBLE CHANGE: removed startup options "--port", "--server.port", and 
  "--server.http-port" for arangod. 
  These options have been replaced by the new "--server.endpoint" parameter
  
* INCOMPATIBLE CHANGE: removed startup option "--server" for arangosh and arangoimp.
  These options have been replaced by the new "--server.endpoint" parameter

* Added "--server.endpoint" option to arangod, arangosh, and arangoimp.
  For arangod, this option allows specifying the bind endpoints for the server
  The server can be bound to one or multiple endpoints at once. For arangosh
  and arangoimp, the option specifies the server endpoint to connect to.
  The following endpoint syntax is currently supported:
  - tcp://host:port or http@tcp://host:port (HTTP over IPv4)
  - tcp://[host]:port or http@tcp://[host]:port (HTTP over IPv6)
  - ssl://host:port or http@tcp://host:port (HTTP over SSL-encrypted IPv4)
  - ssl://[host]:port or http@tcp://[host]:port (HTTP over SSL-encrypted IPv6)
  - unix:///path/to/socket or http@unix:///path/to/socket (HTTP over UNIX socket)

  If no port is specified, the default port of 8529 will be used.

* INCOMPATIBLE CHANGE: removed startup options "--server.require-keep-alive" and 
  "--server.secure-require-keep-alive". 
  The server will now behave as follows which should be more conforming to the 
  HTTP standard:
  * if a client sends a "Connection: close" header, the server will close the
    connection
  * if a client sends a "Connection: keep-alive" header, the server will not
    close the connection
  * if a client does not send any "Connection" header, the server will assume
    "keep-alive" if the request was an HTTP/1.1 request, and "close" if the
    request was an HTTP/1.0 request

* (minimal) internal optimisations for HTTP request parsing and response header 
  handling

* fixed Unicode unescaping bugs for \f and surrogate pairs in BasicsC/strings.c

* changed implementation of TRI_BlockCrc32 algorithm to use 8 bytes at a time

* fixed issue #122: arangod doesn't start if <log.file> cannot be created

* fixed issue #121: wrong collection size reported

* fixed issue #98: Unable to change journalSize

* fixed issue #88: fds not closed

* fixed escaping of document data in HTML admin front end

* added HTTP basic authentication, this is always turned on

* added server startup option --server.disable-admin-interface to turn off the
  HTML admin interface

* honor server startup option --database.maximal-journal-size when creating new
  collections without specific journalsize setting. Previously, these
  collections were always created with journal file sizes of 32 MB and the
  --database.maximal-journal-size setting was ignored

* added server startup option --database.wait-for-sync to control the default
  behavior

* renamed "--unit-tests" to "--javascript.unit-tests"


v1.0.alpha3 (2012-06-30)
------------------------

* fixed issue #116: createCollection=create option doesn't work

* fixed issue #115: Compilation issue under OSX 10.7 Lion & 10.8 Mountain Lion
  (homebrew)

* fixed issue #114: image not found

* fixed issue #111: crash during "make unittests"

* fixed issue #104: client.js -> ARANGO_QUIET is not defined


v1.0.alpha2 (2012-06-24)
------------------------

* fixed issue #112: do not accept document with duplicate attribute names

* fixed issue #103: Should we cleanup the directory structure

* fixed issue #100: "count" attribute exists in cursor response with "count:
  false"

* fixed issue #84 explain command 

* added new MRuby version (2012-06-02)

* added --log.filter

* cleanup of command line options:
** --startup.directory => --javascript.startup-directory
** --quite => --quiet
** --gc.interval => --javascript.gc-interval
** --startup.modules-path => --javascript.modules-path
** --action.system-directory => --javascript.action-directory
** --javascript.action-threads => removed (is now the same pool as --server.threads)

* various bug-fixes

* support for import

* added option SKIP_RANGES=1 for make unittests

* fixed several range-related assertion failures in the AQL query optimiser

* fixed AQL query optimisations for some edge cases (e.g. nested subqueries with
  invalid constant filter expressions)


v1.0.alpha1 (2012-05-28)
------------------------

Alpha Release of ArangoDB 1.0<|MERGE_RESOLUTION|>--- conflicted
+++ resolved
@@ -1,8 +1,6 @@
 v2.4.0 (XXXX-XX-XX)
 -------------------
 
-<<<<<<< HEAD
-=======
 * fixed non-working subquery index optimizations
 
 * do not restrict summary of Foxx applications to 60 characters
@@ -45,7 +43,6 @@
 
 * fixed issue #1098: runtime error when creating graph vertex
 
->>>>>>> 0125e98c
 * hide system applications in **Applications** tab by default
 
   Display of system applications can be toggled by using the *system applications* 
