--- conflicted
+++ resolved
@@ -1,4 +1,3 @@
-<<<<<<< HEAD
 v2.3.0 (XXX-XX-XX)
 ------------------
 
@@ -10,8 +9,6 @@
 * made AQL functions `CONCAT` and `CONCAT_SEPARATOR` work with list arguments
 
 
-=======
->>>>>>> e7c0185b
 v2.3.0-beta2 (2014-11-08)
 -------------------------
 
