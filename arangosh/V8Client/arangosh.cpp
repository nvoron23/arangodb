--- conflicted
+++ resolved
@@ -618,14 +618,7 @@
   auto myConnection = v8::Local<v8::External>::New(data.GetIsolate(), *persistent);
   auto connection = static_cast<V8ClientConnection*>(myConnection->Value());
 
-<<<<<<< HEAD
   DestroyConnection(connection);
-=======
-  Connections[connection].Reset();
-  if (ClientConnection != connection) {
-    delete connection;
-  }
->>>>>>> 263b25d6
 }
 
 ////////////////////////////////////////////////////////////////////////////////
