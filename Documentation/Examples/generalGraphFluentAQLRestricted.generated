arangosh> var examples = require("org/arangodb/graph-examples/example-graph.js");
arangosh> var graph = examples.loadGraph("social");
arangosh> var query = graph._vertices({name: "Alice"});
arangosh> query.edges().vertices().restrict("female").toArray();
[ 
  { 
    "_id" : "female/alice", 
    "_key" : "alice", 
<<<<<<< HEAD
    "_rev" : "789322978", 
=======
    "_rev" : "512885877445", 
>>>>>>> 8a77f98b
    "name" : "Alice" 
  }, 
  { 
    "_id" : "female/alice", 
    "_key" : "alice", 
<<<<<<< HEAD
    "_rev" : "789322978", 
=======
    "_rev" : "512885877445", 
>>>>>>> 8a77f98b
    "name" : "Alice" 
  } 
]<|MERGE_RESOLUTION|>--- conflicted
+++ resolved
@@ -6,21 +6,13 @@
   { 
     "_id" : "female/alice", 
     "_key" : "alice", 
-<<<<<<< HEAD
-    "_rev" : "789322978", 
-=======
     "_rev" : "512885877445", 
->>>>>>> 8a77f98b
     "name" : "Alice" 
   }, 
   { 
     "_id" : "female/alice", 
     "_key" : "alice", 
-<<<<<<< HEAD
-    "_rev" : "789322978", 
-=======
     "_rev" : "512885877445", 
->>>>>>> 8a77f98b
     "name" : "Alice" 
   } 
 ]