arangosh> var examples = require("org/arangodb/graph-examples/example-graph.js");
arangosh> var graph = examples.loadGraph("social");
arangosh> graph.female.save({name: "Lynda", _key: "linda"});
{ 
  "_id" : "female/linda", 
<<<<<<< HEAD
  "_rev" : "1172643042", 
=======
  "_rev" : "513294887621", 
>>>>>>> 8a77f98b
  "_key" : "linda" 
}
arangosh> graph.female.update("female/linda", {name: "Linda", _key: "linda"});
{ 
  "_id" : "female/linda", 
<<<<<<< HEAD
  "_rev" : "1172839650", 
=======
  "_rev" : "513295084229", 
>>>>>>> 8a77f98b
  "_key" : "linda" 
}<|MERGE_RESOLUTION|>--- conflicted
+++ resolved
@@ -3,20 +3,12 @@
 arangosh> graph.female.save({name: "Lynda", _key: "linda"});
 { 
   "_id" : "female/linda", 
-<<<<<<< HEAD
-  "_rev" : "1172643042", 
-=======
   "_rev" : "513294887621", 
->>>>>>> 8a77f98b
   "_key" : "linda" 
 }
 arangosh> graph.female.update("female/linda", {name: "Linda", _key: "linda"});
 { 
   "_id" : "female/linda", 
-<<<<<<< HEAD
-  "_rev" : "1172839650", 
-=======
   "_rev" : "513295084229", 
->>>>>>> 8a77f98b
   "_key" : "linda" 
 }