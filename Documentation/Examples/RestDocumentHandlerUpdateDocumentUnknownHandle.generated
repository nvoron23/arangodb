--- conflicted
+++ resolved
@@ -1,8 +1,4 @@
-<<<<<<< HEAD
-shell> curl -X PUT --data-binary @- --dump - http://localhost:8529/_api/document/products/1605836002 <<EOF
-=======
 shell> curl -X PUT --data-binary @- --dump - http://localhost:8529/_api/document/products/512103377605 <<EOF
->>>>>>> 8a77f98b
 {}
 EOF
 
@@ -11,11 +7,7 @@
 
 { 
   "error" : true, 
-<<<<<<< HEAD
-  "errorMessage" : "document not found", 
-=======
   "errorMessage" : "document /_api/document/products/512103377605 not found", 
->>>>>>> 8a77f98b
   "code" : 404, 
   "errorNum" : 1202 
 }