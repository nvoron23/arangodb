--- conflicted
+++ resolved
@@ -13,11 +13,7 @@
 content-type: application/json; charset=utf-8
 
 { 
-<<<<<<< HEAD
-  "id" : "products/1395801250", 
-=======
   "id" : "products/1264372979", 
->>>>>>> 9f62a8c0
   "type" : "skiplist", 
   "fields" : [ 
     "a" 
