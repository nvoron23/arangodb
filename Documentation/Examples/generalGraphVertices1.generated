arangosh> var examples = require("org/arangodb/graph-examples/example-graph.js");
arangosh> var g = examples.loadGraph("routeplanner");
arangosh> db._query("FOR e IN GRAPH_VERTICES("
........> +"'routeplanner', {}) RETURN e").toArray();
[ 
  { 
    "_id" : "germanCity/Berlin", 
    "_key" : "Berlin", 
<<<<<<< HEAD
    "_rev" : "1175002338", 
=======
    "_rev" : "513297509061", 
>>>>>>> 8a77f98b
    "isCapital" : true, 
    "population" : 3000000 
  }, 
  { 
    "_id" : "germanCity/Hamburg", 
    "_key" : "Hamburg", 
<<<<<<< HEAD
    "_rev" : "1175395554", 
=======
    "_rev" : "513297902277", 
>>>>>>> 8a77f98b
    "isCapital" : false, 
    "population" : 1000000 
  }, 
  { 
    "_id" : "germanCity/Cologne", 
    "_key" : "Cologne", 
<<<<<<< HEAD
    "_rev" : "1175198946", 
=======
    "_rev" : "513297705669", 
>>>>>>> 8a77f98b
    "isCapital" : false, 
    "population" : 1000000 
  }, 
  { 
    "_id" : "frenchCity/Paris", 
    "_key" : "Paris", 
<<<<<<< HEAD
    "_rev" : "1175985378", 
=======
    "_rev" : "513298492101", 
>>>>>>> 8a77f98b
    "isCapital" : true, 
    "population" : 4000000 
  }, 
  { 
    "_id" : "frenchCity/Lyon", 
    "_key" : "Lyon", 
<<<<<<< HEAD
    "_rev" : "1175788770", 
=======
    "_rev" : "513298295493", 
>>>>>>> 8a77f98b
    "isCapital" : false, 
    "population" : 80000 
  } 
]<|MERGE_RESOLUTION|>--- conflicted
+++ resolved
@@ -6,55 +6,35 @@
   { 
     "_id" : "germanCity/Berlin", 
     "_key" : "Berlin", 
-<<<<<<< HEAD
-    "_rev" : "1175002338", 
-=======
     "_rev" : "513297509061", 
->>>>>>> 8a77f98b
     "isCapital" : true, 
     "population" : 3000000 
   }, 
   { 
     "_id" : "germanCity/Hamburg", 
     "_key" : "Hamburg", 
-<<<<<<< HEAD
-    "_rev" : "1175395554", 
-=======
     "_rev" : "513297902277", 
->>>>>>> 8a77f98b
     "isCapital" : false, 
     "population" : 1000000 
   }, 
   { 
     "_id" : "germanCity/Cologne", 
     "_key" : "Cologne", 
-<<<<<<< HEAD
-    "_rev" : "1175198946", 
-=======
     "_rev" : "513297705669", 
->>>>>>> 8a77f98b
     "isCapital" : false, 
     "population" : 1000000 
   }, 
   { 
     "_id" : "frenchCity/Paris", 
     "_key" : "Paris", 
-<<<<<<< HEAD
-    "_rev" : "1175985378", 
-=======
     "_rev" : "513298492101", 
->>>>>>> 8a77f98b
     "isCapital" : true, 
     "population" : 4000000 
   }, 
   { 
     "_id" : "frenchCity/Lyon", 
     "_key" : "Lyon", 
-<<<<<<< HEAD
-    "_rev" : "1175788770", 
-=======
     "_rev" : "513298295493", 
->>>>>>> 8a77f98b
     "isCapital" : false, 
     "population" : 80000 
   } 
