--- conflicted
+++ resolved
@@ -6,14 +6,8 @@
   { 
     "germanCity/Berlin" : 0, 
     "germanCity/Hamburg" : 0, 
-<<<<<<< HEAD
-    "germanCity/Cologne" : 0, 
-    "frenchCity/Paris" : 0, 
-    "frenchCity/Lyon" : 0 
-=======
     "germanCity/Cologne" : 2, 
     "frenchCity/Lyon" : 0, 
     "frenchCity/Paris" : 0 
->>>>>>> 8a77f98b
   } 
 ]