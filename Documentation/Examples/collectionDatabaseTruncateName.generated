arangosh> col = db.example;
<<<<<<< HEAD
[ArangoCollection 458439842, "example" (type document, status loaded)]
arangosh> col.save({ "Hello" : "World" });
{ 
  "_id" : "example/458767522", 
  "_rev" : "458767522", 
  "_key" : "458767522" 
=======
[ArangoCollection 462015731, "example" (type document, status loaded)]
arangosh> col.save({ "Hello" : "World" });
{ 
  "_id" : "example/462343411", 
  "_rev" : "462343411", 
  "_key" : "462343411" 
>>>>>>> 9f62a8c0
}
arangosh> col.count();
1
arangosh> db._truncate("example");
arangosh> col.count();
0<|MERGE_RESOLUTION|>--- conflicted
+++ resolved
@@ -1,19 +1,10 @@
 arangosh> col = db.example;
-<<<<<<< HEAD
-[ArangoCollection 458439842, "example" (type document, status loaded)]
-arangosh> col.save({ "Hello" : "World" });
-{ 
-  "_id" : "example/458767522", 
-  "_rev" : "458767522", 
-  "_key" : "458767522" 
-=======
 [ArangoCollection 462015731, "example" (type document, status loaded)]
 arangosh> col.save({ "Hello" : "World" });
 { 
   "_id" : "example/462343411", 
   "_rev" : "462343411", 
   "_key" : "462343411" 
->>>>>>> 9f62a8c0
 }
 arangosh> col.count();
 1
