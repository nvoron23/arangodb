--- conflicted
+++ resolved
@@ -5,41 +5,25 @@
   { 
     "_id" : "female/diana", 
     "_key" : "diana", 
-<<<<<<< HEAD
-    "_rev" : "1190665442", 
-=======
     "_rev" : "513314155205", 
->>>>>>> 8a77f98b
     "name" : "Diana" 
   }, 
   { 
     "_id" : "female/alice", 
     "_key" : "alice", 
-<<<<<<< HEAD
-    "_rev" : "1189944546", 
-=======
     "_rev" : "513313434309", 
->>>>>>> 8a77f98b
     "name" : "Alice" 
   }, 
   { 
     "_id" : "male/bob", 
     "_key" : "bob", 
-<<<<<<< HEAD
-    "_rev" : "1190272226", 
-=======
     "_rev" : "513313761989", 
->>>>>>> 8a77f98b
     "name" : "Bob" 
   }, 
   { 
     "_id" : "male/charly", 
     "_key" : "charly", 
-<<<<<<< HEAD
-    "_rev" : "1190468834", 
-=======
     "_rev" : "513313958597", 
->>>>>>> 8a77f98b
     "name" : "Charly" 
   } 
 ]