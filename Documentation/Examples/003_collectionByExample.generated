arangosh> db.users.save({ name: "Gerhard" });
{ 
<<<<<<< HEAD
  "_id" : "users/22224098", 
  "_rev" : "22224098", 
  "_key" : "22224098" 
}
arangosh> db.users.save({ name: "Helmut" });
{ 
  "_id" : "users/22486242", 
  "_rev" : "22486242", 
  "_key" : "22486242" 
}
arangosh> db.users.save({ name: "Angela" });
{ 
  "_id" : "users/22682850", 
  "_rev" : "22682850", 
  "_key" : "22682850" 
=======
  "_id" : "users/511409154757", 
  "_rev" : "511409154757", 
  "_key" : "511409154757" 
}
arangosh> db.users.save({ name: "Helmut" });
{ 
  "_id" : "users/511409416901", 
  "_rev" : "511409416901", 
  "_key" : "511409416901" 
}
arangosh> db.users.save({ name: "Angela" });
{ 
  "_id" : "users/511409613509", 
  "_rev" : "511409613509", 
  "_key" : "511409613509" 
>>>>>>> 8a77f98b
}
arangosh> db.users.all().toArray();
[ 
  { 
<<<<<<< HEAD
    "name" : "Gerhard", 
    "_id" : "users/22224098", 
    "_rev" : "22224098", 
    "_key" : "22224098" 
  }, 
  { 
    "name" : "Helmut", 
    "_id" : "users/22486242", 
    "_rev" : "22486242", 
    "_key" : "22486242" 
  }, 
  { 
    "name" : "Angela", 
    "_id" : "users/22682850", 
    "_rev" : "22682850", 
    "_key" : "22682850" 
=======
    "_id" : "users/511409154757", 
    "_key" : "511409154757", 
    "_rev" : "511409154757", 
    "name" : "Gerhard" 
  }, 
  { 
    "_id" : "users/511409613509", 
    "_key" : "511409613509", 
    "_rev" : "511409613509", 
    "name" : "Angela" 
  }, 
  { 
    "_id" : "users/511409416901", 
    "_key" : "511409416901", 
    "_rev" : "511409416901", 
    "name" : "Helmut" 
>>>>>>> 8a77f98b
  } 
]
arangosh> db.users.byExample({ "_id" : "users/20" }).toArray();
[ ]
arangosh> db.users.byExample({ "name" : "Gerhard" }).toArray();
[ 
  { 
<<<<<<< HEAD
    "_id" : "users/22224098", 
    "_key" : "22224098", 
    "_rev" : "22224098", 
=======
    "_id" : "users/511409154757", 
    "_key" : "511409154757", 
    "_rev" : "511409154757", 
>>>>>>> 8a77f98b
    "name" : "Gerhard" 
  } 
]
arangosh> db.users.byExample({ "name" : "Helmut", "_id" : "users/15" }).toArray();
[ ]<|MERGE_RESOLUTION|>--- conflicted
+++ resolved
@@ -1,22 +1,5 @@
 arangosh> db.users.save({ name: "Gerhard" });
 { 
-<<<<<<< HEAD
-  "_id" : "users/22224098", 
-  "_rev" : "22224098", 
-  "_key" : "22224098" 
-}
-arangosh> db.users.save({ name: "Helmut" });
-{ 
-  "_id" : "users/22486242", 
-  "_rev" : "22486242", 
-  "_key" : "22486242" 
-}
-arangosh> db.users.save({ name: "Angela" });
-{ 
-  "_id" : "users/22682850", 
-  "_rev" : "22682850", 
-  "_key" : "22682850" 
-=======
   "_id" : "users/511409154757", 
   "_rev" : "511409154757", 
   "_key" : "511409154757" 
@@ -32,29 +15,10 @@
   "_id" : "users/511409613509", 
   "_rev" : "511409613509", 
   "_key" : "511409613509" 
->>>>>>> 8a77f98b
 }
 arangosh> db.users.all().toArray();
 [ 
   { 
-<<<<<<< HEAD
-    "name" : "Gerhard", 
-    "_id" : "users/22224098", 
-    "_rev" : "22224098", 
-    "_key" : "22224098" 
-  }, 
-  { 
-    "name" : "Helmut", 
-    "_id" : "users/22486242", 
-    "_rev" : "22486242", 
-    "_key" : "22486242" 
-  }, 
-  { 
-    "name" : "Angela", 
-    "_id" : "users/22682850", 
-    "_rev" : "22682850", 
-    "_key" : "22682850" 
-=======
     "_id" : "users/511409154757", 
     "_key" : "511409154757", 
     "_rev" : "511409154757", 
@@ -71,7 +35,6 @@
     "_key" : "511409416901", 
     "_rev" : "511409416901", 
     "name" : "Helmut" 
->>>>>>> 8a77f98b
   } 
 ]
 arangosh> db.users.byExample({ "_id" : "users/20" }).toArray();
@@ -79,15 +42,9 @@
 arangosh> db.users.byExample({ "name" : "Gerhard" }).toArray();
 [ 
   { 
-<<<<<<< HEAD
-    "_id" : "users/22224098", 
-    "_key" : "22224098", 
-    "_rev" : "22224098", 
-=======
     "_id" : "users/511409154757", 
     "_key" : "511409154757", 
     "_rev" : "511409154757", 
->>>>>>> 8a77f98b
     "name" : "Gerhard" 
   } 
 ]
