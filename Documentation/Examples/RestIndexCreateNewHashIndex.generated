shell> curl -X POST --data-binary @- --dump - http://localhost:8529/_api/index?collection=products <<EOF
{ 
  "type" : "hash", 
  "unique" : false, 
  "fields" : [ 
    "a", 
    "b" 
  ] 
}
EOF

HTTP/1.1 201 Created
content-type: application/json; charset=utf-8

{ 
<<<<<<< HEAD
  "id" : "products/1351884002", 
=======
  "id" : "products/512210594501", 
>>>>>>> 8a77f98b
  "type" : "hash", 
  "unique" : false, 
  "sparse" : false, 
  "selectivityEstimate" : 1, 
  "fields" : [ 
    "a", 
    "b" 
  ], 
  "isNewlyCreated" : true, 
  "error" : false, 
  "code" : 201 
}<|MERGE_RESOLUTION|>--- conflicted
+++ resolved
@@ -13,11 +13,7 @@
 content-type: application/json; charset=utf-8
 
 { 
-<<<<<<< HEAD
-  "id" : "products/1351884002", 
-=======
   "id" : "products/512210594501", 
->>>>>>> 8a77f98b
   "type" : "hash", 
   "unique" : false, 
   "sparse" : false, 
