--- conflicted
+++ resolved
@@ -10,11 +10,7 @@
     "lastProcessedContinuousTick" : null, 
     "lastAvailableContinuousTick" : null, 
     "progress" : { 
-<<<<<<< HEAD
-      "time" : "2015-05-26T14:48:36Z", 
-=======
       "time" : "2015-05-27T08:52:35Z", 
->>>>>>> 9f62a8c0
       "message" : "applier created", 
       "failedConnects" : 0 
     }, 
@@ -25,19 +21,11 @@
     "lastError" : { 
       "errorNum" : 0 
     }, 
-<<<<<<< HEAD
-    "time" : "2015-05-26T14:49:17Z" 
-  }, 
-  "server" : { 
-    "version" : "2.6.0-beta3", 
-    "serverId" : "55387871229943" 
-=======
     "time" : "2015-05-27T08:55:21Z" 
   }, 
   "server" : { 
     "version" : "2.6.0-devel", 
     "serverId" : "224029098555240" 
->>>>>>> 9f62a8c0
   }, 
   "endpoint" : "tcp://127.0.0.1:8529", 
   "database" : "_system" 
