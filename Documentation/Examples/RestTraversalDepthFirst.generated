--- conflicted
+++ resolved
@@ -12,111 +12,67 @@
         { 
           "_id" : "persons/alice", 
           "_key" : "alice", 
-<<<<<<< HEAD
-          "_rev" : "1446976738", 
-=======
           "_rev" : "512301624005", 
->>>>>>> 8a77f98b
           "name" : "Alice" 
         }, 
         { 
           "_id" : "persons/eve", 
           "_key" : "eve", 
-<<<<<<< HEAD
-          "_rev" : "1447828706", 
-=======
           "_rev" : "512302475973", 
->>>>>>> 8a77f98b
           "name" : "Eve" 
         }, 
         { 
           "_id" : "persons/bob", 
           "_key" : "bob", 
-<<<<<<< HEAD
-          "_rev" : "1447173346", 
-=======
           "_rev" : "512301820613", 
->>>>>>> 8a77f98b
           "name" : "Bob" 
         }, 
         { 
           "_id" : "persons/alice", 
           "_key" : "alice", 
-<<<<<<< HEAD
-          "_rev" : "1446976738", 
-=======
           "_rev" : "512301624005", 
->>>>>>> 8a77f98b
           "name" : "Alice" 
         }, 
         { 
           "_id" : "persons/charlie", 
           "_key" : "charlie", 
-<<<<<<< HEAD
-          "_rev" : "1447435490", 
-=======
           "_rev" : "512302082757", 
->>>>>>> 8a77f98b
           "name" : "Charlie" 
         }, 
         { 
           "_id" : "persons/dave", 
           "_key" : "dave", 
-<<<<<<< HEAD
-          "_rev" : "1447632098", 
-=======
           "_rev" : "512302279365", 
->>>>>>> 8a77f98b
           "name" : "Dave" 
         }, 
         { 
           "_id" : "persons/bob", 
           "_key" : "bob", 
-<<<<<<< HEAD
-          "_rev" : "1447173346", 
-=======
           "_rev" : "512301820613", 
->>>>>>> 8a77f98b
           "name" : "Bob" 
         }, 
         { 
           "_id" : "persons/eve", 
           "_key" : "eve", 
-<<<<<<< HEAD
-          "_rev" : "1447828706", 
-=======
           "_rev" : "512302475973", 
->>>>>>> 8a77f98b
           "name" : "Eve" 
         }, 
         { 
           "_id" : "persons/alice", 
           "_key" : "alice", 
-<<<<<<< HEAD
-          "_rev" : "1446976738", 
-=======
           "_rev" : "512301624005", 
->>>>>>> 8a77f98b
           "name" : "Alice" 
         }, 
         { 
           "_id" : "persons/charlie", 
           "_key" : "charlie", 
-<<<<<<< HEAD
-          "_rev" : "1447435490", 
-=======
           "_rev" : "512302082757", 
->>>>>>> 8a77f98b
           "name" : "Charlie" 
         }, 
         { 
           "_id" : "persons/dave", 
           "_key" : "dave", 
-<<<<<<< HEAD
-          "_rev" : "1447632098", 
-=======
           "_rev" : "512302279365", 
->>>>>>> 8a77f98b
           "name" : "Dave" 
         } 
       ], 
@@ -127,27 +83,17 @@
             { 
               "_id" : "persons/alice", 
               "_key" : "alice", 
-<<<<<<< HEAD
-              "_rev" : "1446976738", 
-=======
-              "_rev" : "512301624005", 
->>>>>>> 8a77f98b
-              "name" : "Alice" 
-            } 
-          ] 
-        }, 
-        { 
-          "edges" : [ 
-            { 
-<<<<<<< HEAD
-              "_id" : "knows/1448680674", 
-              "_key" : "1448680674", 
-              "_rev" : "1448680674", 
-=======
+              "_rev" : "512301624005", 
+              "name" : "Alice" 
+            } 
+          ] 
+        }, 
+        { 
+          "edges" : [ 
+            { 
               "_id" : "knows/512303327941", 
               "_key" : "512303327941", 
               "_rev" : "512303327941", 
->>>>>>> 8a77f98b
               "_from" : "persons/eve", 
               "_to" : "persons/alice" 
             } 
@@ -156,125 +102,75 @@
             { 
               "_id" : "persons/alice", 
               "_key" : "alice", 
-<<<<<<< HEAD
-              "_rev" : "1446976738", 
-=======
-              "_rev" : "512301624005", 
->>>>>>> 8a77f98b
-              "name" : "Alice" 
-            }, 
-            { 
-              "_id" : "persons/eve", 
-              "_key" : "eve", 
-<<<<<<< HEAD
-              "_rev" : "1447828706", 
-=======
-              "_rev" : "512302475973", 
->>>>>>> 8a77f98b
-              "name" : "Eve" 
-            } 
-          ] 
-        }, 
-        { 
-          "edges" : [ 
-            { 
-<<<<<<< HEAD
-              "_id" : "knows/1448680674", 
-              "_key" : "1448680674", 
-              "_rev" : "1448680674", 
-=======
+              "_rev" : "512301624005", 
+              "name" : "Alice" 
+            }, 
+            { 
+              "_id" : "persons/eve", 
+              "_key" : "eve", 
+              "_rev" : "512302475973", 
+              "name" : "Eve" 
+            } 
+          ] 
+        }, 
+        { 
+          "edges" : [ 
+            { 
               "_id" : "knows/512303327941", 
               "_key" : "512303327941", 
               "_rev" : "512303327941", 
->>>>>>> 8a77f98b
               "_from" : "persons/eve", 
               "_to" : "persons/alice" 
             }, 
             { 
-<<<<<<< HEAD
-              "_id" : "knows/1448877282", 
-              "_key" : "1448877282", 
-              "_rev" : "1448877282", 
-=======
               "_id" : "knows/512303524549", 
               "_key" : "512303524549", 
               "_rev" : "512303524549", 
->>>>>>> 8a77f98b
-              "_from" : "persons/eve", 
-              "_to" : "persons/bob" 
-            } 
-          ], 
-          "vertices" : [ 
-            { 
-              "_id" : "persons/alice", 
-              "_key" : "alice", 
-<<<<<<< HEAD
-              "_rev" : "1446976738", 
-=======
-              "_rev" : "512301624005", 
->>>>>>> 8a77f98b
-              "name" : "Alice" 
-            }, 
-            { 
-              "_id" : "persons/eve", 
-              "_key" : "eve", 
-<<<<<<< HEAD
-              "_rev" : "1447828706", 
-=======
-              "_rev" : "512302475973", 
->>>>>>> 8a77f98b
-              "name" : "Eve" 
-            }, 
-            { 
-              "_id" : "persons/bob", 
-              "_key" : "bob", 
-<<<<<<< HEAD
-              "_rev" : "1447173346", 
-=======
-              "_rev" : "512301820613", 
->>>>>>> 8a77f98b
-              "name" : "Bob" 
-            } 
-          ] 
-        }, 
-        { 
-          "edges" : [ 
-            { 
-<<<<<<< HEAD
-              "_id" : "knows/1448680674", 
-              "_key" : "1448680674", 
-              "_rev" : "1448680674", 
-=======
+              "_from" : "persons/eve", 
+              "_to" : "persons/bob" 
+            } 
+          ], 
+          "vertices" : [ 
+            { 
+              "_id" : "persons/alice", 
+              "_key" : "alice", 
+              "_rev" : "512301624005", 
+              "name" : "Alice" 
+            }, 
+            { 
+              "_id" : "persons/eve", 
+              "_key" : "eve", 
+              "_rev" : "512302475973", 
+              "name" : "Eve" 
+            }, 
+            { 
+              "_id" : "persons/bob", 
+              "_key" : "bob", 
+              "_rev" : "512301820613", 
+              "name" : "Bob" 
+            } 
+          ] 
+        }, 
+        { 
+          "edges" : [ 
+            { 
               "_id" : "knows/512303327941", 
               "_key" : "512303327941", 
               "_rev" : "512303327941", 
->>>>>>> 8a77f98b
               "_from" : "persons/eve", 
               "_to" : "persons/alice" 
             }, 
             { 
-<<<<<<< HEAD
-              "_id" : "knows/1448877282", 
-              "_key" : "1448877282", 
-              "_rev" : "1448877282", 
-=======
               "_id" : "knows/512303524549", 
               "_key" : "512303524549", 
               "_rev" : "512303524549", 
->>>>>>> 8a77f98b
-              "_from" : "persons/eve", 
-              "_to" : "persons/bob" 
-            }, 
-            { 
-<<<<<<< HEAD
-              "_id" : "knows/1448090850", 
-              "_key" : "1448090850", 
-              "_rev" : "1448090850", 
-=======
+              "_from" : "persons/eve", 
+              "_to" : "persons/bob" 
+            }, 
+            { 
               "_id" : "knows/512302738117", 
               "_key" : "512302738117", 
               "_rev" : "512302738117", 
->>>>>>> 8a77f98b
               "_from" : "persons/alice", 
               "_to" : "persons/bob" 
             } 
@@ -283,83 +179,49 @@
             { 
               "_id" : "persons/alice", 
               "_key" : "alice", 
-<<<<<<< HEAD
-              "_rev" : "1446976738", 
-=======
-              "_rev" : "512301624005", 
->>>>>>> 8a77f98b
-              "name" : "Alice" 
-            }, 
-            { 
-              "_id" : "persons/eve", 
-              "_key" : "eve", 
-<<<<<<< HEAD
-              "_rev" : "1447828706", 
-=======
-              "_rev" : "512302475973", 
->>>>>>> 8a77f98b
-              "name" : "Eve" 
-            }, 
-            { 
-              "_id" : "persons/bob", 
-              "_key" : "bob", 
-<<<<<<< HEAD
-              "_rev" : "1447173346", 
-=======
-              "_rev" : "512301820613", 
->>>>>>> 8a77f98b
-              "name" : "Bob" 
-            }, 
-            { 
-              "_id" : "persons/alice", 
-              "_key" : "alice", 
-<<<<<<< HEAD
-              "_rev" : "1446976738", 
-=======
-              "_rev" : "512301624005", 
->>>>>>> 8a77f98b
-              "name" : "Alice" 
-            } 
-          ] 
-        }, 
-        { 
-          "edges" : [ 
-            { 
-<<<<<<< HEAD
-              "_id" : "knows/1448680674", 
-              "_key" : "1448680674", 
-              "_rev" : "1448680674", 
-=======
+              "_rev" : "512301624005", 
+              "name" : "Alice" 
+            }, 
+            { 
+              "_id" : "persons/eve", 
+              "_key" : "eve", 
+              "_rev" : "512302475973", 
+              "name" : "Eve" 
+            }, 
+            { 
+              "_id" : "persons/bob", 
+              "_key" : "bob", 
+              "_rev" : "512301820613", 
+              "name" : "Bob" 
+            }, 
+            { 
+              "_id" : "persons/alice", 
+              "_key" : "alice", 
+              "_rev" : "512301624005", 
+              "name" : "Alice" 
+            } 
+          ] 
+        }, 
+        { 
+          "edges" : [ 
+            { 
               "_id" : "knows/512303327941", 
               "_key" : "512303327941", 
               "_rev" : "512303327941", 
->>>>>>> 8a77f98b
               "_from" : "persons/eve", 
               "_to" : "persons/alice" 
             }, 
             { 
-<<<<<<< HEAD
-              "_id" : "knows/1448877282", 
-              "_key" : "1448877282", 
-              "_rev" : "1448877282", 
-=======
               "_id" : "knows/512303524549", 
               "_key" : "512303524549", 
               "_rev" : "512303524549", 
->>>>>>> 8a77f98b
-              "_from" : "persons/eve", 
-              "_to" : "persons/bob" 
-            }, 
-            { 
-<<<<<<< HEAD
-              "_id" : "knows/1448287458", 
-              "_key" : "1448287458", 
-              "_rev" : "1448287458", 
-=======
+              "_from" : "persons/eve", 
+              "_to" : "persons/bob" 
+            }, 
+            { 
               "_id" : "knows/512302934725", 
               "_key" : "512302934725", 
               "_rev" : "512302934725", 
->>>>>>> 8a77f98b
               "_from" : "persons/bob", 
               "_to" : "persons/charlie" 
             } 
@@ -368,41 +230,25 @@
             { 
               "_id" : "persons/alice", 
               "_key" : "alice", 
-<<<<<<< HEAD
-              "_rev" : "1446976738", 
-=======
-              "_rev" : "512301624005", 
->>>>>>> 8a77f98b
-              "name" : "Alice" 
-            }, 
-            { 
-              "_id" : "persons/eve", 
-              "_key" : "eve", 
-<<<<<<< HEAD
-              "_rev" : "1447828706", 
-=======
-              "_rev" : "512302475973", 
->>>>>>> 8a77f98b
-              "name" : "Eve" 
-            }, 
-            { 
-              "_id" : "persons/bob", 
-              "_key" : "bob", 
-<<<<<<< HEAD
-              "_rev" : "1447173346", 
-=======
-              "_rev" : "512301820613", 
->>>>>>> 8a77f98b
+              "_rev" : "512301624005", 
+              "name" : "Alice" 
+            }, 
+            { 
+              "_id" : "persons/eve", 
+              "_key" : "eve", 
+              "_rev" : "512302475973", 
+              "name" : "Eve" 
+            }, 
+            { 
+              "_id" : "persons/bob", 
+              "_key" : "bob", 
+              "_rev" : "512301820613", 
               "name" : "Bob" 
             }, 
             { 
               "_id" : "persons/charlie", 
               "_key" : "charlie", 
-<<<<<<< HEAD
-              "_rev" : "1447435490", 
-=======
               "_rev" : "512302082757", 
->>>>>>> 8a77f98b
               "name" : "Charlie" 
             } 
           ] 
@@ -410,41 +256,23 @@
         { 
           "edges" : [ 
             { 
-<<<<<<< HEAD
-              "_id" : "knows/1448680674", 
-              "_key" : "1448680674", 
-              "_rev" : "1448680674", 
-=======
               "_id" : "knows/512303327941", 
               "_key" : "512303327941", 
               "_rev" : "512303327941", 
->>>>>>> 8a77f98b
               "_from" : "persons/eve", 
               "_to" : "persons/alice" 
             }, 
             { 
-<<<<<<< HEAD
-              "_id" : "knows/1448877282", 
-              "_key" : "1448877282", 
-              "_rev" : "1448877282", 
-=======
               "_id" : "knows/512303524549", 
               "_key" : "512303524549", 
               "_rev" : "512303524549", 
->>>>>>> 8a77f98b
-              "_from" : "persons/eve", 
-              "_to" : "persons/bob" 
-            }, 
-            { 
-<<<<<<< HEAD
-              "_id" : "knows/1448484066", 
-              "_key" : "1448484066", 
-              "_rev" : "1448484066", 
-=======
+              "_from" : "persons/eve", 
+              "_to" : "persons/bob" 
+            }, 
+            { 
               "_id" : "knows/512303131333", 
               "_key" : "512303131333", 
               "_rev" : "512303131333", 
->>>>>>> 8a77f98b
               "_from" : "persons/bob", 
               "_to" : "persons/dave" 
             } 
@@ -453,41 +281,25 @@
             { 
               "_id" : "persons/alice", 
               "_key" : "alice", 
-<<<<<<< HEAD
-              "_rev" : "1446976738", 
-=======
-              "_rev" : "512301624005", 
->>>>>>> 8a77f98b
-              "name" : "Alice" 
-            }, 
-            { 
-              "_id" : "persons/eve", 
-              "_key" : "eve", 
-<<<<<<< HEAD
-              "_rev" : "1447828706", 
-=======
-              "_rev" : "512302475973", 
->>>>>>> 8a77f98b
-              "name" : "Eve" 
-            }, 
-            { 
-              "_id" : "persons/bob", 
-              "_key" : "bob", 
-<<<<<<< HEAD
-              "_rev" : "1447173346", 
-=======
-              "_rev" : "512301820613", 
->>>>>>> 8a77f98b
+              "_rev" : "512301624005", 
+              "name" : "Alice" 
+            }, 
+            { 
+              "_id" : "persons/eve", 
+              "_key" : "eve", 
+              "_rev" : "512302475973", 
+              "name" : "Eve" 
+            }, 
+            { 
+              "_id" : "persons/bob", 
+              "_key" : "bob", 
+              "_rev" : "512301820613", 
               "name" : "Bob" 
             }, 
             { 
               "_id" : "persons/dave", 
               "_key" : "dave", 
-<<<<<<< HEAD
-              "_rev" : "1447632098", 
-=======
               "_rev" : "512302279365", 
->>>>>>> 8a77f98b
               "name" : "Dave" 
             } 
           ] 
@@ -495,15 +307,9 @@
         { 
           "edges" : [ 
             { 
-<<<<<<< HEAD
-              "_id" : "knows/1448090850", 
-              "_key" : "1448090850", 
-              "_rev" : "1448090850", 
-=======
               "_id" : "knows/512302738117", 
               "_key" : "512302738117", 
               "_rev" : "512302738117", 
->>>>>>> 8a77f98b
               "_from" : "persons/alice", 
               "_to" : "persons/bob" 
             } 
@@ -512,125 +318,75 @@
             { 
               "_id" : "persons/alice", 
               "_key" : "alice", 
-<<<<<<< HEAD
-              "_rev" : "1446976738", 
-=======
-              "_rev" : "512301624005", 
->>>>>>> 8a77f98b
-              "name" : "Alice" 
-            }, 
-            { 
-              "_id" : "persons/bob", 
-              "_key" : "bob", 
-<<<<<<< HEAD
-              "_rev" : "1447173346", 
-=======
-              "_rev" : "512301820613", 
->>>>>>> 8a77f98b
-              "name" : "Bob" 
-            } 
-          ] 
-        }, 
-        { 
-          "edges" : [ 
-            { 
-<<<<<<< HEAD
-              "_id" : "knows/1448090850", 
-              "_key" : "1448090850", 
-              "_rev" : "1448090850", 
-=======
+              "_rev" : "512301624005", 
+              "name" : "Alice" 
+            }, 
+            { 
+              "_id" : "persons/bob", 
+              "_key" : "bob", 
+              "_rev" : "512301820613", 
+              "name" : "Bob" 
+            } 
+          ] 
+        }, 
+        { 
+          "edges" : [ 
+            { 
               "_id" : "knows/512302738117", 
               "_key" : "512302738117", 
               "_rev" : "512302738117", 
->>>>>>> 8a77f98b
               "_from" : "persons/alice", 
               "_to" : "persons/bob" 
             }, 
             { 
-<<<<<<< HEAD
-              "_id" : "knows/1448877282", 
-              "_key" : "1448877282", 
-              "_rev" : "1448877282", 
-=======
               "_id" : "knows/512303524549", 
               "_key" : "512303524549", 
               "_rev" : "512303524549", 
->>>>>>> 8a77f98b
-              "_from" : "persons/eve", 
-              "_to" : "persons/bob" 
-            } 
-          ], 
-          "vertices" : [ 
-            { 
-              "_id" : "persons/alice", 
-              "_key" : "alice", 
-<<<<<<< HEAD
-              "_rev" : "1446976738", 
-=======
-              "_rev" : "512301624005", 
->>>>>>> 8a77f98b
-              "name" : "Alice" 
-            }, 
-            { 
-              "_id" : "persons/bob", 
-              "_key" : "bob", 
-<<<<<<< HEAD
-              "_rev" : "1447173346", 
-=======
-              "_rev" : "512301820613", 
->>>>>>> 8a77f98b
-              "name" : "Bob" 
-            }, 
-            { 
-              "_id" : "persons/eve", 
-              "_key" : "eve", 
-<<<<<<< HEAD
-              "_rev" : "1447828706", 
-=======
-              "_rev" : "512302475973", 
->>>>>>> 8a77f98b
-              "name" : "Eve" 
-            } 
-          ] 
-        }, 
-        { 
-          "edges" : [ 
-            { 
-<<<<<<< HEAD
-              "_id" : "knows/1448090850", 
-              "_key" : "1448090850", 
-              "_rev" : "1448090850", 
-=======
+              "_from" : "persons/eve", 
+              "_to" : "persons/bob" 
+            } 
+          ], 
+          "vertices" : [ 
+            { 
+              "_id" : "persons/alice", 
+              "_key" : "alice", 
+              "_rev" : "512301624005", 
+              "name" : "Alice" 
+            }, 
+            { 
+              "_id" : "persons/bob", 
+              "_key" : "bob", 
+              "_rev" : "512301820613", 
+              "name" : "Bob" 
+            }, 
+            { 
+              "_id" : "persons/eve", 
+              "_key" : "eve", 
+              "_rev" : "512302475973", 
+              "name" : "Eve" 
+            } 
+          ] 
+        }, 
+        { 
+          "edges" : [ 
+            { 
               "_id" : "knows/512302738117", 
               "_key" : "512302738117", 
               "_rev" : "512302738117", 
->>>>>>> 8a77f98b
               "_from" : "persons/alice", 
               "_to" : "persons/bob" 
             }, 
             { 
-<<<<<<< HEAD
-              "_id" : "knows/1448877282", 
-              "_key" : "1448877282", 
-              "_rev" : "1448877282", 
-=======
               "_id" : "knows/512303524549", 
               "_key" : "512303524549", 
               "_rev" : "512303524549", 
->>>>>>> 8a77f98b
-              "_from" : "persons/eve", 
-              "_to" : "persons/bob" 
-            }, 
-            { 
-<<<<<<< HEAD
-              "_id" : "knows/1448680674", 
-              "_key" : "1448680674", 
-              "_rev" : "1448680674", 
-=======
+              "_from" : "persons/eve", 
+              "_to" : "persons/bob" 
+            }, 
+            { 
               "_id" : "knows/512303327941", 
               "_key" : "512303327941", 
               "_rev" : "512303327941", 
->>>>>>> 8a77f98b
               "_from" : "persons/eve", 
               "_to" : "persons/alice" 
             } 
@@ -639,70 +395,42 @@
             { 
               "_id" : "persons/alice", 
               "_key" : "alice", 
-<<<<<<< HEAD
-              "_rev" : "1446976738", 
-=======
-              "_rev" : "512301624005", 
->>>>>>> 8a77f98b
-              "name" : "Alice" 
-            }, 
-            { 
-              "_id" : "persons/bob", 
-              "_key" : "bob", 
-<<<<<<< HEAD
-              "_rev" : "1447173346", 
-=======
-              "_rev" : "512301820613", 
->>>>>>> 8a77f98b
-              "name" : "Bob" 
-            }, 
-            { 
-              "_id" : "persons/eve", 
-              "_key" : "eve", 
-<<<<<<< HEAD
-              "_rev" : "1447828706", 
-=======
-              "_rev" : "512302475973", 
->>>>>>> 8a77f98b
-              "name" : "Eve" 
-            }, 
-            { 
-              "_id" : "persons/alice", 
-              "_key" : "alice", 
-<<<<<<< HEAD
-              "_rev" : "1446976738", 
-=======
-              "_rev" : "512301624005", 
->>>>>>> 8a77f98b
-              "name" : "Alice" 
-            } 
-          ] 
-        }, 
-        { 
-          "edges" : [ 
-            { 
-<<<<<<< HEAD
-              "_id" : "knows/1448090850", 
-              "_key" : "1448090850", 
-              "_rev" : "1448090850", 
-=======
+              "_rev" : "512301624005", 
+              "name" : "Alice" 
+            }, 
+            { 
+              "_id" : "persons/bob", 
+              "_key" : "bob", 
+              "_rev" : "512301820613", 
+              "name" : "Bob" 
+            }, 
+            { 
+              "_id" : "persons/eve", 
+              "_key" : "eve", 
+              "_rev" : "512302475973", 
+              "name" : "Eve" 
+            }, 
+            { 
+              "_id" : "persons/alice", 
+              "_key" : "alice", 
+              "_rev" : "512301624005", 
+              "name" : "Alice" 
+            } 
+          ] 
+        }, 
+        { 
+          "edges" : [ 
+            { 
               "_id" : "knows/512302738117", 
               "_key" : "512302738117", 
               "_rev" : "512302738117", 
->>>>>>> 8a77f98b
               "_from" : "persons/alice", 
               "_to" : "persons/bob" 
             }, 
             { 
-<<<<<<< HEAD
-              "_id" : "knows/1448287458", 
-              "_key" : "1448287458", 
-              "_rev" : "1448287458", 
-=======
               "_id" : "knows/512302934725", 
               "_key" : "512302934725", 
               "_rev" : "512302934725", 
->>>>>>> 8a77f98b
               "_from" : "persons/bob", 
               "_to" : "persons/charlie" 
             } 
@@ -711,31 +439,19 @@
             { 
               "_id" : "persons/alice", 
               "_key" : "alice", 
-<<<<<<< HEAD
-              "_rev" : "1446976738", 
-=======
-              "_rev" : "512301624005", 
->>>>>>> 8a77f98b
-              "name" : "Alice" 
-            }, 
-            { 
-              "_id" : "persons/bob", 
-              "_key" : "bob", 
-<<<<<<< HEAD
-              "_rev" : "1447173346", 
-=======
-              "_rev" : "512301820613", 
->>>>>>> 8a77f98b
+              "_rev" : "512301624005", 
+              "name" : "Alice" 
+            }, 
+            { 
+              "_id" : "persons/bob", 
+              "_key" : "bob", 
+              "_rev" : "512301820613", 
               "name" : "Bob" 
             }, 
             { 
               "_id" : "persons/charlie", 
               "_key" : "charlie", 
-<<<<<<< HEAD
-              "_rev" : "1447435490", 
-=======
               "_rev" : "512302082757", 
->>>>>>> 8a77f98b
               "name" : "Charlie" 
             } 
           ] 
@@ -743,28 +459,16 @@
         { 
           "edges" : [ 
             { 
-<<<<<<< HEAD
-              "_id" : "knows/1448090850", 
-              "_key" : "1448090850", 
-              "_rev" : "1448090850", 
-=======
               "_id" : "knows/512302738117", 
               "_key" : "512302738117", 
               "_rev" : "512302738117", 
->>>>>>> 8a77f98b
               "_from" : "persons/alice", 
               "_to" : "persons/bob" 
             }, 
             { 
-<<<<<<< HEAD
-              "_id" : "knows/1448484066", 
-              "_key" : "1448484066", 
-              "_rev" : "1448484066", 
-=======
               "_id" : "knows/512303131333", 
               "_key" : "512303131333", 
               "_rev" : "512303131333", 
->>>>>>> 8a77f98b
               "_from" : "persons/bob", 
               "_to" : "persons/dave" 
             } 
@@ -773,31 +477,19 @@
             { 
               "_id" : "persons/alice", 
               "_key" : "alice", 
-<<<<<<< HEAD
-              "_rev" : "1446976738", 
-=======
-              "_rev" : "512301624005", 
->>>>>>> 8a77f98b
-              "name" : "Alice" 
-            }, 
-            { 
-              "_id" : "persons/bob", 
-              "_key" : "bob", 
-<<<<<<< HEAD
-              "_rev" : "1447173346", 
-=======
-              "_rev" : "512301820613", 
->>>>>>> 8a77f98b
+              "_rev" : "512301624005", 
+              "name" : "Alice" 
+            }, 
+            { 
+              "_id" : "persons/bob", 
+              "_key" : "bob", 
+              "_rev" : "512301820613", 
               "name" : "Bob" 
             }, 
             { 
               "_id" : "persons/dave", 
               "_key" : "dave", 
-<<<<<<< HEAD
-              "_rev" : "1447632098", 
-=======
               "_rev" : "512302279365", 
->>>>>>> 8a77f98b
               "name" : "Dave" 
             } 
           ] 
