shell> curl -X POST --data-binary @- --dump - http://localhost:8529/_api/explain <<EOF
{"query":"FOR p IN products LET a = p.id FILTER a == 4 LET name = p.name SORT p.id LIMIT 1 RETURN name","options":{"maxNumberOfPlans":2,"allPlans":true,"optimizer":{"rules":["-all","+use-index-for-sort","+use-index-range"]}}}
EOF

HTTP/1.1 200 OK
content-type: application/json; charset=utf-8

{ 
  "plans" : [ 
    { 
      "nodes" : [ 
        { 
          "type" : "SingletonNode", 
          "dependencies" : [ ], 
          "id" : 1, 
          "estimatedCost" : 1, 
          "estimatedNrItems" : 1 
        }, 
        { 
          "type" : "IndexRangeNode", 
          "dependencies" : [ 
            1 
          ], 
          "id" : 11, 
          "estimatedCost" : 11, 
          "estimatedNrItems" : 10, 
          "database" : "_system", 
          "collection" : "products", 
          "outVariable" : { 
            "id" : 0, 
            "name" : "p" 
          }, 
          "ranges" : [ 
            [ ] 
          ], 
          "index" : { 
            "type" : "skiplist", 
<<<<<<< HEAD
            "id" : "1325022370", 
=======
            "id" : "1341574387", 
>>>>>>> 9f62a8c0
            "unique" : false, 
            "sparse" : false, 
            "fields" : [ 
              "id" 
            ] 
          }, 
          "reverse" : false 
        }, 
        { 
          "type" : "CalculationNode", 
          "dependencies" : [ 
            11 
          ], 
          "id" : 3, 
          "estimatedCost" : 21, 
          "estimatedNrItems" : 10, 
          "expression" : { 
            "type" : "attribute access", 
            "name" : "id", 
            "subNodes" : [ 
              { 
                "type" : "reference", 
                "name" : "p", 
                "id" : 0 
              } 
            ] 
          }, 
          "outVariable" : { 
            "id" : 1, 
            "name" : "a" 
          }, 
          "canThrow" : false, 
          "expressionType" : "attribute" 
        }, 
        { 
          "type" : "CalculationNode", 
          "dependencies" : [ 
            3 
          ], 
          "id" : 4, 
          "estimatedCost" : 31, 
          "estimatedNrItems" : 10, 
          "expression" : { 
            "type" : "compare ==", 
            "subNodes" : [ 
              { 
                "type" : "reference", 
                "name" : "a", 
                "id" : 1 
              }, 
              { 
                "type" : "value", 
                "value" : 4 
              } 
            ] 
          }, 
          "outVariable" : { 
            "id" : 4, 
            "name" : "3" 
          }, 
          "canThrow" : false, 
          "expressionType" : "simple" 
        }, 
        { 
          "type" : "FilterNode", 
          "dependencies" : [ 
            4 
          ], 
          "id" : 5, 
          "estimatedCost" : 41, 
          "estimatedNrItems" : 10, 
          "inVariable" : { 
            "id" : 4, 
            "name" : "3" 
          } 
        }, 
        { 
          "type" : "CalculationNode", 
          "dependencies" : [ 
            5 
          ], 
          "id" : 6, 
          "estimatedCost" : 51, 
          "estimatedNrItems" : 10, 
          "expression" : { 
            "type" : "attribute access", 
            "name" : "name", 
            "subNodes" : [ 
              { 
                "type" : "reference", 
                "name" : "p", 
                "id" : 0 
              } 
            ] 
          }, 
          "outVariable" : { 
            "id" : 2, 
            "name" : "name" 
          }, 
          "canThrow" : false, 
          "expressionType" : "attribute" 
        }, 
        { 
          "type" : "CalculationNode", 
          "dependencies" : [ 
            6 
          ], 
          "id" : 7, 
          "estimatedCost" : 61, 
          "estimatedNrItems" : 10, 
          "expression" : { 
            "type" : "attribute access", 
            "name" : "id", 
            "subNodes" : [ 
              { 
                "type" : "reference", 
                "name" : "p", 
                "id" : 0 
              } 
            ] 
          }, 
          "outVariable" : { 
            "id" : 6, 
            "name" : "5" 
          }, 
          "canThrow" : false, 
          "expressionType" : "attribute" 
        }, 
        { 
          "type" : "LimitNode", 
          "dependencies" : [ 
            7 
          ], 
          "id" : 9, 
          "estimatedCost" : 62, 
          "estimatedNrItems" : 1, 
          "offset" : 0, 
          "limit" : 1, 
          "fullCount" : false 
        }, 
        { 
          "type" : "ReturnNode", 
          "dependencies" : [ 
            9 
          ], 
          "id" : 10, 
          "estimatedCost" : 63, 
          "estimatedNrItems" : 1, 
          "inVariable" : { 
            "id" : 2, 
            "name" : "name" 
          } 
        } 
      ], 
      "rules" : [ 
        "use-index-for-sort" 
      ], 
      "collections" : [ 
        { 
          "name" : "products", 
          "type" : "read" 
        } 
      ], 
      "variables" : [ 
        { 
          "id" : 6, 
          "name" : "5" 
        }, 
        { 
          "id" : 4, 
          "name" : "3" 
        }, 
        { 
          "id" : 2, 
          "name" : "name" 
        }, 
        { 
          "id" : 1, 
          "name" : "a" 
        }, 
        { 
          "id" : 0, 
          "name" : "p" 
        } 
      ], 
      "estimatedCost" : 63, 
      "estimatedNrItems" : 1 
    } 
  ], 
  "warnings" : [ ], 
  "stats" : { 
    "rulesExecuted" : 4, 
    "rulesSkipped" : 30, 
    "plansCreated" : 1 
  }, 
  "error" : false, 
  "code" : 200 
}<|MERGE_RESOLUTION|>--- conflicted
+++ resolved
@@ -35,11 +35,7 @@
           ], 
           "index" : { 
             "type" : "skiplist", 
-<<<<<<< HEAD
-            "id" : "1325022370", 
-=======
             "id" : "1341574387", 
->>>>>>> 9f62a8c0
             "unique" : false, 
             "sparse" : false, 
             "fields" : [ 
