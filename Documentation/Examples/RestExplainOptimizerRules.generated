--- conflicted
+++ resolved
@@ -34,11 +34,7 @@
         ], 
         "index" : { 
           "type" : "skiplist", 
-<<<<<<< HEAD
-          "id" : "1279139042", 
-=======
           "id" : "512122383045", 
->>>>>>> 8a77f98b
           "unique" : false, 
           "sparse" : false, 
           "fields" : [ 
