shell> curl -X POST --data-binary @- --dump - http://localhost:8529/_api/explain <<EOF
{"query":"FOR p IN products LET a = p.id FILTER a == 4 LET name = p.name SORT p.id LIMIT 1 RETURN name"}
EOF

HTTP/1.1 200 OK
content-type: application/json; charset=utf-8

{ 
  "plan" : { 
    "nodes" : [ 
      { 
        "type" : "SingletonNode", 
        "dependencies" : [ ], 
        "id" : 1, 
        "estimatedCost" : 1, 
        "estimatedNrItems" : 1 
      }, 
      { 
        "type" : "IndexRangeNode", 
        "dependencies" : [ 
          1 
        ], 
        "id" : 11, 
        "estimatedCost" : 11, 
        "estimatedNrItems" : 10, 
        "database" : "_system", 
        "collection" : "products", 
        "outVariable" : { 
          "id" : 0, 
          "name" : "p" 
        }, 
        "ranges" : [ 
          [ ] 
        ], 
        "index" : { 
          "type" : "skiplist", 
<<<<<<< HEAD
          "id" : "1322466466", 
=======
          "id" : "1339018483", 
>>>>>>> 9f62a8c0
          "unique" : false, 
          "sparse" : false, 
          "fields" : [ 
            "id" 
          ] 
        }, 
        "reverse" : false 
      }, 
      { 
        "type" : "CalculationNode", 
        "dependencies" : [ 
          11 
        ], 
        "id" : 3, 
        "estimatedCost" : 21, 
        "estimatedNrItems" : 10, 
        "expression" : { 
          "type" : "attribute access", 
          "name" : "id", 
          "subNodes" : [ 
            { 
              "type" : "reference", 
              "name" : "p", 
              "id" : 0 
            } 
          ] 
        }, 
        "outVariable" : { 
          "id" : 1, 
          "name" : "a" 
        }, 
        "canThrow" : false, 
        "expressionType" : "attribute" 
      }, 
      { 
        "type" : "CalculationNode", 
        "dependencies" : [ 
          3 
        ], 
        "id" : 4, 
        "estimatedCost" : 31, 
        "estimatedNrItems" : 10, 
        "expression" : { 
          "type" : "compare ==", 
          "subNodes" : [ 
            { 
              "type" : "reference", 
              "name" : "a", 
              "id" : 1 
            }, 
            { 
              "type" : "value", 
              "value" : 4 
            } 
          ] 
        }, 
        "outVariable" : { 
          "id" : 4, 
          "name" : "3" 
        }, 
        "canThrow" : false, 
        "expressionType" : "simple" 
      }, 
      { 
        "type" : "FilterNode", 
        "dependencies" : [ 
          4 
        ], 
        "id" : 5, 
        "estimatedCost" : 41, 
        "estimatedNrItems" : 10, 
        "inVariable" : { 
          "id" : 4, 
          "name" : "3" 
        } 
      }, 
      { 
        "type" : "LimitNode", 
        "dependencies" : [ 
          5 
        ], 
        "id" : 9, 
        "estimatedCost" : 42, 
        "estimatedNrItems" : 1, 
        "offset" : 0, 
        "limit" : 1, 
        "fullCount" : false 
      }, 
      { 
        "type" : "CalculationNode", 
        "dependencies" : [ 
          9 
        ], 
        "id" : 6, 
        "estimatedCost" : 43, 
        "estimatedNrItems" : 1, 
        "expression" : { 
          "type" : "attribute access", 
          "name" : "name", 
          "subNodes" : [ 
            { 
              "type" : "reference", 
              "name" : "p", 
              "id" : 0 
            } 
          ] 
        }, 
        "outVariable" : { 
          "id" : 2, 
          "name" : "name" 
        }, 
        "canThrow" : false, 
        "expressionType" : "attribute" 
      }, 
      { 
        "type" : "ReturnNode", 
        "dependencies" : [ 
          6 
        ], 
        "id" : 10, 
        "estimatedCost" : 44, 
        "estimatedNrItems" : 1, 
        "inVariable" : { 
          "id" : 2, 
          "name" : "name" 
        } 
      } 
    ], 
    "rules" : [ 
      "move-calculations-up", 
      "remove-redundant-calculations", 
      "move-calculations-up-2", 
      "use-index-for-sort", 
      "remove-unnecessary-calculations-2", 
      "move-calculations-down" 
    ], 
    "collections" : [ 
      { 
        "name" : "products", 
        "type" : "read" 
      } 
    ], 
    "variables" : [ 
      { 
        "id" : 6, 
        "name" : "5" 
      }, 
      { 
        "id" : 4, 
        "name" : "3" 
      }, 
      { 
        "id" : 2, 
        "name" : "name" 
      }, 
      { 
        "id" : 1, 
        "name" : "a" 
      }, 
      { 
        "id" : 0, 
        "name" : "p" 
      } 
    ], 
    "estimatedCost" : 44, 
    "estimatedNrItems" : 1 
  }, 
  "warnings" : [ ], 
  "stats" : { 
    "rulesExecuted" : 34, 
    "rulesSkipped" : 0, 
    "plansCreated" : 1 
  }, 
  "error" : false, 
  "code" : 200 
}<|MERGE_RESOLUTION|>--- conflicted
+++ resolved
@@ -34,11 +34,7 @@
         ], 
         "index" : { 
           "type" : "skiplist", 
-<<<<<<< HEAD
-          "id" : "1322466466", 
-=======
           "id" : "1339018483", 
->>>>>>> 9f62a8c0
           "unique" : false, 
           "sparse" : false, 
           "fields" : [ 
