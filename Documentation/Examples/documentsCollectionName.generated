arangosh> db.example.document("example/2873916");
{ 
  "_id" : "example/2873916", 
<<<<<<< HEAD
  "_rev" : "481565922", 
=======
  "_rev" : "512545352389", 
>>>>>>> 8a77f98b
  "_key" : "2873916" 
}<|MERGE_RESOLUTION|>--- conflicted
+++ resolved
@@ -1,10 +1,6 @@
 arangosh> db.example.document("example/2873916");
 { 
   "_id" : "example/2873916", 
-<<<<<<< HEAD
-  "_rev" : "481565922", 
-=======
   "_rev" : "512545352389", 
->>>>>>> 8a77f98b
   "_key" : "2873916" 
 }