shell> curl --dump - http://localhost:8529/_api/gharial/myGraph

HTTP/1.1 200 OK
content-type: application/json
<<<<<<< HEAD
etag: 1513102562
=======
etag: 511929707205
>>>>>>> 8a77f98b

{ 
  "error" : false, 
  "code" : 200, 
  "graph" : { 
    "name" : "myGraph", 
    "edgeDefinitions" : [ 
      { 
        "collection" : "edges", 
        "from" : [ 
          "startVertices" 
        ], 
        "to" : [ 
          "endVertices" 
        ] 
      } 
    ], 
    "orphanCollections" : [ ], 
    "_id" : "_graphs/myGraph", 
<<<<<<< HEAD
    "_rev" : "1513102562" 
=======
    "_rev" : "511929707205" 
>>>>>>> 8a77f98b
  } 
}<|MERGE_RESOLUTION|>--- conflicted
+++ resolved
@@ -2,11 +2,7 @@
 
 HTTP/1.1 200 OK
 content-type: application/json
-<<<<<<< HEAD
-etag: 1513102562
-=======
 etag: 511929707205
->>>>>>> 8a77f98b
 
 { 
   "error" : false, 
@@ -26,10 +22,6 @@
     ], 
     "orphanCollections" : [ ], 
     "_id" : "_graphs/myGraph", 
-<<<<<<< HEAD
-    "_rev" : "1513102562" 
-=======
     "_rev" : "511929707205" 
->>>>>>> 8a77f98b
   } 
 }