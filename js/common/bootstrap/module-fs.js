/*jslint indent: 2, nomen: true, maxlen: 100, sloppy: true, vars: true, white: true, plusplus: true */
/*global require */

////////////////////////////////////////////////////////////////////////////////
/// @brief module "js"
///
/// @file
///
/// DISCLAIMER
///
/// Copyright 2004-2013 triAGENS GmbH, Cologne, Germany
///
/// Licensed under the Apache License, Version 2.0 (the "License");
/// you may not use this file except in compliance with the License.
/// You may obtain a copy of the License at
///
///     http://www.apache.org/licenses/LICENSE-2.0
///
/// Unless required by applicable law or agreed to in writing, software
/// distributed under the License is distributed on an "AS IS" BASIS,
/// WITHOUT WARRANTIES OR CONDITIONS OF ANY KIND, either express or implied.
/// See the License for the specific language governing permissions and
/// limitations under the License.
///
/// Copyright holder is triAGENS GmbH, Cologne, Germany
///
/// @author Dr. Frank Celler
/// @author Copyright 2010-2013, triAGENS GmbH, Cologne, Germany
////////////////////////////////////////////////////////////////////////////////

// -----------------------------------------------------------------------------
// --SECTION--                                                       Module "fs"
// -----------------------------------------------------------------------------

// -----------------------------------------------------------------------------
// --SECTION--                                                  public functions
// -----------------------------------------------------------------------------

////////////////////////////////////////////////////////////////////////////////
/// @addtogroup ArangoShell
/// @{
////////////////////////////////////////////////////////////////////////////////

(function () {
  var internal = require("internal");
  var fs = require("fs");

////////////////////////////////////////////////////////////////////////////////
/// @brief tests if a file exists
////////////////////////////////////////////////////////////////////////////////

  fs.exists = internal.exists;

////////////////////////////////////////////////////////////////////////////////
/// @brief returns the home directory
////////////////////////////////////////////////////////////////////////////////

  fs.home = function () {
    return internal.homeDirectory;
  };

////////////////////////////////////////////////////////////////////////////////
/// @brief tests if path points to a directory
////////////////////////////////////////////////////////////////////////////////

  fs.isDirectory = internal.isDirectory;

////////////////////////////////////////////////////////////////////////////////
<<<<<<< HEAD
/// @brief tests if path points to a file
////////////////////////////////////////////////////////////////////////////////

  fs.isFile = internal.isFile;
=======
/// @brief joins two paths (dummy)
////////////////////////////////////////////////////////////////////////////////

  fs.join = function () {
    var list = [];
    var i;

    for (i = 0;  i < arguments.length;  ++i) {
      list.push(arguments[i]);
    }

    return list.join("/");
  };
>>>>>>> 144deaad

////////////////////////////////////////////////////////////////////////////////
/// @brief lists all files and directory under a given path
////////////////////////////////////////////////////////////////////////////////

  fs.listTree = internal.listTree;

////////////////////////////////////////////////////////////////////////////////
/// @brief moves a file or directory
////////////////////////////////////////////////////////////////////////////////

  fs.move = internal.move;

////////////////////////////////////////////////////////////////////////////////
/// @brief reads a file
////////////////////////////////////////////////////////////////////////////////

  fs.read = internal.read;

////////////////////////////////////////////////////////////////////////////////
/// @brief removes a file
////////////////////////////////////////////////////////////////////////////////

  fs.remove = internal.remove;

////////////////////////////////////////////////////////////////////////////////
/// @}
////////////////////////////////////////////////////////////////////////////////

}());

// -----------------------------------------------------------------------------
// --SECTION--                                                       END-OF-FILE
// -----------------------------------------------------------------------------

// Local Variables:
// mode: outline-minor
// outline-regexp: "/// @brief\\|/// @addtogroup\\|/// @page\\|// --SECTION--\\|/// @\\}\\|/\\*jslint"
// End:<|MERGE_RESOLUTION|>--- conflicted
+++ resolved
@@ -66,12 +66,12 @@
   fs.isDirectory = internal.isDirectory;
 
 ////////////////////////////////////////////////////////////////////////////////
-<<<<<<< HEAD
 /// @brief tests if path points to a file
 ////////////////////////////////////////////////////////////////////////////////
 
   fs.isFile = internal.isFile;
-=======
+
+////////////////////////////////////////////////////////////////////////////////
 /// @brief joins two paths (dummy)
 ////////////////////////////////////////////////////////////////////////////////
 
@@ -83,9 +83,8 @@
       list.push(arguments[i]);
     }
 
-    return list.join("/");
+    return list.join(internal.PATH_SEPARATOR);
   };
->>>>>>> 144deaad
 
 ////////////////////////////////////////////////////////////////////////////////
 /// @brief lists all files and directory under a given path
