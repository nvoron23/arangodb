/*jslint indent: 2,
         nomen: true,
         maxlen: 100,
         sloppy: true,
         vars: true,
         white: true,
         plusplus: true */
/*global 
 require, module, 
 SYS_EXECUTE, CONSOLE_ERROR, FS_MOVE, FS_REMOVE, FS_EXISTS, SYS_LOAD, SYS_LOG,
 SYS_LOG_LEVEL, SYS_OUTPUT, SYS_PROCESS_STAT, SYS_READ, SYS_SPRINTF, SYS_TIME,
 SYS_START_PAGER, SYS_STOP_PAGER, ARANGO_QUIET, MODULES_PATH, COLOR_OUTPUT,
 COLOR_OUTPUT_RESET, COLOR_BRIGHT, PRETTY_PRINT, SYS_SHA256, SYS_WAIT, SYS_GETLINE 
*/

////////////////////////////////////////////////////////////////////////////////
/// @brief JavaScript server functions
///
/// @file
///
/// DISCLAIMER
///
/// Copyright 2010-2011 triagens GmbH, Cologne, Germany
///
/// Licensed under the Apache License, Version 2.0 (the "License");
/// you may not use this file except in compliance with the License.
/// You may obtain a copy of the License at
///
///     http://www.apache.org/licenses/LICENSE-2.0
///
/// Unless required by applicable law or agreed to in writing, software
/// distributed under the License is distributed on an "AS IS" BASIS,
/// WITHOUT WARRANTIES OR CONDITIONS OF ANY KIND, either express or implied.
/// See the License for the specific language governing permissions and
/// limitations under the License.
///
/// Copyright holder is triAGENS GmbH, Cologne, Germany
///
/// @author Dr. Frank Celler
/// @author Copyright 2011, triAGENS GmbH, Cologne, Germany
////////////////////////////////////////////////////////////////////////////////

// -----------------------------------------------------------------------------
// --SECTION--                                                            Module
// -----------------------------------------------------------------------------

////////////////////////////////////////////////////////////////////////////////
/// @addtogroup V8Module
/// @{
////////////////////////////////////////////////////////////////////////////////

////////////////////////////////////////////////////////////////////////////////
/// @brief module constructor
////////////////////////////////////////////////////////////////////////////////

function Module (id) {
  this.id = id;
  this.exports = {};
}

////////////////////////////////////////////////////////////////////////////////
/// @brief module cache
////////////////////////////////////////////////////////////////////////////////

Module.prototype.ModuleCache = {};

////////////////////////////////////////////////////////////////////////////////
/// @brief file exists cache
////////////////////////////////////////////////////////////////////////////////

Module.prototype.ModuleExistsCache = {};

////////////////////////////////////////////////////////////////////////////////
/// @brief loads a file and creates a new module descriptor
////////////////////////////////////////////////////////////////////////////////

Module.prototype.require = function (path) {
  var content;
  var f;
  var module;
  var paths;
  var raw;
  var sandbox;

  // first get rid of any ".." and "."
  path = this.normalise(path);

  // check if you already know the module, return the exports
  if (this.ModuleCache.hasOwnProperty(path)) {
    return this.ModuleCache[path].exports;
  }

  // locate file and read content
  raw = this.ModuleCache["/internal"].exports.readFile(path);

  // test for parse errors first and fail early if a parse error detected
  if (! SYS_PARSE(raw.content, path)) {
    throw "Javascript parse error in file '" + path + "'";
  }

  // create a new sandbox and execute
  module = this.ModuleCache[path] = new Module(path);

  content = "(function (module, exports, require, print) {"
          + raw.content 
          + "\n});";
  
  f = SYS_EXECUTE(content, undefined, path);

  if (f === undefined) {
    throw "cannot create context function";
  }
 
  try {
    f(module,
      module.exports,
      function(path) { return module.require(path); },
      this.ModuleCache["/internal"].exports.print);
  }
  catch (err) {
    throw "Javascript exception in file '" + path + "': " + err.stack;
  }

  return module.exports;
};

////////////////////////////////////////////////////////////////////////////////
/// @brief returns true if require found a file
////////////////////////////////////////////////////////////////////////////////

Module.prototype.exists = function (path) {
  return this.ModuleExistsCache[path];
}

////////////////////////////////////////////////////////////////////////////////
/// @brief normalises a path
////////////////////////////////////////////////////////////////////////////////

Module.prototype.normalise = function (path) {
  var i;
  var n;
  var p;
  var q;
  var x;

  if (path === "") {
    return this.id;
  }

  p = path.split('/');

  // relative path
  if (p[0] === "." || p[0] === "..") {
    q = this.id.split('/');
    q.pop();
    q = q.concat(p);
  }

  // absolute path
  else {
    q = p;
  }

  // normalize path
  n = [];

  for (i = 0;  i < q.length;  ++i) {
    x = q[i];

    if (x === "..") {
      if (n.length === 0) {
        throw "cannot cross module top";
      }

      n.pop();
    }
    else if (x !== "" && x !== ".") {
      n.push(x);
    }
  }

  return "/" + n.join('/');
};

////////////////////////////////////////////////////////////////////////////////
/// @brief unloads module
////////////////////////////////////////////////////////////////////////////////

Module.prototype.unload = function (path) {
  if (! path) {
    return;
  }

  var norm = module.normalise(path);

  if (   norm === "/"
      || norm === "/internal"
      || norm === "/console"
      || norm === "/fs") {
    return;
  }

  delete this.ModuleCache[norm];
};

////////////////////////////////////////////////////////////////////////////////
/// @brief unloads module
////////////////////////////////////////////////////////////////////////////////

Module.prototype.unloadAll = function () {
  var path;

  for (path in this.ModuleCache) {
    if (this.ModuleCache.hasOwnProperty(path)) {
      this.unload(path);
    }
  }
};

////////////////////////////////////////////////////////////////////////////////
/// @brief top-level module
////////////////////////////////////////////////////////////////////////////////

module = Module.prototype.ModuleCache["/"] = new Module("/");

////////////////////////////////////////////////////////////////////////////////
/// @brief global require function
///
/// @FUN{require(@FA{path})}
///
/// @FN{require} checks if the file specified by @FA{path} has already been
/// loaded.  If not, the content of the file is executed in a new
/// context. Within the context you can use the global variable @LIT{exports}
/// in order to export variables and functions. This variable is returned by
/// @FN{require}.
///
/// Assume that your module file is @LIT{test1.js} and contains
///
/// @verbinclude modules-require-1
///
/// Then you can use @FN{require} to load the file and access the exports.
///
/// @verbinclude modules-require-2
///
/// @FN{require} follows the specification
/// <a href="http://wiki.commonjs.org/wiki/Modules/1.1.1">Modules/1.1.1</a>.
////////////////////////////////////////////////////////////////////////////////

function require (path) {
  return module.require(path);
}

////////////////////////////////////////////////////////////////////////////////
/// @}
////////////////////////////////////////////////////////////////////////////////

// -----------------------------------------------------------------------------
// --SECTION--                                                       Module "fs"
// -----------------------------------------------------------------------------

////////////////////////////////////////////////////////////////////////////////
/// @addtogroup V8ModuleFS
/// @{
////////////////////////////////////////////////////////////////////////////////

////////////////////////////////////////////////////////////////////////////////
/// @brief file-system module
////////////////////////////////////////////////////////////////////////////////

Module.prototype.ModuleCache["/fs"] = new Module("/fs");

(function () {
  var fs = Module.prototype.ModuleCache["/fs"].exports;

  fs.exists = FS_EXISTS;
  fs.move = FS_MOVE;
  fs.remove = FS_REMOVE;
}());

////////////////////////////////////////////////////////////////////////////////
/// @}
////////////////////////////////////////////////////////////////////////////////

// -----------------------------------------------------------------------------
// --SECTION--                                                 Module "internal"
// -----------------------------------------------------------------------------

////////////////////////////////////////////////////////////////////////////////
/// @addtogroup V8ModuleInternal
/// @{
////////////////////////////////////////////////////////////////////////////////

////////////////////////////////////////////////////////////////////////////////
/// @brief internal module
////////////////////////////////////////////////////////////////////////////////

Module.prototype.ModuleCache["/internal"] = new Module("/internal");

(function () {
  var internal = Module.prototype.ModuleCache["/internal"].exports;
  var fs = Module.prototype.ModuleCache["/fs"].exports;

  // system functions
  internal.execute = SYS_EXECUTE;
  internal.load = SYS_LOAD;
  internal.log = SYS_LOG;
  internal.logLevel = SYS_LOG_LEVEL;
  internal.output = SYS_OUTPUT;
  internal.processStat = SYS_PROCESS_STAT;
  internal.read = SYS_READ;
  internal.sprintf = SYS_SPRINTF;
  internal.time = SYS_TIME;
  internal.sha256 = SYS_SHA256;
  internal.wait = SYS_WAIT;


  // password interface
  internal.encodePassword = function (password) {
    var salt;
    var encoded;

    salt = internal.sha256("time:" + SYS_TIME());
    salt = salt.substr(0,8);

    encoded = "$1$" + salt + "$" + internal.sha256(salt + password);
    
    return encoded;
  }



  // command line parameter
  internal.MODULES_PATH = "";

  if (typeof MODULES_PATH !== "undefined") {
    internal.MODULES_PATH = MODULES_PATH;
  }


  // output 
  internal.start_pager = function () {};
  internal.stop_pager = function () {};

  internal.ARANGO_QUIET = false;

  internal.COLOR_OUTPUT = false;
  internal.COLOR_OUTPUT_DEFAULT = "";
  internal.COLOR_OUTPUT_RESET = "";
  internal.COLOR_BRIGHT = "";

  internal.PRETTY_PRINT = false;

  if (typeof SYS_START_PAGER !== "undefined") {
    internal.start_pager = SYS_START_PAGER;
  }

  if (typeof SYS_STOP_PAGER !== "undefined") {
    internal.stop_pager = SYS_STOP_PAGER;
  }

  if (typeof COLOR_OUTPUT !== "undefined") {
    internal.COLOR_OUTPUT = COLOR_OUTPUT;
  }

  if (typeof COLOR_OUTPUT_RESET !== "undefined") {
    internal.COLOR_OUTPUT_RESET = COLOR_OUTPUT_RESET;
  }

  if (typeof COLOR_BRIGHT !== "undefined") {
    internal.COLOR_BRIGHT = COLOR_BRIGHT;
  }

  if (typeof PRETTY_PRINT !== "undefined") {
    internal.PRETTY_PRINT = PRETTY_PRINT;
  }

  if (internal.COLOR_OUTPUT) {
    internal.COLOR_OUTPUT_DEFAULT = internal.COLOR_BRIGHT;

    internal.COLOR_BLACK = COLOR_BLACK;
    internal.COLOR_BOLD_BLACK = COLOR_BOLD_BLACK;
    internal.COLOR_BLINK = COLOR_BLINK;
    internal.COLOR_BLUE = COLOR_BLUE;
    internal.COLOR_BOLD_BLUE = COLOR_BOLD_BLUE;
    internal.COLOR_BRIGHT = COLOR_BRIGHT;
    internal.COLOR_GREEN = COLOR_GREEN;
    internal.COLOR_BOLD_GREEN = COLOR_BOLD_GREEN;
    internal.COLOR_RED = COLOR_RED;
    internal.COLOR_BOLD_RED = COLOR_BOLD_RED;
    internal.COLOR_WHITE = COLOR_WHITE;
    internal.COLOR_BOLD_WHITE = COLOR_BOLD_WHITE;
    internal.COLOR_YELLOW = COLOR_YELLOW;
    internal.COLOR_BOLD_YELLOW = COLOR_BOLD_YELLOW;
    internal.COLOR_OUTPUT_RESET = COLOR_OUTPUT_RESET;
  }

////////////////////////////////////////////////////////////////////////////////
/// @brief extends a prototype
////////////////////////////////////////////////////////////////////////////////

  internal.extend = function (target, source) {
    Object.getOwnPropertyNames(source)
      .forEach(function(propName) {
        Object.defineProperty(target, propName,
			      Object.getOwnPropertyDescriptor(source, propName));
      });

    return target;
  };

////////////////////////////////////////////////////////////////////////////////
/// @brief reads a file from the module path or the database
////////////////////////////////////////////////////////////////////////////////

  internal.readFile = function (path) {
    var i;
    var mc;
    var n;

    // try to load the file
    var paths = internal.MODULES_PATH;

    for (i = 0;  i < paths.length;  ++i) {
      var p = paths[i];

      if (p === "") {
        n = "." + path + ".js";
      }
      else {
        n = p + "/" + path + ".js";
      }

      if (fs.exists(n)) {
        Module.prototype.ModuleExistsCache[path] = true;
        return { path : n, content : internal.read(n) };
      }
    }

    // try to load the module from the database
<<<<<<< HEAD
    if (internal.db !== undefined) {
      mc = internal.db._collection("_modules");

      if (mc !== null && ("firstExample" in mc)) {
	n = mc.firstExample({ path: path });

	if (n !== null) {
          if (n.hasOwnProperty('content')) {
            existsCache[path] = true;
            return { path : "_collection/" + path, content : n.content };
          }
          else {
	    require("console").error("found empty content in '%s'", JSON.stringify(n));
          }
	}
=======
    mc = internal.db._collection("_modules");

    if (mc !== null && ("firstExample" in mc)) {
      n = mc.firstExample({ path: path });

      if (n !== null) {
        if (n.hasOwnProperty('content')) {
          Module.prototype.ModuleExistsCache[path] = true;
          return { path : "_collection/" + path, content : n.content };
        }
        else {
	  require("console").error("found empty content in '%s'", JSON.stringify(n));
        }
>>>>>>> 040befb1
      }
    }

    Module.prototype.ModuleExistsCache[path] = false;

    throw "cannot find a file named '"
        + path
        + "' using the module path(s) '" 
        + internal.MODULES_PATH + "'";
  };

////////////////////////////////////////////////////////////////////////////////
/// @brief loads a file from the file-system
////////////////////////////////////////////////////////////////////////////////

  internal.loadFile = function (path) {
    var i;

    // try to load the file
    var paths = internal.MODULES_PATH;

    for (i = 0;  i < paths.length;  ++i) {
      var p = paths[i];
      var n;

      if (p === "") {
        n = "." + path + ".js";
      }
      else {
        n = p + "/" + path + ".js";
      }

      if (fs.exists(n)) {
        return internal.load(n);
      }
    }

    throw "cannot find a file named '"
        + path 
        + "' using the module path(s) '" 
        + internal.MODULES_PATH + "'";
  };

////////////////////////////////////////////////////////////////////////////////
/// @brief defines a module
////////////////////////////////////////////////////////////////////////////////

  internal.defineModule = function (path, file) {
    var content;
    var m;
    var mc;

    content = internal.read(file);

    mc = internal.db._collection("_modules");

    if (mc === null) {
      mc = internal.db._create("_modules", { isSystem: true });
    }

    path = module.normalise(path);
    m = mc.firstExample({ path: path });

    if (m === null) {
      mc.save({ path: path, module: content });
    }
    else {
      m.module = content;
      mc.replace(m, m);
    }
  };

////////////////////////////////////////////////////////////////////////////////
/// @}
////////////////////////////////////////////////////////////////////////////////

}());

// -----------------------------------------------------------------------------
// --SECTION--                                                  Module "console"
// -----------------------------------------------------------------------------

////////////////////////////////////////////////////////////////////////////////
/// @addtogroup V8ModuleConsole
/// @{
////////////////////////////////////////////////////////////////////////////////

////////////////////////////////////////////////////////////////////////////////
/// @brief console module
////////////////////////////////////////////////////////////////////////////////

Module.prototype.ModuleCache["/console"] = new Module("/console");

(function () {
  var internal = Module.prototype.ModuleCache["/internal"].exports;
  var console = Module.prototype.ModuleCache["/console"].exports;

  console.getline = SYS_GETLINE;

////////////////////////////////////////////////////////////////////////////////
/// @brief logs debug message
///
/// @FUN{console.debug(@FA{format}, @FA{argument1}, ...)}
///
/// Formats the arguments according to @FA{format} and logs the result as
/// debug message.
///
/// String substitution patterns, which can be used in @FA{format}.
///
/// - @LIT{\%s} string
/// - @LIT{\%d}, @LIT{\%i} integer
/// - @LIT{\%f} floating point number
/// - @LIT{\%o} object hyperlink
////////////////////////////////////////////////////////////////////////////////

  console.debug = function () {
    var msg;

    try {
      msg = internal.sprintf.apply(internal.sprintf, arguments);
    }
    catch (err) {
      msg = err + ": " + arguments;
    }

    internal.log("debug", msg);
  };

////////////////////////////////////////////////////////////////////////////////
/// @brief logs error message
///
/// @FUN{console.error(@FA{format}, @FA{argument1}, ...)}
///
/// Formats the arguments according to @FA{format} and logs the result as
/// error message.
////////////////////////////////////////////////////////////////////////////////

  console.error = function () {
    var msg;

    try {
      msg = internal.sprintf.apply(internal.sprintf, arguments);
    }
    catch (err) {
      msg = err + ": " + arguments;
    }

    internal.log("error", msg);
  };

////////////////////////////////////////////////////////////////////////////////
/// @brief logs info message
///
/// @FUN{console.info(@FA{format}, @FA{argument1}, ...)}
///
/// Formats the arguments according to @FA{format} and logs the result as
/// info message.
////////////////////////////////////////////////////////////////////////////////

  console.info = function () {
    var msg;

    try {
      msg = internal.sprintf.apply(internal.sprintf, arguments);
    }
    catch (err) {
      msg = err + ": " + arguments;
    }

    internal.log("info", msg);
  };

////////////////////////////////////////////////////////////////////////////////
/// @brief logs log message
///
/// @FUN{console.log(@FA{format}, @FA{argument1}, ...)}
///
/// Formats the arguments according to @FA{format} and logs the result as
/// log message.
////////////////////////////////////////////////////////////////////////////////

  console.log = function () {
    var msg;

    try {
      msg = internal.sprintf.apply(internal.sprintf, arguments);
    }
    catch (err) {
      msg = err + ": " + arguments;
    }

    internal.log("info", msg);
  };

////////////////////////////////////////////////////////////////////////////////
/// @brief logs warn message
///
/// @FUN{console.warn(@FA{format}, @FA{argument1}, ...)}
///
/// Formats the arguments according to @FA{format} and logs the result as
/// warn message.
////////////////////////////////////////////////////////////////////////////////

  console.warn = function () {
    var msg;

    try {
      msg = internal.sprintf.apply(internal.sprintf, arguments);
    }
    catch (err) {
      msg = err + ": " + arguments;
    }

    internal.log("warn", msg);
  };

////////////////////////////////////////////////////////////////////////////////
/// @}
////////////////////////////////////////////////////////////////////////////////

}());

// -----------------------------------------------------------------------------
// --SECTION--                                                       END-OF-FILE
// -----------------------------------------------------------------------------

// Local Variables:
// mode: outline-minor
// outline-regexp: "^\\(/// @brief\\|/// @addtogroup\\|// --SECTION--\\|/// @page\\|/// @}\\)"
// End:<|MERGE_RESOLUTION|>--- conflicted
+++ resolved
@@ -437,7 +437,6 @@
     }
 
     // try to load the module from the database
-<<<<<<< HEAD
     if (internal.db !== undefined) {
       mc = internal.db._collection("_modules");
 
@@ -446,28 +445,13 @@
 
 	if (n !== null) {
           if (n.hasOwnProperty('content')) {
-            existsCache[path] = true;
+            Module.prototype.ModuleExistsCache[path] = true;
             return { path : "_collection/" + path, content : n.content };
           }
           else {
 	    require("console").error("found empty content in '%s'", JSON.stringify(n));
           }
 	}
-=======
-    mc = internal.db._collection("_modules");
-
-    if (mc !== null && ("firstExample" in mc)) {
-      n = mc.firstExample({ path: path });
-
-      if (n !== null) {
-        if (n.hasOwnProperty('content')) {
-          Module.prototype.ModuleExistsCache[path] = true;
-          return { path : "_collection/" + path, content : n.content };
-        }
-        else {
-	  require("console").error("found empty content in '%s'", JSON.stringify(n));
-        }
->>>>>>> 040befb1
       }
     }
 
