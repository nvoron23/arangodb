/*jslint indent: 2, nomen: true, maxlen: 100, vars: true, white: true, plusplus: true */
/*global require, exports, window, Backbone, arangoDocumentModel, _, $*/
(function() {
  "use strict";

  window.arangoDocuments = window.PaginatedCollection.extend({
    currentPage: 1,
    collectionID: 1,
    totalPages: 1,
    documentsPerPage: 10,
    documentsCount: 1,
    offset: 0,

    filters: [],

    url: '/_api/documents',
    model: window.arangoDocumentModel,

    setCollection: function(id) {
      this.collectionID = id;
    },

    // TODO Remove this block

    getFirstDocuments: function () {
      this.setToFirst();
    },

    getLastDocuments: function () {
      this.setToLast();
    },

    getPrevDocuments: function () {
      this.setToPrev();
    },
    getNextDocuments: function () {
      this.setToNext();
    },

    // TODO Endof Remove this block
    
    getTotalDocuments: function() {
      var result;
      $.ajax({
        cache: false,
        type: "GET",
        url: "/_api/collection/" + this.collectionID + "/count",
        contentType: "application/json",
        processData: false,
        async: false,
        success: function(data) {
          result = data.count;
        },
        error: function() {
        }
      });
      this.setTotal(result);
      return result;
    },


    addFilter: function(attr, op, val) {
      this.filters.push({
        attr: attr,
        op: op,
        val: val
      });
    },

    setFiltersForQuery: function(bindVars) {
      if (this.filters.length === 0) {
        return;
      }
      var query = " FILTER",
        parts = _.map(this.filters, function(f, i) {
          var res = " x.`";
          res += f.attr;
          res += "` ";
          res += f.op;
          res += " @param";
          res += i;
          bindVars["param" + i] = this.val;
          return res;
        });
      return query + parts.join(" &&");
    },

    resetFilter: function() {
      this.filters = [];
    },
    
    getDocuments: function () {
      var self = this,
        query,
        bindVars;
      bindVars = {
        "@collection": this.collectionID,
        "offset": this.getOffset(),
        "count": this.getPageSize()
      };

      query = "FOR x in @@collection";
      query += this.setFiltersForQuery(bindVars);
      // Sort result, only useful for a small number of docs
      if (this.getTotal() < 10000) {
        query += " SORT TO_NUMBER(x._key) == 0 ? x._key : TO_NUMBER(x._key)";
      }
      query += " LIMIT @offset, @count RETURN x";

      var myQuery = {
        query: query,
        bindVars: bindVars
      };

      $.ajax({
        cache: false,
        type: 'POST',
        async: false,
        url: '/_api/cursor',
        data: JSON.stringify(myQuery),
        contentType: "application/json",
        success: function(data) {
          self.clearDocuments();
          self.setTotal(data.extra.fullCount);
          if (self.documentsCount !== 0) {
            _.each(data.result, function(v) {
              self.add({
                "id": v._id,
                "rev": v._rev,
                "key": v._key,
                "content": v
              });
            });
          }
        }
      });
    },

    getFilteredDocuments: function (colid, currpage, filter, bindValues) {
      var self = this;
      this.collectionID = colid;
      this.currentPage = currpage;
      this.currentFilterPage = currpage;
      var filterString;
      if(filter.length === 0){
        filterString ="";
      } else {
        filterString = ' FILTER' + filter.join(' && ');
      }

      var sortCount = 10000;

      var sortString = '';
      if (this.documentsCount <= sortCount) {
        //sorted
        sortString = " SORT TO_NUMBER(u._key) == 0 ? u._key : TO_NUMBER(u._key)";
      }

      var myQueryVal = "FOR u in @@collection" + filterString + sortString +
                       " LIMIT @offset, @count RETURN u";

      this.offset = (this.currentPage - 1) * this.documentsPerPage;

      var myQuery = {
        query: myQueryVal,
        bindVars: {
          "@collection": this.collectionID,
          "count": this.documentsPerPage,
          "offset": this.offset
        },
        options: {
          fullCount: true
        }
      };

      $.each(bindValues, function(k,v) {
        myQuery.bindVars[k] = v;
      });

      $.ajax({
        cache: false,
        type: 'POST',
        async: false,
        url: '/_api/cursor',
        data: JSON.stringify(myQuery),
        contentType: "application/json",
        success: function(data) {
          self.clearDocuments();
          self.documentsCount = data.extra.fullCount;
          self.totalPages = Math.ceil(self.documentsCount / self.documentsPerPage);
          if (
            isNaN(this.currentPage)
            || this.currentPage === undefined
            || this.currentPage < 1
          ) {
            this.currentPage = 1;
          }
          if (this.totalPages === 0 || this.totalPages === undefined) {
            this.totalPages = 1;
          }

          this.offset = (this.currentPage - 1) * this.documentsPerPage;
          if (self.documentsCount !== 0) {
            $.each(data.result, function(k, v) {
              window.arangoDocumentsStore.add({
                "id": v._id,
                "rev": v._rev,
                "key": v._key,
                "content": v
              });
            });
            window.documentsView.drawTable();
            window.documentsView.renderPagination(self.totalPages, true);
          }
          else {
            window.documentsView.initTable();
            window.documentsView.drawTable();
          }
        },
        error: function(data) {
        }
      });
    },

    clearDocuments: function () {
      this.reset();
    },

    getStatisticsHistory: function(params) {
      var self = this;
      var body = {
        startDate : params.startDate,
        endDate   : params.endDate,
        figures   : params.figures
      };
      var server = params.server;
      var addAuth = function(){};
      var url = "";
      if (server) {
        url = server.endpoint;
        url += "/_admin/history";
        if (server.isDBServer) {
          url += "?DBserver=" + server.target;
        }
        addAuth = server.addAuth;
      } else {
        url = "/_admin/history";
      }
      $.ajax({
        cache: false,
        type: 'POST',
        async: false,
        url: url,
        data: JSON.stringify(body),
        contentType: "application/json",
        beforeSend: addAuth,
        success: function(data) {
          self.history =  data.result;
        },
<<<<<<< HEAD
        error: function(data) {
        }
      });
    }
=======
        getStatisticsHistory: function(params) {
            var self = this;
            var body = {
                startDate : params.startDate,
                endDate   : params.endDate,
                figures   : params.figures
            };
            var server = params.server;
            var addAuth = function(){};
            var url = "";
            if (server) {
              url = server.endpoint;
              url += "/_admin/history";
              if (server.isDBServer) {
                url += "?DBserver=" + server.target;
              }
              addAuth = server.addAuth;
            } else {
              url = "/_admin/history";
            }
            $.ajax({
                cache: false,
                type: 'POST',
                async: false,
                url: url,
                data: JSON.stringify(body),
                contentType: "application/json",
                beforeSend: addAuth,
                success: function(data) {
                  self.history =  data.result;
                },
                error: function(data) {
                }
            });
        },

        updloadDocuments : function (file) {
            var result, data;
            $.ajax({
                type: "POST",
                async: false,
                url:
                    '/_api/import?type=auto&collection='+
                        encodeURIComponent(this.collectionID)+
                        '&createCollection=false',
                data: file,
                processData: false,
                contentType: 'json',
                dataType: 'json',
                complete: function(xhr) {
                    if (xhr.readyState === 4 && xhr.status === 201) {
                        result =  xhr.responseText;
                        try {
                            data = JSON.parse(result);
                            result =  true;
                        } catch (e) {
                            result =  "Error: " + e;
                        }
                    } else {
                        result =  "Upload error";
                    }
                }
            });
            return result;
        }


>>>>>>> cc23c90a
  });
}());<|MERGE_RESOLUTION|>--- conflicted
+++ resolved
@@ -38,7 +38,7 @@
     },
 
     // TODO Endof Remove this block
-    
+
     getTotalDocuments: function() {
       var result;
       $.ajax({
@@ -72,27 +72,27 @@
         return;
       }
       var query = " FILTER",
-        parts = _.map(this.filters, function(f, i) {
-          var res = " x.`";
-          res += f.attr;
-          res += "` ";
-          res += f.op;
-          res += " @param";
-          res += i;
-          bindVars["param" + i] = this.val;
-          return res;
-        });
+      parts = _.map(this.filters, function(f, i) {
+        var res = " x.`";
+        res += f.attr;
+        res += "` ";
+        res += f.op;
+        res += " @param";
+        res += i;
+        bindVars["param" + i] = this.val;
+        return res;
+      });
       return query + parts.join(" &&");
     },
 
     resetFilter: function() {
       this.filters = [];
     },
-    
+
     getDocuments: function () {
       var self = this,
-        query,
-        bindVars;
+          query,
+          bindVars;
       bindVars = {
         "@collection": this.collectionID,
         "offset": this.getOffset(),
@@ -257,79 +257,36 @@
         success: function(data) {
           self.history =  data.result;
         },
-<<<<<<< HEAD
-        error: function(data) {
-        }
-      });
+      });
+    },
+
+    updloadDocuments : function (file) {
+      var result;
+      $.ajax({
+        type: "POST",
+        async: false,
+        url:
+        '/_api/import?type=auto&collection='+
+        encodeURIComponent(this.collectionID)+
+        '&createCollection=false',
+        data: file,
+        processData: false,
+        contentType: 'json',
+        dataType: 'json',
+        complete: function(xhr) {
+          if (xhr.readyState === 4 && xhr.status === 201) {
+            result =  xhr.responseText;
+            try {
+              result =  true;
+            } catch (e) {
+              result =  "Error: " + e;
+            }
+          } else {
+            result =  "Upload error";
+          }
+        }
+      });
+      return result;
     }
-=======
-        getStatisticsHistory: function(params) {
-            var self = this;
-            var body = {
-                startDate : params.startDate,
-                endDate   : params.endDate,
-                figures   : params.figures
-            };
-            var server = params.server;
-            var addAuth = function(){};
-            var url = "";
-            if (server) {
-              url = server.endpoint;
-              url += "/_admin/history";
-              if (server.isDBServer) {
-                url += "?DBserver=" + server.target;
-              }
-              addAuth = server.addAuth;
-            } else {
-              url = "/_admin/history";
-            }
-            $.ajax({
-                cache: false,
-                type: 'POST',
-                async: false,
-                url: url,
-                data: JSON.stringify(body),
-                contentType: "application/json",
-                beforeSend: addAuth,
-                success: function(data) {
-                  self.history =  data.result;
-                },
-                error: function(data) {
-                }
-            });
-        },
-
-        updloadDocuments : function (file) {
-            var result, data;
-            $.ajax({
-                type: "POST",
-                async: false,
-                url:
-                    '/_api/import?type=auto&collection='+
-                        encodeURIComponent(this.collectionID)+
-                        '&createCollection=false',
-                data: file,
-                processData: false,
-                contentType: 'json',
-                dataType: 'json',
-                complete: function(xhr) {
-                    if (xhr.readyState === 4 && xhr.status === 201) {
-                        result =  xhr.responseText;
-                        try {
-                            data = JSON.parse(result);
-                            result =  true;
-                        } catch (e) {
-                            result =  "Error: " + e;
-                        }
-                    } else {
-                        result =  "Upload error";
-                    }
-                }
-            });
-            return result;
-        }
-
-
->>>>>>> cc23c90a
   });
 }());