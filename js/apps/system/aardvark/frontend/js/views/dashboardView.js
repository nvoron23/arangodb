--- conflicted
+++ resolved
@@ -326,14 +326,9 @@
 
     httpTemplate: templateEngine.createTemplate("dashboardHttpGroup.ejs"),
 
-<<<<<<< HEAD
     renderHttpGroup: function(id) {
         console.log(id, "render");
       $('.contentDiv').append(this.httpTemplate.render({id : id}));
-=======
-    renderHttpGroup: function() {
-      $(this.contentEl).append(this.httpTemplate.render());
->>>>>>> 1216f3a0
     },
 
     render: function() {
@@ -345,12 +340,6 @@
       this.renderFigures();
       this.renderPieCharts();
       this.createLineCharts();
-
-
-<<<<<<< HEAD
-=======
-      this.renderHttpGroup();
-      console.log(this.series);
     },
 
     renderDistributionPlaceholder: function () {
@@ -359,7 +348,6 @@
       _.each(this.chartTypeExceptions.distribution(function(k, v) {
         console.log(k);
       }));
->>>>>>> 1216f3a0
     }
 
 
