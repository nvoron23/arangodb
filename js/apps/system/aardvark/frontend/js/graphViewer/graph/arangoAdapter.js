--- conflicted
+++ resolved
@@ -56,11 +56,7 @@
     queries = {},
     nodeCollection,
     edgeCollection,
-<<<<<<< HEAD
-=======
     graphName,
-    arangodb,
->>>>>>> 0ebe111f
     direction,
 
     setGraphName = function(name) {
