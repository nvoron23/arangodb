// Bootstrap Buttons
%btn {
  @include border-radius(4px);
  @include box-shadow(0);
  border: none;
  color: $c_white;
  margin-left: 10px;
  padding: 5px 16px;
  font-weight: 300 !important;
  font-size: 14px;
}
<<<<<<< HEAD
.btn {
=======
.button-neutral {
>>>>>>> e4d35852
  @extend %btn;
  @extend %neutral;
}

<<<<<<< HEAD
.btn-primary {
=======
.button-primary {
>>>>>>> e4d35852
  @extend %btn;
  @extend %primary;
}

<<<<<<< HEAD
.btn-notification {
=======
.button-notification {
>>>>>>> e4d35852
  @extend %btn;
  @extend %notification;
  margin-right: 5px;
}

<<<<<<< HEAD
.btn-success {
=======
.button-success {
>>>>>>> e4d35852
  @extend %btn;
  @extend %positive;
}

<<<<<<< HEAD
.btn-danger {
=======
.button-danger {
>>>>>>> e4d35852
  @extend %btn;
  @extend %negative;
}

<<<<<<< HEAD
.btn-warning {
=======
.button-warning {
>>>>>>> e4d35852
  @extend %btn;
  @extend %warning;
}

<<<<<<< HEAD
.btn-inactive {
=======
.button-inactive {
>>>>>>> e4d35852
  @extend %btn;
  @extend %inactive;
}

.addButton {
  @extend %clickable;
  @extend %icon-positive;
  position: relative;
  margin-right: 7px;
  font-size: 22px;
  margin-top: 2px;
}

.deleteButton {
  @extend %clickable;
  @extend %icon-negative;
  font-size: 22px;
  padding-right: 3px;
  top: 3px;
  position: relative;
}

ul.headerButtonList {
  display: inline-block;
  *display: inline;
  margin-bottom: 0;
  margin-left: 0;
  padding-left: 0 !important;

  li {
    display: inline;
    margin-right: 2px;
  }
}

a.headerButton {
  @extend %clickable;
  float: left;
  margin-top: 2px; 
  margin-left: 5px;
  margin-right: 3px;
  position: relative;
  @include border-radius(3px);
  @include box-shadow(none);
  background-color: $c_header_btn_bg;
  color: $c_header_btn_fg;
  height: 17px;
  width: 9px;
  padding: 4px 9px 2px 9px;
  border: 1px solid $c_header_btn_border;

  &:hover {
    background-color: $c_white;
    color: $c_black;
  }

  .icon_arangodb_filter {
    top: 3px !important;
  }

  .icon_arangodb_import {
    top: 1px !important;
  }

  .icon_arangodb_checklist {
    top: 3px !important;
    right: 5px;
  }

  .icon_arangodb_arrowleft,
  .icon_arangodb_arrowright {
    font-weight: bold;
  }

}
/* Graph Viewer */

div.toolbox > {

  div.gv_action_button {
    @extend %clickable;
    text-align: center;
    position: relative;
    width: 50px;
    height: 50px;
    background-color: $c_nav_bg;
    color: $c_white;
    margin-top: 2px;
    margin-bottom: 2px;

    &.active {
      background-color: $c_positive;
    }

    &:first-child {
      margin-top: 0px;
    }

    &:last-child {
      margin-bottom: 0px;
    }
  }
}

%gvButton {
  position: absolute;
  margin: 0px;
  left: 0px;
  right: 0px;
}

h6 {

  &.gv_icon_icon {
    @extend %gvButton;
    font-size: 22px;
    top: 6px;
  }
  &.gv_button_title {
    @extend %gvButton;
    bottom: 1px;
  }
}

button.graphViewer-icon-button {
  border: medium none;
  width: 20px;
  height: 20px;
  margin-top: -2px;
  margin-left: 5px;
  padding: 0px;
  background-color: transparent;
}

button.graphViewer-icon-button > img {
  width:20px;
  height:20px;
  padding-bottom: 10px;
}

button.gv_dropdown_entry {
  width: 160px;
  height: 30px;
  margin: 4px 4px 4px 30px;
}

button.gv_context_button {
  width: 65px;
}

.btn-icon {
  padding: 4px 4px;
  background-color: rgb(56, 52, 52);
}

button.gv-icon-small {
  background-size: 16px 16px;
  width:16px;
  height:16px;
}

button.gv-icon-small.delete {
  background-image:url("../img/icon_delete.png");
}

button.gv-icon-small.add {
  background-image:url("../img/plus_icon.png");
}


button.gv-icon-btn {
  width:36px;
  height:36px;
  background-size: 36px 36px;
  border-radius: 0px !important;  
  -webkit-border-radius: 0px !important;
  -moz-border-radius: 0px !important;
}

button.gv-icon-btn.active {
  background-color: #8AA051
}

button.btn-zoom:hover {
  background: inherit;
}

button.btn-zoom {
  width: 16px;
  height: 16px;
  padding: 0px;
  margin: 0px;
  position: absolute;
  background: none;
}

button.btn-zoom-top {
  left: 13px;
  top: 0px;
}

button.btn-zoom-left {
  left: 0px;
  top: 12px;
}

button.btn-zoom-bottom {
  left: 13px;
  top: 24px;
}

button.btn-zoom-right {
  right: 0px;
  top: 12px;
}

button.gv-zoom-btn {
  width: 14px;
  height: 14px;
  background-size: 14px 14px;
  vertical-align: baseline;
}

button.gv-zoom-btn.pan-right{
  background-image:url("../img/gv_arrow_right.png");
}
button.gv-zoom-btn.pan-left{
  background-image:url("../img/gv_arrow_left.png");
}
button.gv-zoom-btn.pan-top{
  background-image:url("../img/gv_arrow_top.png");
}
button.gv-zoom-btn.pan-bottom{
  background-image:url("../img/gv_arrow_bottom.png");
}

a.paginationButton,
ul.arangoPagination a {
  @include border-radius(2px);
}

.badge, .label, .btn {
  text-shadow: none !important;
}

.thumbnail, .navbar-inner {
  @include border-radius(0px);
  @include box-shadow(0);
}

.modal-body th.actionCell > button {
  margin-top: -12px;
}

button {
  font-family: 'Open Sans', sans-serif !important;
}

.btn-old-padding {
  padding-top: 4px !important;
  padding-bottom: 4px !important;
}

.btn-group > .btn + .dropdown-toggle {
  //@include box-shadow(1px 0 0 rgba(255, 255, 255, 0.125) inset, 0 1px 0 rgba(255, 255, 255, 0.2) inset);
}

.btn-group.open .btn-inverse.dropdown-toggle {
  background-color: $c_btn_inverse;
}

/* Cluster View */

button.btn-overview, button.btn-server {
  margin: 5px;
}

button.btn-server {
  width: 120px;
}
<|MERGE_RESOLUTION|>--- conflicted
+++ resolved
@@ -9,66 +9,38 @@
   font-weight: 300 !important;
   font-size: 14px;
 }
-<<<<<<< HEAD
-.btn {
-=======
 .button-neutral {
->>>>>>> e4d35852
   @extend %btn;
   @extend %neutral;
 }
 
-<<<<<<< HEAD
-.btn-primary {
-=======
 .button-primary {
->>>>>>> e4d35852
   @extend %btn;
   @extend %primary;
 }
 
-<<<<<<< HEAD
-.btn-notification {
-=======
 .button-notification {
->>>>>>> e4d35852
   @extend %btn;
   @extend %notification;
   margin-right: 5px;
 }
 
-<<<<<<< HEAD
-.btn-success {
-=======
 .button-success {
->>>>>>> e4d35852
   @extend %btn;
   @extend %positive;
 }
 
-<<<<<<< HEAD
-.btn-danger {
-=======
 .button-danger {
->>>>>>> e4d35852
   @extend %btn;
   @extend %negative;
 }
 
-<<<<<<< HEAD
-.btn-warning {
-=======
 .button-warning {
->>>>>>> e4d35852
   @extend %btn;
   @extend %warning;
 }
 
-<<<<<<< HEAD
-.btn-inactive {
-=======
 .button-inactive {
->>>>>>> e4d35852
   @extend %btn;
   @extend %inactive;
 }
