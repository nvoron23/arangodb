{
    "swaggerVersion": "1.1", 
<<<<<<< HEAD
    "apiVersion": "2.3.0-alpha5", 
=======
    "apiVersion": "2.3.0", 
>>>>>>> 17812eed
    "apis": [
        {
            "path": "api-docs/aqlfunction.{format}", 
            "description": "aqlfunction API"
        }, 
        {
            "path": "api-docs/batch.{format}", 
            "description": "batch API"
        }, 
        {
            "path": "api-docs/collection.{format}", 
            "description": "collection API"
        }, 
        {
            "path": "api-docs/cursor.{format}", 
            "description": "cursor API"
        }, 
        {
            "path": "api-docs/database.{format}", 
            "description": "database API"
        }, 
        {
            "path": "api-docs/document.{format}", 
            "description": "document API"
        }, 
        {
            "path": "api-docs/edge.{format}", 
            "description": "edge API"
        }, 
        {
            "path": "api-docs/edges.{format}", 
            "description": "edges API"
        }, 
        {
            "path": "api-docs/endpoint.{format}", 
            "description": "endpoint API"
        }, 
        {
            "path": "api-docs/explain.{format}", 
            "description": "explain API"
        }, 
        {
            "path": "api-docs/graph.{format}", 
            "description": "graph API"
        }, 
        {
            "path": "api-docs/import.{format}", 
            "description": "import API"
        }, 
        {
            "path": "api-docs/index.{format}", 
            "description": "index API"
        }, 
        {
            "path": "api-docs/job.{format}", 
            "description": "job API"
        }, 
        {
            "path": "api-docs/log.{format}", 
            "description": "log API"
        }, 
        {
            "path": "api-docs/query.{format}", 
            "description": "query API"
        }, 
        {
            "path": "api-docs/replication.{format}", 
            "description": "replication API"
        }, 
        {
            "path": "api-docs/simple.{format}", 
            "description": "simple API"
        }, 
        {
            "path": "api-docs/structure.{format}", 
            "description": "structure API"
        }, 
        {
            "path": "api-docs/system.{format}", 
            "description": "system API"
        }, 
        {
            "path": "api-docs/transaction.{format}", 
            "description": "transaction API"
        }, 
        {
            "path": "api-docs/traversal.{format}", 
            "description": "traversal API"
        }, 
        {
            "path": "api-docs/user.{format}", 
            "description": "user API"
        }, 
        {
            "path": "api-docs/version.{format}", 
            "description": "version API"
        }
    ]
}<|MERGE_RESOLUTION|>--- conflicted
+++ resolved
@@ -1,10 +1,6 @@
 {
     "swaggerVersion": "1.1", 
-<<<<<<< HEAD
-    "apiVersion": "2.3.0-alpha5", 
-=======
     "apiVersion": "2.3.0", 
->>>>>>> 17812eed
     "apis": [
         {
             "path": "api-docs/aqlfunction.{format}", 
