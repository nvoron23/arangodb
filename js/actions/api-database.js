/*jslint indent: 2, nomen: true, maxlen: 150, sloppy: true, vars: true, white: true, plusplus: true, stupid: true */
/*global require */

////////////////////////////////////////////////////////////////////////////////
/// @brief database management
///
/// @file
///
/// DISCLAIMER
///
/// Copyright 2013 triagens GmbH, Cologne, Germany
///
/// Licensed under the Apache License, Version 2.0 (the "License");
/// you may not use this file except in compliance with the License.
/// You may obtain a copy of the License at
///
///     http://www.apache.org/licenses/LICENSE-2.0
///
/// Unless required by applicable law or agreed to in writing, software
/// distributed under the License is distributed on an "AS IS" BASIS,
/// WITHOUT WARRANTIES OR CONDITIONS OF ANY KIND, either express or implied.
/// See the License for the specific language governing permissions and
/// limitations under the License.
///
/// Copyright holder is triAGENS GmbH, Cologne, Germany
///
/// @author Jan Steemann
/// @author Copyright 2013, triAGENS GmbH, Cologne, Germany
////////////////////////////////////////////////////////////////////////////////

var arangodb = require("org/arangodb");
var actions = require("org/arangodb/actions");

var API = "_api/database";

// -----------------------------------------------------------------------------
// --SECTION--                                                  public functions
// -----------------------------------------------------------------------------

////////////////////////////////////////////////////////////////////////////////
/// @addtogroup ArangoAPI
/// @{
////////////////////////////////////////////////////////////////////////////////

////////////////////////////////////////////////////////////////////////////////
/// @fn JSF_get_api_database_list
/// @brief retrieves a list of all existing databases
///
/// @RESTHEADER{GET /_api/database,retrieves a list of all existing databases}
///
/// @RESTDESCRIPTION
/// Retrieves a list of all existing databases
///
/// Note: retrieving the list of databases is only possible from within the `_system` database.
///
/// @RESTRETURNCODES
/// 
/// @RESTRETURNCODE{200}
/// is returned if the list of database was compiled successfully.
///
/// @RESTRETURNCODE{400}
/// is returned if the request is invalid.
///
/// @RESTRETURNCODE{404}
/// is returned if the database could not be found or if the request was not
/// executed in the `_system` database.
///
/// @EXAMPLES
///
/// @EXAMPLE_ARANGOSH_RUN{RestDatabaseGet}
///     var url = "/_api/database";
///     var response = logCurlRequest('GET', url);
/// 
///     assert(response.code === 200);
/// 
///     logJsonResponse(response);
/// @END_EXAMPLE_ARANGOSH_RUN
////////////////////////////////////////////////////////////////////////////////

////////////////////////////////////////////////////////////////////////////////
/// @fn JSF_get_api_database_current
/// @brief retrieves information about the current database
///
/// @RESTHEADER{GET /_api/database/current`,retrieves information about the current database}
///
/// @RESTDESCRIPTION
/// Retrieves information about the current database
///
/// The response is a JSON object with the following attributes:
/// 
/// - `name`: the name of the current database
///
/// - `id`: the id of the current database
///
/// - `path`: the filesystem path of the current database
///
/// - `isSystem`: whether or not the current database is the `_system` database
///
/// @RESTRETURNCODES
/// 
/// @RESTRETURNCODE{200}
/// is returned if the information was retrieved successfully.
///
/// @RESTRETURNCODE{400}
/// is returned if the request is invalid.
///
/// @RESTRETURNCODE{404}
/// is returned if the database could not be found.
///
/// @EXAMPLES
///
/// @EXAMPLE_ARANGOSH_RUN{RestDatabaseGetInfo}
///     var url = "/_api/database/current";
///     var response = logCurlRequest('GET', url);
/// 
///     assert(response.code === 200);
/// 
///     logJsonResponse(response);
/// @END_EXAMPLE_ARANGOSH_RUN
////////////////////////////////////////////////////////////////////////////////

function get_api_database (req, res) {
  if (req.suffix.length > 1) { 
    actions.resultBad(req, res, arangodb.ERROR_HTTP_BAD_PARAMETER);
    return;
  }
  
  if (req.suffix.length === 1 && req.suffix[0] !== 'current') {
    actions.resultBad(req, res, arangodb.ERROR_HTTP_BAD_PARAMETER);
    return;
  }

  var result;
  if (req.suffix.length === 0) {
    // list of all databases
    result = arangodb.db._listDatabases();
  }
  else {
    // information about the current database
    result = {
      name: arangodb.db._name(),
      id: arangodb.db._id(),
      path: arangodb.db._path(),
      isSystem: arangodb.db._isSystem()
    };
  }

  actions.resultOk(req, res, actions.HTTP_OK, { result : result });
}

////////////////////////////////////////////////////////////////////////////////
/// @brief creates a new database
///
/// @RESTHEADER{POST /_api/database,creates a new database}
///
/// @RESTDESCRIPTION
/// Creates a new database
///
/// The request body must be a JSON object with the attribute `name`. `name` must
/// contain a valid @ref DatabaseNames.
///
/// The response is a JSON object with the attribute `result` set to `true`.
///
/// Note: creating a new database is only possible from within the `_system` database.
///
/// @RESTRETURNCODES
/// 
/// @RESTRETURNCODE{200}
/// is returned if the database was created successfully.
///
/// @RESTRETURNCODE{400}
/// is returned if the request parameters are invalid or if a database with the 
/// specified name already exists. If the request is carried out from any other
/// database than the `_system` database, this error will be returned, too.
///
/// @EXAMPLES
///
/// @EXAMPLE_ARANGOSH_RUN{RestDatabaseCreate}
///     var url = "/_api/database";
///     var name = "example";
///     try {
///       db._dropDatabase(name);
///     }
///     catch (err) {
///     }
///
///     var data = {
///       name: name
///     };
///     var response = logCurlRequest('POST', url, JSON.stringify(data));
///
///     db._dropDatabase(name);
///     assert(response.code === 200);
/// 
///     logJsonResponse(response);
/// @END_EXAMPLE_ARANGOSH_RUN
////////////////////////////////////////////////////////////////////////////////

function post_api_database (req, res) {
  if (req.suffix.length !== 0) { 
    actions.resultBad(req, res, arangodb.ERROR_HTTP_BAD_PARAMETER);
    return;
  }
  
  var json = actions.getJsonBody(req, res);
  
  if (json === undefined) {
    actions.resultBad(req, res, arangodb.ERROR_HTTP_BAD_PARAMETER);
    return;
  }

  var options = json.options;
  
  if (options === undefined) {
    options = { };
  }

  if (typeof options !== 'object') {
    actions.resultBad(req, res, arangodb.ERROR_HTTP_BAD_PARAMETER);
    return;
  }

  var result = arangodb.db._createDatabase(json.name || "", options);

  actions.resultOk(req, res, actions.HTTP_OK, { result : result });
}

////////////////////////////////////////////////////////////////////////////////
/// @brief drop an existing database
///
/// @RESTHEADER{DELETE /_api/database/`database-name`,drops an existing database}
///
/// @RESTURLPARAMETERS
///
/// @RESTURLPARAM{database-name,string,required}
/// The name of the database
///
/// @RESTDESCRIPTION
/// Deletes the database along with all data stored in it.
///
/// Note: dropping a database is only possible from within the `_system` database.
/// The `_system` database itself cannot be dropped.
///
/// @RESTRETURNCODES
/// 
/// @RESTRETURNCODE{200}
/// is returned if the database was dropped successfully.
///
/// @RESTRETURNCODE{400}
/// is returned if the request is carried out from any other database than the 
/// `_system` database.
///
/// @RESTRETURNCODE{404}
/// is returned if the database could not be found.
///
/// @EXAMPLES
///
/// @EXAMPLE_ARANGOSH_RUN{RestDatabaseDrop}
///     var url = "/_api/database";
///     var name = "example";
<<<<<<< HEAD
///
///     try {
///       db._dropDatabase(name);
///     }
///     catch (err) {
///     }
///
///     db._createDatabase(name);
///     var response = logCurlRequest('DELETE', url + "/" + name);
=======
///     db._createDatabase(name); 
///     var response = logCurlRequest('DELETE', url + '/' + name);
>>>>>>> 011f8776
/// 
///     assert(response.code === 200);
/// 
///     logJsonResponse(response);
/// @END_EXAMPLE_ARANGOSH_RUN
////////////////////////////////////////////////////////////////////////////////

function delete_api_database (req, res) {
  if (req.suffix.length !== 1) { 
    actions.resultBad(req, res, arangodb.ERROR_HTTP_BAD_PARAMETER);
    return;
  }
  
  var result = arangodb.db._dropDatabase(req.suffix[0]);

  actions.resultOk(req, res, actions.HTTP_OK, { result : result });
}

////////////////////////////////////////////////////////////////////////////////
/// @brief handles a database request
////////////////////////////////////////////////////////////////////////////////

actions.defineHttp({
  url : API,
  context : "api",

  callback : function (req, res) {
    try {
      if (req.requestType === actions.GET) {
        get_api_database(req, res);
      }
      else if (req.requestType === actions.POST) {
        post_api_database(req, res);
      }
      else if (req.requestType === actions.DELETE) {
        delete_api_database(req, res);
      }
      else {
        actions.resultUnsupported(req, res);
      }
    }
    catch (err) {
      actions.resultException(req, res, err, undefined, false);
    }
  }
});

////////////////////////////////////////////////////////////////////////////////
/// @}
////////////////////////////////////////////////////////////////////////////////

// -----------------------------------------------------------------------------
// --SECTION--                                                       END-OF-FILE
// -----------------------------------------------------------------------------

// Local Variables:
// mode: outline-minor
// outline-regexp: "/// @brief\\|/// @addtogroup\\|// --SECTION--\\|/// @page\\|/// @\\}"
// End:<|MERGE_RESOLUTION|>--- conflicted
+++ resolved
@@ -258,20 +258,9 @@
 /// @EXAMPLE_ARANGOSH_RUN{RestDatabaseDrop}
 ///     var url = "/_api/database";
 ///     var name = "example";
-<<<<<<< HEAD
-///
-///     try {
-///       db._dropDatabase(name);
-///     }
-///     catch (err) {
-///     }
-///
-///     db._createDatabase(name);
-///     var response = logCurlRequest('DELETE', url + "/" + name);
-=======
+///
 ///     db._createDatabase(name); 
 ///     var response = logCurlRequest('DELETE', url + '/' + name);
->>>>>>> 011f8776
 /// 
 ///     assert(response.code === 200);
 /// 
