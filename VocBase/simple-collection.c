--- conflicted
+++ resolved
@@ -844,11 +844,7 @@
       document->endWrite(&collection->base);
     }
 
-<<<<<<< HEAD
-    TRI_set_errno(TRI_VOC_ERROR_DOCUMENT_NOT_FOUND);
-=======
     TRI_set_errno(TRI_ERROR_AVOCADO_DOCUMENT_NOT_FOUND);
->>>>>>> 5803d270
     mptr._did = 0;
     return mptr;
   }
