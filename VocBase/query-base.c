////////////////////////////////////////////////////////////////////////////////
/// @brief Basic query data structures
///
/// @file
///
/// DISCLAIMER
///
/// Copyright 2010-2012 triagens GmbH, Cologne, Germany
///
/// Licensed under the Apache License, Version 2.0 (the "License");
/// you may not use this file except in compliance with the License.
/// You may obtain a copy of the License at
///
///     http://www.apache.org/licenses/LICENSE-2.0
///
/// Unless required by applicable law or agreed to in writing, software
/// distributed under the License is distributed on an "AS IS" BASIS,
/// WITHOUT WARRANTIES OR CONDITIONS OF ANY KIND, either express or implied.
/// See the License for the specific language governing permissions and
/// limitations under the License.
///
/// Copyright holder is triAGENS GmbH, Cologne, Germany
///
/// @author Jan Steemann
/// @author Copyright 2012, triagens GmbH, Cologne, Germany
////////////////////////////////////////////////////////////////////////////////

#include <BasicsC/logging.h>

#include "VocBase/query-join.h"
#include "VocBase/query-base.h"
#include "VocBase/query-parse.h"
#include "VocBase/query-locks.h"

////////////////////////////////////////////////////////////////////////////////
/// @addtogroup VocBase
/// @{
////////////////////////////////////////////////////////////////////////////////

// -----------------------------------------------------------------------------
// --SECTION--                                                 private functions
// -----------------------------------------------------------------------------

////////////////////////////////////////////////////////////////////////////////
/// @brief Hash function used to hash bind parameters
////////////////////////////////////////////////////////////////////////////////

static uint64_t HashBindParameter (TRI_associative_pointer_t* array, 
                                   void const* element) {
  TRI_bind_parameter_t* parameter = (TRI_bind_parameter_t*) element;

  return TRI_FnvHashString(parameter->_name);
}

////////////////////////////////////////////////////////////////////////////////
/// @brief Comparison function used to determine bind parameter equality
////////////////////////////////////////////////////////////////////////////////

static bool EqualBindParameter (TRI_associative_pointer_t* array, 
                                void const* key, 
                                void const* element) {
  TRI_bind_parameter_t* parameter = (TRI_bind_parameter_t*) element;

  return TRI_EqualString(key, parameter->_name);
}

////////////////////////////////////////////////////////////////////////////////
/// @brief Free all bind parameters in associative array
////////////////////////////////////////////////////////////////////////////////

static void FreeBindParameters (TRI_associative_pointer_t* array) {
  TRI_bind_parameter_t* parameter;
  size_t i;

  for (i = 0; i < array->_nrAlloc; i++) {
    parameter = (TRI_bind_parameter_t*) array->_table[i];
    if (parameter) {
      TRI_FreeBindParameter(parameter);
    }
  }
}

////////////////////////////////////////////////////////////////////////////////
/// @brief Init the select part
////////////////////////////////////////////////////////////////////////////////

static bool InitSelectQueryTemplate (TRI_query_template_t* const template_) {
  QL_ast_query_select_t* select_;
  char* primaryAlias;

  select_ = &template_->_query->_select;
  QLOptimizeExpression(select_->_base);
  primaryAlias = QLAstQueryGetPrimaryAlias(template_->_query);
  select_->_type = QLOptimizeGetSelectType(select_->_base, primaryAlias);
  select_->_usesBindParameters = QLOptimizeUsesBindParameters(select_->_base);
  select_->_functionCode = NULL;
  select_->_isConstant = false;

  if (select_->_type == QLQuerySelectTypeEvaluated && 
      !select_->_usesBindParameters) {
    // create JS code
    select_->_functionCode = TRI_GetFunctionCodeQueryJavascript(
      select_->_base, 
      &template_->_bindParameters
    );

    if (!select_->_functionCode) {
      TRI_SetQueryError(&template_->_error, TRI_ERROR_OUT_OF_MEMORY, NULL);
      return false;
    }
    TRI_RegisterStringQuery(&template_->_memory._strings, select_->_functionCode);

    if (QLOptimizeIsConst(select_->_base)) {
      // select produces constant documents
      select_->_isConstant = true;
    }
  }

  LOG_DEBUG("created select part of query template. type: %i, "
            "usesBindParameters: %i functionCode: %s",
            (int) select_->_type,
            (int) select_->_usesBindParameters,
            (select_->_functionCode ? select_->_functionCode : ""));

  return true;
}

////////////////////////////////////////////////////////////////////////////////
/// @brief Init the where part
////////////////////////////////////////////////////////////////////////////////

static bool InitWhereQueryTemplate (TRI_query_template_t* const template_) {
  QL_ast_query_where_t* where;

  where = &template_->_query->_where;
  QLOptimizeExpression(where->_base);
  where->_type = QLOptimizeGetWhereType(where->_base);
  where->_usesBindParameters = QLOptimizeUsesBindParameters(where->_base);
  where->_functionCode = NULL;

  if (where->_type == QLQueryWhereTypeMustEvaluate && 
      !where->_usesBindParameters) {
    // create JS code
    where->_functionCode = TRI_GetFunctionCodeQueryJavascript(
      where->_base, 
      &template_->_bindParameters
    );

    if (!where->_functionCode) {
      TRI_SetQueryError(&template_->_error, TRI_ERROR_OUT_OF_MEMORY, NULL);
      return false;
    }
    TRI_RegisterStringQuery(&template_->_memory._strings, where->_functionCode);
  }
  
  LOG_DEBUG("created where part of query template. type: %i, "
            "usesBindParameters: %i, functionCode: %s",
            (int) where->_type,
            (int) where->_usesBindParameters,
            (where->_functionCode ? where->_functionCode : ""));

  return true;
}

////////////////////////////////////////////////////////////////////////////////
/// @brief Init the order part
////////////////////////////////////////////////////////////////////////////////

static bool InitOrderQueryTemplate (TRI_query_template_t* const template_) {
  QL_ast_query_order_t* order;

  // optimize order clause
  order = &template_->_query->_order;
  order->_type = QLQueryOrderTypeNone;
  order->_usesBindParameters = false;
  order->_functionCode = NULL;

  if (order->_base) {
    QLOptimizeOrder(order->_base);
    order->_type = QLOptimizeGetOrderType(order->_base);
    order->_usesBindParameters = QLOptimizeUsesBindParameters(order->_base);
    if (order->_type == QLQueryOrderTypeMustEvaluate &&
        !order->_usesBindParameters) {
      // create JS code
      order->_functionCode = TRI_GetOrderFunctionCodeQueryJavascript(
        order->_base, 
        &template_->_bindParameters
      );

      if (!order->_functionCode) {
        TRI_SetQueryError(&template_->_error, TRI_ERROR_OUT_OF_MEMORY, NULL);
        return false;
      }
      TRI_RegisterStringQuery(&template_->_memory._strings, order->_functionCode);
    }
  }
  
  LOG_DEBUG("created order part of query template. type: %i, "
            "usesBindParameters: %i, functionCode: %s",
            (int) order->_type,
            (int) order->_usesBindParameters,
            (order->_functionCode ? order->_functionCode : ""));

  return true;
}

////////////////////////////////////////////////////////////////////////////////
/// @brief Init the from part
////////////////////////////////////////////////////////////////////////////////

static bool InitFromQueryTemplate (TRI_query_template_t* const template_) {
  TRI_query_node_t* node;
  
  assert(template_);
  assert(template_->_query);
  
  node = template_->_query->_from._base->_next;

  // iterate over all joins
  while (node) {
    if (node->_rhs && 
        TRI_QueryNodeGetTypeGroup(node->_type) == TRI_QueryNodeGroupJoin) {
      QL_ast_query_collection_t* collection;
      char* alias;

      alias = node->_lhs->_rhs->_value._stringValue;
      assert(alias);

      collection = (QL_ast_query_collection_t*)
        TRI_LookupByKeyAssociativePointer(&template_->_query->_from._collections, alias);

      assert(collection);
      
      // optimize on clause
      QLOptimizeExpression(node->_rhs);
      
      collection->_where._base = node->_rhs;
      collection->_where._type = QLOptimizeGetWhereType(node->_rhs);
      collection->_where._usesBindParameters = QLOptimizeUsesBindParameters(node->_rhs);

      if (collection->_where._type == QLQueryWhereTypeMustEvaluate && 
          !collection->_where._usesBindParameters) {
        // create JS code
        collection->_where._functionCode = TRI_GetFunctionCodeQueryJavascript(
          node->_rhs,
          &template_->_bindParameters
        );
    
        if (!collection->_where._functionCode) {
          TRI_SetQueryError(&template_->_error, TRI_ERROR_OUT_OF_MEMORY, NULL);
          return false;
        }
        TRI_RegisterStringQuery(&template_->_memory._strings, collection->_where._functionCode);
      }
  
      LOG_DEBUG("created from part of query template. alias: %s, name: %s, "
                "type: %i, usesBindParameters: %i, functionCode: %s",
                collection->_alias,
                collection->_name,
                (int) collection->_where._type,
                (int) collection->_where._usesBindParameters,
                (collection->_where._functionCode ? collection->_where._functionCode : ""));
    }
    node = node->_next;
  }

  if (template_->_query->_from._collections._nrUsed > QUERY_MAX_JOINS) {
    TRI_SetQueryError(&template_->_error, TRI_ERROR_QUERY_TOO_MANY_JOINS, NULL);
    return false;
  }

  QLOptimizeFrom(template_->_query);

  return true;
}

// -----------------------------------------------------------------------------
// --SECTION--                                                   bind parameters
// -----------------------------------------------------------------------------

////////////////////////////////////////////////////////////////////////////////
/// @brief Get the names of all bind parameters
////////////////////////////////////////////////////////////////////////////////

TRI_vector_string_t TRI_GetNamesBindParameter (TRI_associative_pointer_t* const parameters) {
  TRI_vector_string_t names;
  size_t i;

  TRI_InitVectorString(&names);

  assert(parameters);
  // enumerate all bind parameters....
  for (i = 0; i < parameters->_nrAlloc; i++) {
    TRI_bind_parameter_t* parameter;
    char* copy;

    parameter = (TRI_bind_parameter_t*) parameters->_table[i];
    if (!parameter) {
      continue;
    }

    copy = TRI_DuplicateString(parameter->_name);
    if (copy) {
      TRI_PushBackVectorString(&names, copy);
    }
  }

  return names;
}

////////////////////////////////////////////////////////////////////////////////
/// @brief Free a single bind parameter
////////////////////////////////////////////////////////////////////////////////

void TRI_FreeBindParameter (TRI_bind_parameter_t* const parameter) {
  assert(parameter);
  
  if (parameter->_name) {
    TRI_Free(parameter->_name);
  }

  if (parameter->_data) {
    TRI_FreeJson(parameter->_data);
  }

  TRI_Free(parameter);
}

////////////////////////////////////////////////////////////////////////////////
/// @brief Create a bind parameter
////////////////////////////////////////////////////////////////////////////////

TRI_bind_parameter_t* TRI_CreateBindParameter (const char* name, 
                                               const TRI_json_t* data) {
  TRI_bind_parameter_t* parameter;

  assert(name);

  parameter = (TRI_bind_parameter_t*) TRI_Allocate(sizeof(TRI_bind_parameter_t));
  if (!parameter) {
    return NULL;
  }

  parameter->_name = TRI_DuplicateString(name);
  if (!parameter->_name) {
    TRI_Free(parameter);
    return NULL;
  }

  parameter->_data = NULL;
  if (data) {
    parameter->_data = TRI_CopyJson((TRI_json_t*) data);
    if (!parameter->_data) {
      TRI_Free(parameter->_name);
      TRI_Free(parameter);
      return NULL;
    }
  }

  return parameter;
}

// -----------------------------------------------------------------------------
// --SECTION--                                                    query template
// -----------------------------------------------------------------------------

////////////////////////////////////////////////////////////////////////////////
/// @brief Initialize the structs contained in a query template and perform
/// some basic optimizations and type detections
////////////////////////////////////////////////////////////////////////////////

bool TRI_InitQueryTemplate (TRI_query_template_t* const template_) {
  return
    InitSelectQueryTemplate(template_) &&
    InitWhereQueryTemplate(template_) &&
    InitOrderQueryTemplate(template_) &&
    InitFromQueryTemplate(template_);
}

////////////////////////////////////////////////////////////////////////////////
/// @brief Add a bind parameter to a query template
////////////////////////////////////////////////////////////////////////////////

bool TRI_AddBindParameterQueryTemplate (TRI_query_template_t* const template_,
                                        const TRI_bind_parameter_t* const parameter) {
  assert(template_);

  if (!parameter) {
    TRI_SetQueryError(&template_->_error, TRI_ERROR_OUT_OF_MEMORY, NULL);
  }

  assert(parameter->_name);
  
  // bind parameter redeclared
  if (TRI_LookupByKeyAssociativePointer(&template_->_bindParameters, 
                                        parameter->_name)) {
    TRI_FreeBindParameter((TRI_bind_parameter_t* const) parameter);
    return false;
  }

  TRI_InsertKeyAssociativePointer(&template_->_bindParameters, 
                                  parameter->_name,
                                  (void*) parameter, 
                                  true);

  return true;
}

////////////////////////////////////////////////////////////////////////////////
/// @brief Create a query template
////////////////////////////////////////////////////////////////////////////////

TRI_query_template_t* TRI_CreateQueryTemplate (const char* queryString, 
                                               const TRI_vocbase_t* const vocbase) {
  TRI_query_template_t* template_;
  
  assert(queryString);
  assert(vocbase);

  template_ = (TRI_query_template_t*) TRI_Allocate(sizeof(TRI_query_template_t));
  if (!template_) {
    return NULL;
  }
  
  template_->_queryString = TRI_DuplicateString(queryString);
  if (!template_->_queryString) {
    TRI_Free(template_);
    return NULL;
  }
  
  template_->_query = (QL_ast_query_t*) TRI_Allocate(sizeof(QL_ast_query_t));
  if (!template_->_query) {
    TRI_Free(template_->_queryString);
    TRI_Free(template_);
    return NULL;
  }

  template_->_vocbase = (TRI_vocbase_t*) vocbase;
  TRI_InitQueryError(&template_->_error);

  TRI_InitAssociativePointer(&template_->_bindParameters,
                             TRI_HashStringKeyAssociativePointer,
                             HashBindParameter,
                             EqualBindParameter,
                             0);
  
  // init vectors needed for book-keeping memory
  TRI_InitVectorPointer(&template_->_memory._nodes);
  TRI_InitVectorPointer(&template_->_memory._strings);
  TRI_InitVectorPointer(&template_->_memory._listHeads);
  TRI_InitVectorPointer(&template_->_memory._listTails);
  
  QLAstQueryInit(template_->_query);
  TRI_InitMutex(&template_->_lock);
  
  LOG_DEBUG("created query template for query %s", queryString);

  return template_;
}

////////////////////////////////////////////////////////////////////////////////
/// @brief Free a query template
////////////////////////////////////////////////////////////////////////////////

void TRI_FreeQueryTemplate (TRI_query_template_t* template_) {
  assert(template_);
  assert(template_->_queryString);
  assert(template_->_query);

  QLAstQueryFree(template_->_query);
  TRI_Free(template_->_query);
  
  // list elements in _listHeads and _listTails must not be freed separately as
  // they are AstNodes handled by _nodes already
  
  // free vectors themselves
  TRI_FreeNodeVectorQuery(&template_->_memory._nodes);
  TRI_FreeStringVectorQuery(&template_->_memory._strings);
  TRI_DestroyVectorPointer(&template_->_memory._listHeads);
  TRI_DestroyVectorPointer(&template_->_memory._listTails);

  TRI_Free(template_->_queryString);
 
  TRI_FreeQueryError(&template_->_error); 
  
  FreeBindParameters(&template_->_bindParameters);
  TRI_DestroyAssociativePointer(&template_->_bindParameters);
  TRI_DestroyMutex(&template_->_lock);

  TRI_Free(template_);
  
  LOG_DEBUG("destroyed query template");
}

// -----------------------------------------------------------------------------
// --SECTION--                                                    query instance
// -----------------------------------------------------------------------------

////////////////////////////////////////////////////////////////////////////////
/// @brief get size of extra data in geo join parts 
////////////////////////////////////////////////////////////////////////////////

static size_t GetJoinPartExtraDataSizeGeo (TRI_join_part_t* part) {
  return sizeof(double);
}

////////////////////////////////////////////////////////////////////////////////
/// @brief Free join part memory 
////////////////////////////////////////////////////////////////////////////////

static void FreeJoinPart (TRI_join_part_t* part) {
  if (part->_alias) {
    TRI_Free(part->_alias);
  }

  if (part->_ranges) {
    QLOptimizeFreeRangeVector(part->_ranges);
    TRI_Free(part->_ranges);
  }

  if (part->_collectionName) {
    TRI_Free(part->_collectionName);
  }
  
  if (part->_feeder) {
    part->_feeder->free(part->_feeder);
  }

  if (part->_context) {
    TRI_FreeExecutionContext(part->_context);
  }

  if (part->_listDocuments._buffer) {  
    TRI_DestroyVectorPointer(&part->_listDocuments);
  }

  TRI_Free(part);
}

////////////////////////////////////////////////////////////////////////////////
/// @brief Add a part to a select join
////////////////////////////////////////////////////////////////////////////////

static bool AddJoinPartQueryInstance (TRI_query_instance_t* instance, 
                                      const TRI_join_type_e type, 
                                      QL_ast_query_where_t* where,
                                      TRI_vector_pointer_t* ranges, 
                                      char* collectionName, 
                                      char* alias,
                                      QL_ast_query_geo_restriction_t* geoRestriction) {
  TRI_join_part_t* part;
  QL_ast_query_collection_t* collection;
  
  part = (TRI_join_part_t*) TRI_Allocate(sizeof(TRI_join_part_t));

  if (!part) {
    TRI_RegisterErrorQueryInstance(instance, TRI_ERROR_OUT_OF_MEMORY, NULL);
    return false;
  }
  
  collection = (QL_ast_query_collection_t*) 
    TRI_LookupByKeyAssociativePointer(&instance->_query._from._collections, 
                                      alias);

  assert(collection);

  // initialize vector for list joins
  TRI_InitVectorPointer(&part->_listDocuments);
  part->_context = NULL;
  part->_singleDocument = NULL;
  part->_feeder = NULL; 
  part->_type = type;
  part->_where = where;
  part->_ranges = ranges;
  part->_collection = NULL;
  part->_collectionName = TRI_DuplicateString(collectionName);
  part->_alias = TRI_DuplicateString(alias);
  part->_geoRestriction = geoRestriction;
  part->_mustMaterialize._select = (collection->_refCount._select > 0);
  part->_mustMaterialize._where = (collection->_refCount._where > 0);
  part->_mustMaterialize._order = (collection->_refCount._order > 0);
  part->_mustMaterialize._join = (collection->_refCount._join > 0); 

  if (!part->_collectionName || !part->_alias) {
    TRI_RegisterErrorQueryInstance(instance, TRI_ERROR_OUT_OF_MEMORY, NULL);
    part->free(part);
    return false;
  }
  
  // determine size of extra data to store  
  if (part->_geoRestriction) {
    part->_extraData._size = GetJoinPartExtraDataSizeGeo(part);
    part->_extraData._alias = part->_geoRestriction->_alias;
  }
  else {
    part->_extraData._size = 0;
    part->_extraData._alias = NULL;
  }
  part->free = FreeJoinPart; 
  
  if (part->_where != NULL && 
      part->_where->_type == QLQueryWhereTypeMustEvaluate) {
    assert(part->_where->_functionCode);
    part->_context = TRI_CreateExecutionContext(part->_where->_functionCode);
    if (!part->_context) {
      TRI_RegisterErrorQueryInstance(instance, TRI_ERROR_OUT_OF_MEMORY, NULL);
      part->free(part);
      return false;
    }
  }

  if (part->_where) {
    LOG_DEBUG("added join part to query instance. alias: %s, name: %s, "
              "type: %i, functionCode: %s",
              part->_alias,
              part->_collectionName,
              (int) part->_where->_type,
              (part->_where->_functionCode ? part->_where->_functionCode : ""));
  }
  else {
    LOG_DEBUG("added join part to query instance. alias: %s, name: %s",
              part->_alias,
              part->_collectionName);
  }

  TRI_PushBackVectorPointer(&instance->_join, part);

  return true;
}

////////////////////////////////////////////////////////////////////////////////
/// @brief Init the select part of a query instance
////////////////////////////////////////////////////////////////////////////////

static bool InitSelectQueryInstance (TRI_query_instance_t* const instance) {
  QL_ast_query_select_t* queryTemplate = &instance->_template->_query->_select;
  QL_ast_query_select_t* queryInstance = &instance->_query._select;

  // clone original values
  queryInstance->_base               = queryTemplate->_base;
  queryInstance->_type               = queryTemplate->_type;
  queryInstance->_usesBindParameters = queryTemplate->_usesBindParameters;
  queryInstance->_functionCode       = queryTemplate->_functionCode;
  queryInstance->_isConstant         = queryTemplate->_isConstant;

  if (queryInstance->_usesBindParameters) {
    TRI_query_node_t* copy;
    char* functionCode;

    // if bind parameters are used, copy part and re-optimize
    assert(queryTemplate->_base);
    copy = TRI_CopyQueryPartQueryInstance(instance, queryTemplate->_base);
    if (!copy) {
      return false;
    }
    queryInstance->_base = copy;
    QLOptimizeExpression(queryInstance->_base);
    
    // re-create function code
    functionCode = TRI_GetFunctionCodeQueryJavascript(
      queryInstance->_base,
      &instance->_bindParameters
    );
    if (functionCode) {
      TRI_RegisterStringQuery(&instance->_memory._strings, functionCode);
      queryInstance->_functionCode = functionCode;
    }
    else {
      TRI_RegisterErrorQueryInstance(instance, TRI_ERROR_OUT_OF_MEMORY, NULL);
      return false;
    }
  }
  
  LOG_DEBUG("added select part to query instance. type: %i, functionCode: %s",
            (int) queryInstance->_type,
            (queryInstance->_functionCode ? queryInstance->_functionCode : ""));

  if (queryInstance->_isConstant) {
    LOG_DEBUG("select expression is constant");
  }

  return true;
}

////////////////////////////////////////////////////////////////////////////////
/// @brief Init the where part of a query instance
////////////////////////////////////////////////////////////////////////////////

static bool InitWhereQueryInstance (TRI_query_instance_t* const instance) {
  QL_ast_query_where_t* queryTemplate = &instance->_template->_query->_where;
  QL_ast_query_where_t* queryInstance = &instance->_query._where;

  // clone original values
  queryInstance->_base               = queryTemplate->_base;
  queryInstance->_type               = queryTemplate->_type;
  queryInstance->_usesBindParameters = queryTemplate->_usesBindParameters;
  queryInstance->_functionCode       = queryTemplate->_functionCode;
  queryInstance->_context            = NULL;

  if (queryInstance->_usesBindParameters) {
    TRI_query_node_t* copy;

    // if bind parameters are used, copy part and re-optimize
    assert(queryTemplate->_base);
    copy = TRI_CopyQueryPartQueryInstance(instance, queryTemplate->_base);
    if (!copy) {
      return false;
    }
    queryInstance->_base = copy;
    QLOptimizeExpression(queryInstance->_base);

    queryInstance->_type = QLOptimizeGetWhereType(queryInstance->_base);

    if (queryInstance->_type == QLQueryWhereTypeMustEvaluate) {
      char* functionCode;

      // re-create function code
      functionCode = TRI_GetFunctionCodeQueryJavascript(
          queryInstance->_base,
          &instance->_bindParameters
          );
      if (functionCode) {
        TRI_RegisterStringQuery(&instance->_memory._strings, functionCode);
        queryInstance->_functionCode = functionCode;
      }
      else {
        TRI_RegisterErrorQueryInstance(instance, TRI_ERROR_OUT_OF_MEMORY, NULL);
        return false;
      }
    }
  }

  if (queryInstance->_functionCode) {
    queryInstance->_context = TRI_CreateExecutionContext(queryInstance->_functionCode);
    if (!queryInstance->_context) {
      TRI_RegisterErrorQueryInstance(instance, TRI_ERROR_OUT_OF_MEMORY, NULL);
      return false;
    }
  }
  
  LOG_DEBUG("added where part to query instance. type: %i, functionCode: %s",
            (int) queryInstance->_type,
            (queryInstance->_functionCode ? queryInstance->_functionCode : ""));

  return true;
}

////////////////////////////////////////////////////////////////////////////////
/// @brief Init the order part of a query instance
////////////////////////////////////////////////////////////////////////////////

static bool InitOrderQueryInstance (TRI_query_instance_t* const instance) {
  QL_ast_query_order_t* queryTemplate = &instance->_template->_query->_order;
  QL_ast_query_order_t* queryInstance = &instance->_query._order;

  // clone original values
  queryInstance->_base               = queryTemplate->_base;
  queryInstance->_type               = queryTemplate->_type;
  queryInstance->_usesBindParameters = queryTemplate->_usesBindParameters;
  queryInstance->_functionCode       = queryTemplate->_functionCode;

  if (queryTemplate->_usesBindParameters) {
    TRI_query_node_t* copy;

    // if bind parameters are used, copy part and re-optimize
    assert(queryTemplate->_base);
    copy = TRI_CopyQueryPartQueryInstance(instance, queryTemplate->_base);
    if (!copy) {
      return false;
    }
    queryInstance->_base = copy;
    QLOptimizeOrder(queryInstance->_base);
    queryInstance->_type = QLOptimizeGetOrderType(queryInstance->_base);

    if (queryInstance->_type == QLQueryOrderTypeMustEvaluate) {
      char* functionCode;

      // re-create function code
      functionCode = TRI_GetOrderFunctionCodeQueryJavascript(
          queryInstance->_base,
          &instance->_bindParameters
          );
      if (functionCode) {
        TRI_RegisterStringQuery(&instance->_memory._strings, functionCode);
        queryInstance->_functionCode = functionCode;
      }
      else {
        TRI_RegisterErrorQueryInstance(instance, TRI_ERROR_OUT_OF_MEMORY, NULL);
        return false;
      }
    }
  }
  
  LOG_DEBUG("added order part to query instance. type: %i, functionCode: %s",
            (int) queryInstance->_type,
            (queryInstance->_functionCode ? queryInstance->_functionCode : ""));

  return true;
}

////////////////////////////////////////////////////////////////////////////////
/// @brief Init the limit part of a query instance
////////////////////////////////////////////////////////////////////////////////

static bool InitLimitQueryInstance (TRI_query_instance_t* const instance) {
  QL_ast_query_limit_t* queryTemplate = &instance->_template->_query->_limit;
  QL_ast_query_limit_t* queryInstance = &instance->_query._limit;

  // clone original values
  queryInstance->_offset = queryTemplate->_offset;
  queryInstance->_count  = queryTemplate->_count;
  queryInstance->_isUsed = queryTemplate->_isUsed;

  if (!queryInstance->_isUsed) {
    queryInstance->_offset = 0;
    queryInstance->_count  = (TRI_voc_ssize_t) INT32_MAX;
  }
  
  LOG_DEBUG("added limit part to query instance. offset: %lu, count: %li",
            (unsigned long) queryInstance->_offset,
            (unsigned int) queryInstance->_count);

  return true;
}

////////////////////////////////////////////////////////////////////////////////
/// @brief Init the from part of a query instance
////////////////////////////////////////////////////////////////////////////////

static bool InitFromQueryInstance (TRI_query_instance_t* const instance) {
  QL_ast_query_from_t* queryTemplate = &instance->_template->_query->_from;
  size_t i;

  instance->_query._from._base = queryTemplate->_base;

  // clone original values
  for (i = 0; i < queryTemplate->_collections._nrAlloc; i++) {
    QL_ast_query_collection_t* source;
    QL_ast_query_collection_t* collection;

    source = (QL_ast_query_collection_t*) queryTemplate->_collections._table[i];
    if (!source) {
      continue;
    }

    collection = (QL_ast_query_collection_t*) 
      TRI_Allocate(sizeof(QL_ast_query_collection_t));
    if (!collection) { 
      return false;
    }

    collection->_name                       = source->_name;
    collection->_alias                      = source->_alias;
    collection->_isPrimary                  = source->_isPrimary;
    collection->_declarationOrder           = source->_declarationOrder;
    collection->_geoRestriction             = source->_geoRestriction;
    collection->_where._base                = source->_where._base;
    collection->_where._type                = source->_where._type;
    collection->_where._usesBindParameters  = source->_where._usesBindParameters;
    collection->_where._functionCode        = source->_where._functionCode;
    collection->_refCount                   = source->_refCount;

    if (source->_where._usesBindParameters) {
      TRI_query_node_t* copy;
      
      assert(source->_where._base);
      copy = TRI_CopyQueryPartQueryInstance(instance, source->_where._base);
      if (!copy) {
        TRI_Free(collection);
        TRI_RegisterErrorQueryInstance(instance, TRI_ERROR_OUT_OF_MEMORY, NULL);
        return false;
      }

      collection->_where._base = copy;
      QLOptimizeExpression(collection->_where._base);
      collection->_where._type = QLOptimizeGetWhereType(collection->_where._base);

      if (collection->_where._type == QLQueryWhereTypeMustEvaluate) {
        char* functionCode;

        // re-create function code
        functionCode = TRI_GetFunctionCodeQueryJavascript(
            collection->_where._base,
            &instance->_bindParameters
            );
        if (functionCode) {
          TRI_RegisterStringQuery(&instance->_memory._strings, functionCode);
          collection->_where._functionCode = functionCode;
        }
        else {
          TRI_RegisterErrorQueryInstance(instance, TRI_ERROR_OUT_OF_MEMORY, NULL);
          return false;
        }
      }
    }

    TRI_InsertKeyAssociativePointer(&instance->_query._from._collections,
                                    collection->_alias,
                                    (void*) collection, 
                                    true);
  
    LOG_DEBUG("added join part to query instance. alias: %s, name: %s, "
              "type: %i, usesBindParameters: %i, functionCode: %s",
              collection->_alias,
              collection->_name,
              (int) collection->_where._type,
              (int) collection->_where._usesBindParameters,
              (collection->_where._functionCode ? collection->_where._functionCode : ""));
  }

  return true;
}

////////////////////////////////////////////////////////////////////////////////
/// @brief Init query parts of the instance
///
/// If the query uses bind parameters, the query parts with bind parameters are
/// copied, re-optimized, and the Javascript functions for these parts are
/// re-created.
////////////////////////////////////////////////////////////////////////////////
  
static bool InitPartsQueryInstance (TRI_query_instance_t* const instance) {
  QL_ast_query_t* queryTemplate;
  QL_ast_query_t* queryInstance;

  assert(instance);
  assert(instance->_template);
  assert(instance->_template->_query);

  queryTemplate = instance->_template->_query;
  queryInstance = &instance->_query;

  queryInstance->_isEmpty = queryTemplate->_isEmpty;

  if (!InitSelectQueryInstance(instance)) {
    return false;
  }

  if (!InitWhereQueryInstance(instance)) {
    return false;
  }
  
  if (!InitOrderQueryInstance(instance)) {
    return false;
  }
  
  if (!InitLimitQueryInstance(instance)) {
    return false;
  }
  
  if (!InitFromQueryInstance(instance)) {
    return false;
  }
 
  if (queryInstance->_where._type == QLQueryWhereTypeAlwaysFalse) {
    // query will never have any results due to where clause
    queryInstance->_isEmpty = true;
  }

  if (queryInstance->_limit._count == 0) {
    // query will never have any results due to limit clause
    queryInstance->_isEmpty = true;
  }
    
  return true;
}

////////////////////////////////////////////////////////////////////////////////
/// @brief Get join type from a join node
////////////////////////////////////////////////////////////////////////////////

static TRI_join_type_e GetJoinTypeFromNode (const TRI_query_node_t* const node) {
  switch (node->_type) {
    case TRI_QueryNodeJoinList:
      return JOIN_TYPE_LIST;
    case TRI_QueryNodeJoinInner:
      return JOIN_TYPE_INNER;
    case TRI_QueryNodeJoinLeft:
      return JOIN_TYPE_OUTER;
    default:
      assert(false);
  }

  assert(false);
  return 0;
}

////////////////////////////////////////////////////////////////////////////////
/// @brief Add primary collection to join 
////////////////////////////////////////////////////////////////////////////////

static bool AddJoinPrimaryCollection (TRI_query_instance_t* const instance,  
                                      const TRI_query_node_t* const node) {
  TRI_vector_pointer_t* ranges;
  QL_ast_query_collection_t* collection;
  char* collectionName;
  char* collectionAlias;

  assert(instance);
  assert(node);
  assert(node->_lhs);
  assert(node->_rhs);
  
  collectionName = node->_lhs->_value._stringValue;
  collectionAlias = node->_rhs->_value._stringValue;

  collection = (QL_ast_query_collection_t*) 
    TRI_LookupByKeyAssociativePointer(&instance->_query._from._collections, 
                                      collectionAlias);

  assert(collection);

  ranges = NULL;
  if (!collection->_geoRestriction) {
    ranges = QLOptimizeRanges(instance->_query._where._base, 
                              &instance->_bindParameters);
  }

  return AddJoinPartQueryInstance(instance, 
                                 JOIN_TYPE_PRIMARY, 
                                 NULL, 
                                 ranges, 
                                 collectionName, 
                                 collectionAlias,
                                 QLAstQueryCloneRestriction(collection->_geoRestriction));
}

////////////////////////////////////////////////////////////////////////////////
/// @brief Add another (non-primary) collection to join 
////////////////////////////////////////////////////////////////////////////////

static bool AddJoinSecondaryCollection (TRI_query_instance_t* const instance,  
                                        const TRI_query_node_t* const node) {
  TRI_vector_pointer_t* ranges;
  QL_ast_query_collection_t* collection;
  QL_ast_query_where_type_e conditionType;
  char* collectionName;
  char* collectionAlias;

  assert(instance);
  assert(node);
    
  collectionName = node->_lhs->_lhs->_value._stringValue;
  collectionAlias = node->_lhs->_rhs->_value._stringValue;

  collection = (QL_ast_query_collection_t*) 
    TRI_LookupByKeyAssociativePointer(&instance->_query._from._collections, 
                                      collectionAlias);

  assert(collection);
    
  ranges = NULL;

  conditionType = collection->_where._type;
  if (conditionType == QLQueryWhereTypeMustEvaluate) {
    // join condition must be evaluated for each result
    if (!collection->_geoRestriction) {
      ranges = QLOptimizeRanges(node->_rhs, &instance->_bindParameters);
    }
  }

  return AddJoinPartQueryInstance(instance, 
                                  GetJoinTypeFromNode(node), 
                                  &collection->_where,
                                  ranges, 
                                  collectionName, 
                                  collectionAlias,
                                  QLAstQueryCloneRestriction(collection->_geoRestriction));
}

////////////////////////////////////////////////////////////////////////////////
/// @brief Set up the join part of the query
////////////////////////////////////////////////////////////////////////////////

static bool InitJoinsQueryInstance (TRI_query_instance_t* const instance) {
  TRI_query_node_t* node;

  assert(instance);
  assert(instance->_query._from._base);

  node = instance->_query._from._base->_next;
  assert(node);

  AddJoinPrimaryCollection(instance, node);

  node = node->_next;

  while (node) {
    if (!AddJoinSecondaryCollection(instance, node)) {
      TRI_RegisterErrorQueryInstance(instance, TRI_ERROR_OUT_OF_MEMORY, NULL);
      return false;
    }

    node = node->_next;
  }

  return true;
}

////////////////////////////////////////////////////////////////////////////////
/// @brief free join parts used in a query
////////////////////////////////////////////////////////////////////////////////

static void FreeJoinsQueryInstance (TRI_query_instance_t* const instance) {
  size_t i;

  for (i = 0; i < instance->_join._length; i++) {
    TRI_join_part_t* part;

    part = (TRI_join_part_t*) instance->_join._buffer[i];
    assert(part);
    part->free(part);
  }

  TRI_DestroyVectorPointer(&instance->_join);
}

////////////////////////////////////////////////////////////////////////////////
<<<<<<< HEAD
/// @brief Set up the join part of the query
////////////////////////////////////////////////////////////////////////////////

static bool InitCollectionsQueryInstance (TRI_query_instance_t* const instance) {
  TRI_vocbase_t* vocbase;
  size_t i;

#warning FIX TRI_LoadCollectionVocBase => TRI_UseCollectionByNameVocBase & TRI_ReleaseCollectionVocBase

#if 0
  assert(instance);
  
  vocbase = instance->_template->_vocbase;
  assert(vocbase);

  for (i = 0 ; i < instance->_join._length; i++) {
    TRI_join_part_t* part;
    TRI_vocbase_col_t const* collection;

    part = (TRI_join_part_t*) instance->_join._buffer[i];
    assert(!part->_collection);
    assert(part->_collectionName);
    collection = TRI_LoadCollectionVocBase(vocbase, part->_collectionName);
    if (!collection) {
      TRI_RegisterErrorQueryInstance(instance, 
      TRI_ERROR_QUERY_COLLECTION_NOT_FOUND, 
      part->_collectionName);
      return false;
    }
    part->_collection = (TRI_doc_collection_t*) collection->_collection;
  }
#endif

  return true;
}

////////////////////////////////////////////////////////////////////////////////
/// @brief Set up the locks for the query
////////////////////////////////////////////////////////////////////////////////

static bool InitLocksQueryInstance (TRI_query_instance_t* const instance) {
  size_t i;

  assert(instance);

  for (i = 0; i < instance->_join._length; i++) {
    TRI_join_part_t* part = (TRI_join_part_t*) instance->_join._buffer[i];
    TRI_query_instance_lock_t* lock;
    bool insert;
    size_t j;

    assert(part);

    insert = true;
    for (j = 0; j < instance->_locks._length; j++) {
      int compareResult;

      lock = (TRI_query_instance_lock_t*) instance->_locks._buffer[j];
      assert(lock);
      assert(lock->_collection);
      assert(lock->_collectionName);

      compareResult = strcmp(part->_collectionName, lock->_collectionName);

      if (compareResult == 0) {
        insert = (compareResult > 0);
        break;
      }
    }

    if (insert) {
      lock = (TRI_query_instance_lock_t*) TRI_Allocate(sizeof(TRI_query_instance_lock_t));
      if (!lock) {
        TRI_RegisterErrorQueryInstance(instance, TRI_ERROR_OUT_OF_MEMORY, NULL);
        return false;
      }

      lock->_collection = part->_collection;
      lock->_collectionName = TRI_DuplicateString(part->_collectionName);
      if (!lock->_collectionName) {
        TRI_Free(lock);
        TRI_RegisterErrorQueryInstance(instance, TRI_ERROR_OUT_OF_MEMORY, NULL);
        return false;
      }
      TRI_InsertVectorPointer(&instance->_locks, lock, j);
    }
  }

  return true;
}

////////////////////////////////////////////////////////////////////////////////
/// @brief free the locks for the query
////////////////////////////////////////////////////////////////////////////////

static void FreeLocksQueryInstance (TRI_query_instance_t* const instance) {
  size_t i;
  
  for (i = 0; i < instance->_locks._length; i++) {
    TRI_query_instance_lock_t* lock = 
      (TRI_query_instance_lock_t*) instance->_locks._buffer[i];

    assert(lock);
    assert(lock->_collectionName);

    TRI_Free(lock->_collectionName);
    TRI_Free(lock);
  }

  TRI_DestroyVectorPointer(&instance->_locks);
}

////////////////////////////////////////////////////////////////////////////////
=======
>>>>>>> ccae5029
/// @brief Add bind parameter values
////////////////////////////////////////////////////////////////////////////////

static bool AddBindParameterValues (TRI_query_instance_t* const instance, 
                                    const TRI_json_t* parameters) {
  size_t i;

  assert(parameters);

  if (parameters->_type != TRI_JSON_ARRAY) {
    TRI_RegisterErrorQueryInstance(instance, 
                                   TRI_ERROR_QUERY_BIND_PARAMETER_MISSING, 
                                   "global");
    return false;
  }
    
  for (i = 0; i < parameters->_value._objects._length; i += 2) {
    void* nameParameter;
    void* valueParameter;
    TRI_bind_parameter_t* parameter;

    nameParameter = TRI_AtVector(&parameters->_value._objects, i);
    valueParameter = TRI_AtVector(&parameters->_value._objects, i + 1);

    parameter = 
      TRI_CreateBindParameter(((TRI_json_t*) nameParameter)->_value._string.data, 
      (TRI_json_t*) valueParameter);

    if (!parameter) {
      TRI_RegisterErrorQueryInstance(instance, TRI_ERROR_OUT_OF_MEMORY, NULL);
      return false;
    }
    
    if (TRI_LookupByKeyAssociativePointer(&instance->_bindParameters, 
                                          parameter->_name)) {
      TRI_FreeBindParameter(parameter);
      // redeclaration of bind parameter
      TRI_RegisterErrorQueryInstance(instance, 
                                     TRI_ERROR_QUERY_BIND_PARAMETER_REDECLARED, 
                                     parameter->_name);
      return false;
    }

    TRI_AddBindParameterQueryInstance(instance, parameter);
  
    // check if template has such bind parameter
    if (!TRI_LookupByKeyAssociativePointer(&instance->_template->_bindParameters, 
                                           parameter->_name)) {
      // invalid bind parameter
      TRI_RegisterErrorQueryInstance(instance, 
                                     TRI_ERROR_QUERY_BIND_PARAMETER_UNDECLARED, 
                                     parameter->_name);
      return false;
    }
  }

  return true;
}

////////////////////////////////////////////////////////////////////////////////
/// @brief Validate bind parameter values
////////////////////////////////////////////////////////////////////////////////

static bool ValidateBindParameters (TRI_query_instance_t* const instance) {
  TRI_associative_pointer_t* templateParameters;
  TRI_associative_pointer_t* instanceParameters;
  size_t i;

  templateParameters = &instance->_template->_bindParameters;
  instanceParameters = &instance->_bindParameters;

  // enumerate all template bind parameters....
  for (i = 0; i < templateParameters->_nrAlloc; i++) {
    TRI_bind_parameter_t* parameter;

    parameter = (TRI_bind_parameter_t*) templateParameters->_table[i];
    if (!parameter) {
      continue;
    }

    // ... and check if the parameter is also defined for the instance
    if (!TRI_LookupByKeyAssociativePointer(instanceParameters,
                                           parameter->_name)) {
      // invalid bind parameter
      TRI_RegisterErrorQueryInstance(instance, 
                                     TRI_ERROR_QUERY_BIND_PARAMETER_MISSING,
                                     parameter->_name);
      return false;
    }
  }

  return true;
}

////////////////////////////////////////////////////////////////////////////////
/// @brief Set the value of a bind parameter
////////////////////////////////////////////////////////////////////////////////

bool TRI_AddBindParameterQueryInstance (TRI_query_instance_t* const instance,
                                        const TRI_bind_parameter_t* const parameter) {
  assert(instance);
  assert(parameter);
  assert(parameter->_name);
  assert(parameter->_data);

  // check if template has bind parameter defined
  if (!TRI_LookupByKeyAssociativePointer(&instance->_template->_bindParameters, 
                                         parameter->_name)) {
    // invalid bind parameter
    TRI_RegisterErrorQueryInstance(instance, 
                                   TRI_ERROR_QUERY_BIND_PARAMETER_UNDECLARED, 
                                   parameter->_name);
    return false;
  }
  
  // check if bind parameter is already defined for instance
  if (TRI_LookupByKeyAssociativePointer(&instance->_bindParameters, 
                                        parameter->_name)) {
    // bind parameter defined => duplicate definition
    TRI_RegisterErrorQueryInstance(instance, 
                                   TRI_ERROR_QUERY_BIND_PARAMETER_REDECLARED, 
                                   parameter->_name);
    return false;
  }

  TRI_InsertKeyAssociativePointer(&instance->_bindParameters, 
                                  parameter->_name,
                                  (void*) parameter, 
                                  true);

  return true;
}

////////////////////////////////////////////////////////////////////////////////
/// @brief Free a query instance
////////////////////////////////////////////////////////////////////////////////

void TRI_FreeQueryInstance (TRI_query_instance_t* const instance) {
  assert(instance);
  assert(instance->_template);
  
  TRI_FreeQueryError(&instance->_error); 

  FreeBindParameters(&instance->_bindParameters);
  TRI_DestroyAssociativePointer(&instance->_bindParameters);
  TRI_FreeNodeVectorQuery(&instance->_memory._nodes);
  TRI_FreeStringVectorQuery(&instance->_memory._strings);
  QLAstQueryFreeCollections(&instance->_query._from._collections);

  if (instance->_query._where._context) {
    TRI_FreeExecutionContext(instance->_query._where._context);
  }

  FreeJoinsQueryInstance(instance);

  if (instance->_locks) {
    // might be a NULL pointer if the locks where handed over to the result cursor
    TRI_FreeLocksQueryInstance(instance->_template->_vocbase, instance->_locks);
  }

  TRI_Free(instance);
  
  LOG_DEBUG("destroyed query instance");
}

////////////////////////////////////////////////////////////////////////////////
/// @brief Create a query instance with bind parameters (may be empty)
////////////////////////////////////////////////////////////////////////////////

TRI_query_instance_t* TRI_CreateQueryInstance (const TRI_query_template_t* const template_,
                                               const TRI_json_t* parameters) {
  TRI_query_instance_t* instance;

  assert(template_);
  
  instance = (TRI_query_instance_t*) TRI_Allocate(sizeof(TRI_query_instance_t));
  if (!instance) {
    return NULL;
  }

  // init lock struct
  instance->_locks = TRI_InitLocksQueryInstance();
  if (!instance->_locks) {
    TRI_Free(instance);
    return NULL;
  }

  // init values
  instance->_template  = (TRI_query_template_t*) template_;
  instance->_wasKilled = false;
  instance->_doAbort   = false;
  
  TRI_InitQueryError(&instance->_error);
  
  // init vectors needed for book-keeping memory
  TRI_InitVectorPointer(&instance->_memory._nodes);
  TRI_InitVectorPointer(&instance->_memory._strings);
  
  TRI_InitVectorPointer(&instance->_join);

  TRI_InitAssociativePointer(&instance->_bindParameters,
                             TRI_HashStringKeyAssociativePointer,
                             HashBindParameter,
                             EqualBindParameter,
                             0);
  
  TRI_InitAssociativePointer(&instance->_query._from._collections,
                             TRI_HashStringKeyAssociativePointer,
                             QLHashCollectionElement,
                             QLEqualCollectionKeyElement,
                             0);
 
  // set up bind parameters
  if (parameters) {
    if (!AddBindParameterValues(instance, parameters)) {
      return instance;
    }
  }

  // validate bind parameters
  if (!ValidateBindParameters(instance)) {
    return instance;
  }

  if (!InitPartsQueryInstance(instance)) {
    TRI_RegisterErrorQueryInstance(instance, TRI_ERROR_OUT_OF_MEMORY, NULL);
    return instance;
  }

  if (!InitJoinsQueryInstance(instance)) {
    return instance;
  }

  if (!TRI_LockCollectionsQueryInstance(instance->_template->_vocbase, 
                                        instance,
                                        instance->_locks)) {
    return instance;
  }
  
  LOG_DEBUG("created query instance");

  return instance;
}

////////////////////////////////////////////////////////////////////////////////
/// @brief Kill a query instance
////////////////////////////////////////////////////////////////////////////////

void TRI_KillQueryInstance (TRI_query_instance_t* const instance) {
  assert(instance);

  instance->_wasKilled = true;
  TRI_RegisterErrorQueryInstance(instance, TRI_ERROR_QUERY_KILLED, NULL);
}

////////////////////////////////////////////////////////////////////////////////
/// @brief Register an error during query execution
////////////////////////////////////////////////////////////////////////////////

bool TRI_RegisterErrorQueryInstance (TRI_query_instance_t* const instance, 
                                     const int code,
                                     const char* data) {

  assert(instance);
  assert(code > 0);

  TRI_SetQueryError(&instance->_error, code, data);

  // set abort flag
  instance->_doAbort = true;

  return false;
}

////////////////////////////////////////////////////////////////////////////////
/// @brief Create a node from a json data part
////////////////////////////////////////////////////////////////////////////////

static TRI_query_node_t* CreateNodeFromJson (TRI_query_instance_t* const instance,
                                             const TRI_json_t* json) {
  TRI_query_node_t* node;
  TRI_query_node_t* nodePtr;
  char* stringValue;
  size_t i, n;

  assert(instance);

  node = TRI_CreateNodeQuery(&instance->_memory._nodes, TRI_QueryNodeValueUndefined);
  if (!node) {
    TRI_RegisterErrorQueryInstance(instance, TRI_ERROR_OUT_OF_MEMORY, NULL);
    return NULL;
  }

  switch (json->_type) {
    case TRI_JSON_UNUSED:
      break;

    case TRI_JSON_NULL:
      node->_type = TRI_QueryNodeValueNull;
      break;

    case TRI_JSON_BOOLEAN:
      node->_type = TRI_QueryNodeValueBool;
      node->_value._boolValue = json->_value._boolean;
      break;

    case TRI_JSON_NUMBER:
      node->_type = TRI_QueryNodeValueNumberDouble;
      node->_value._doubleValue = json->_value._number;
      break;

    case TRI_JSON_STRING:
      stringValue = TRI_DuplicateString(json->_value._string.data);
      if (stringValue) {
        node->_type = TRI_QueryNodeValueString;
        node->_value._stringValue = stringValue;
        TRI_RegisterStringQuery(&instance->_memory._strings, stringValue);
      }
      else {
        TRI_RegisterErrorQueryInstance(instance, TRI_ERROR_OUT_OF_MEMORY, NULL);
        return NULL;
      }
      break;

    case TRI_JSON_ARRAY:
      node->_type = TRI_QueryNodeValueDocument;
      // create a linked list of sub nodes
      n = json->_value._objects._length;
      if (n > 0) {
        TRI_query_node_t* container;
        
        container = TRI_CreateNodeQuery(&instance->_memory._nodes, 
                                        TRI_QueryNodeContainerList);
        if (!container) {
          TRI_RegisterErrorQueryInstance(instance, TRI_ERROR_OUT_OF_MEMORY, NULL);
          return NULL;
        }
        node->_rhs = container;
        nodePtr = container;

        for (i = 0; i < n; i += 2) {
          TRI_query_node_t* namedValueNode;

          namedValueNode = TRI_CreateNodeQuery(&instance->_memory._nodes, 
                                               TRI_QueryNodeValueNamedValue);
          if (!namedValueNode) {
            TRI_RegisterErrorQueryInstance(instance, TRI_ERROR_OUT_OF_MEMORY, NULL);
            return NULL;
          }

          namedValueNode->_lhs = CreateNodeFromJson(
            instance, 
            (TRI_json_t*) TRI_AtVector(&json->_value._objects, i)
          );

          namedValueNode->_rhs = CreateNodeFromJson(
            instance, 
            (TRI_json_t*) TRI_AtVector(&json->_value._objects, i + 1)
          );

          if (!namedValueNode->_lhs || !namedValueNode->_rhs) {
            TRI_RegisterErrorQueryInstance(instance, TRI_ERROR_OUT_OF_MEMORY, NULL);
            return NULL;
          }

          nodePtr->_next = namedValueNode;
          nodePtr = namedValueNode;
        }
      }
      break;

    case TRI_JSON_LIST:
      node->_type = TRI_QueryNodeValueArray;
      // create a linked list of sub nodes
      n = json->_value._objects._length;
      if (n > 0) {
        TRI_query_node_t* container;

        container = TRI_CreateNodeQuery(&instance->_memory._nodes, 
                                        TRI_QueryNodeContainerList);
        if (!container) {
          TRI_RegisterErrorQueryInstance(instance, TRI_ERROR_OUT_OF_MEMORY, NULL);
          return NULL;
        }
        node->_rhs = container;
        nodePtr = container;
        for (i = 0; i < n; i++) {
          TRI_query_node_t* subNode;
          subNode = CreateNodeFromJson(
            instance, 
            (TRI_json_t*) TRI_AtVector(&json->_value._objects, i)
          );

          if (!subNode) {
            TRI_RegisterErrorQueryInstance(instance, TRI_ERROR_OUT_OF_MEMORY, NULL);
            return NULL;
          }

          nodePtr->_next = subNode;
          nodePtr = subNode;
        }
      }
      break;
  }

  return node;
}

////////////////////////////////////////////////////////////////////////////////
/// @brief Create a node from a bind parameter
////////////////////////////////////////////////////////////////////////////////

static TRI_query_node_t* CreateNodeFromBindParameter (TRI_query_instance_t* const instance,
                                                      const TRI_query_node_t* const node) {
  TRI_bind_parameter_t* parameter;
                        
  // node is a bind parameter, now insert bind parameter values
  assert(node->_value._stringValue);
  parameter = (TRI_bind_parameter_t*) TRI_LookupByKeyAssociativePointer(
    &instance->_bindParameters, 
    node->_value._stringValue
  );

  assert(parameter);
  assert(parameter->_data);
  
  return CreateNodeFromJson(instance, parameter->_data);
}

////////////////////////////////////////////////////////////////////////////////
/// @brief Copy a part of the query's AST and insert bind parameter values on
/// the fly
////////////////////////////////////////////////////////////////////////////////

TRI_query_node_t* TRI_CopyQueryPartQueryInstance (TRI_query_instance_t* const instance,
                                                  const TRI_query_node_t* const node) {
  TRI_query_node_t* copy;
  TRI_query_node_t* next;
  
  if (node->_type == TRI_QueryNodeValueParameterNamed) {
    return CreateNodeFromBindParameter(instance, node);
  }
  
  copy = TRI_CreateNodeQuery(&instance->_memory._nodes, node->_type);
  if (!copy) {
    TRI_RegisterErrorQueryInstance(instance, TRI_ERROR_OUT_OF_MEMORY, NULL);
    return NULL;
  }
  copy->_value = node->_value;

  next = node->_next;
  while (next) {
    copy->_next = TRI_CopyQueryPartQueryInstance(instance, next);
    if (!copy->_next) {
      TRI_RegisterErrorQueryInstance(instance, TRI_ERROR_OUT_OF_MEMORY, NULL);
      return NULL;
    }
    next = next->_next;
  }

  if (node->_lhs) {
    copy->_lhs = TRI_CopyQueryPartQueryInstance(instance, node->_lhs);
  }
  if (node->_rhs) {
    copy->_rhs = TRI_CopyQueryPartQueryInstance(instance, node->_rhs);
  }

  return copy;
}

// -----------------------------------------------------------------------------
// --SECTION--                                                            errors
// -----------------------------------------------------------------------------

////////////////////////////////////////////////////////////////////////////////
/// @brief Register an error
////////////////////////////////////////////////////////////////////////////////

void TRI_SetQueryError (TRI_query_error_t* const error, 
                        const int code, 
                        const char* data) {
  assert(code > 0);

  if (TRI_GetCodeQueryError(error) == 0) {
    // do not overwrite previous error
    TRI_set_errno(code);
    error->_code = code;
    error->_message = (char*) TRI_last_error();
    if (data) {
      error->_data = TRI_DuplicateString(data);
    }
  }
}

////////////////////////////////////////////////////////////////////////////////
/// @brief Get the error code registered last
////////////////////////////////////////////////////////////////////////////////

int TRI_GetCodeQueryError (const TRI_query_error_t* const error) {
  assert(error);
  
  return error->_code;
}

////////////////////////////////////////////////////////////////////////////////
/// @brief Get the error string registered last
////////////////////////////////////////////////////////////////////////////////

char* TRI_GetStringQueryError (const TRI_query_error_t* const error) {
  char* message = NULL;
  char buffer[1024];
  int code;

  assert(error);
  code = TRI_GetCodeQueryError(error);
  if (!code) {
    return NULL;
  }

  message = error->_message;
  if (!message) {
    return NULL;
  }

  if (error->_data && (NULL != strstr(message, "%s"))) {
    snprintf(buffer, sizeof(buffer), message, error->_data);
    return TRI_DuplicateString((const char*) &buffer);
  }

  return TRI_DuplicateString(message);
}

////////////////////////////////////////////////////////////////////////////////
/// @brief initialize an error structure
////////////////////////////////////////////////////////////////////////////////
  
void TRI_InitQueryError (TRI_query_error_t* const error) {
  assert(error);

  error->_code = 0;
  error->_data = NULL;
}

////////////////////////////////////////////////////////////////////////////////
/// @brief free an error structure
////////////////////////////////////////////////////////////////////////////////
  
void TRI_FreeQueryError (TRI_query_error_t* const error) {
  assert(error);
  
  if (error->_data) {
    TRI_Free(error->_data);
  }
}

////////////////////////////////////////////////////////////////////////////////
/// @}
////////////////////////////////////////////////////////////////////////////////

// Local Variables:
// mode: outline-minor
// outline-regexp: "^\\(/// @brief\\|/// {@inheritDoc}\\|/// @addtogroup\\|// --SECTION--\\|/// @\\}\\)"
// End:<|MERGE_RESOLUTION|>--- conflicted
+++ resolved
@@ -1116,122 +1116,6 @@
 }
 
 ////////////////////////////////////////////////////////////////////////////////
-<<<<<<< HEAD
-/// @brief Set up the join part of the query
-////////////////////////////////////////////////////////////////////////////////
-
-static bool InitCollectionsQueryInstance (TRI_query_instance_t* const instance) {
-  TRI_vocbase_t* vocbase;
-  size_t i;
-
-#warning FIX TRI_LoadCollectionVocBase => TRI_UseCollectionByNameVocBase & TRI_ReleaseCollectionVocBase
-
-#if 0
-  assert(instance);
-  
-  vocbase = instance->_template->_vocbase;
-  assert(vocbase);
-
-  for (i = 0 ; i < instance->_join._length; i++) {
-    TRI_join_part_t* part;
-    TRI_vocbase_col_t const* collection;
-
-    part = (TRI_join_part_t*) instance->_join._buffer[i];
-    assert(!part->_collection);
-    assert(part->_collectionName);
-    collection = TRI_LoadCollectionVocBase(vocbase, part->_collectionName);
-    if (!collection) {
-      TRI_RegisterErrorQueryInstance(instance, 
-      TRI_ERROR_QUERY_COLLECTION_NOT_FOUND, 
-      part->_collectionName);
-      return false;
-    }
-    part->_collection = (TRI_doc_collection_t*) collection->_collection;
-  }
-#endif
-
-  return true;
-}
-
-////////////////////////////////////////////////////////////////////////////////
-/// @brief Set up the locks for the query
-////////////////////////////////////////////////////////////////////////////////
-
-static bool InitLocksQueryInstance (TRI_query_instance_t* const instance) {
-  size_t i;
-
-  assert(instance);
-
-  for (i = 0; i < instance->_join._length; i++) {
-    TRI_join_part_t* part = (TRI_join_part_t*) instance->_join._buffer[i];
-    TRI_query_instance_lock_t* lock;
-    bool insert;
-    size_t j;
-
-    assert(part);
-
-    insert = true;
-    for (j = 0; j < instance->_locks._length; j++) {
-      int compareResult;
-
-      lock = (TRI_query_instance_lock_t*) instance->_locks._buffer[j];
-      assert(lock);
-      assert(lock->_collection);
-      assert(lock->_collectionName);
-
-      compareResult = strcmp(part->_collectionName, lock->_collectionName);
-
-      if (compareResult == 0) {
-        insert = (compareResult > 0);
-        break;
-      }
-    }
-
-    if (insert) {
-      lock = (TRI_query_instance_lock_t*) TRI_Allocate(sizeof(TRI_query_instance_lock_t));
-      if (!lock) {
-        TRI_RegisterErrorQueryInstance(instance, TRI_ERROR_OUT_OF_MEMORY, NULL);
-        return false;
-      }
-
-      lock->_collection = part->_collection;
-      lock->_collectionName = TRI_DuplicateString(part->_collectionName);
-      if (!lock->_collectionName) {
-        TRI_Free(lock);
-        TRI_RegisterErrorQueryInstance(instance, TRI_ERROR_OUT_OF_MEMORY, NULL);
-        return false;
-      }
-      TRI_InsertVectorPointer(&instance->_locks, lock, j);
-    }
-  }
-
-  return true;
-}
-
-////////////////////////////////////////////////////////////////////////////////
-/// @brief free the locks for the query
-////////////////////////////////////////////////////////////////////////////////
-
-static void FreeLocksQueryInstance (TRI_query_instance_t* const instance) {
-  size_t i;
-  
-  for (i = 0; i < instance->_locks._length; i++) {
-    TRI_query_instance_lock_t* lock = 
-      (TRI_query_instance_lock_t*) instance->_locks._buffer[i];
-
-    assert(lock);
-    assert(lock->_collectionName);
-
-    TRI_Free(lock->_collectionName);
-    TRI_Free(lock);
-  }
-
-  TRI_DestroyVectorPointer(&instance->_locks);
-}
-
-////////////////////////////////////////////////////////////////////////////////
-=======
->>>>>>> ccae5029
 /// @brief Add bind parameter values
 ////////////////////////////////////////////////////////////////////////////////
 
