--- conflicted
+++ resolved
@@ -154,11 +154,9 @@
 /// @brief opens all system databases
 ////////////////////////////////////////////////////////////////////////////////
 
-<<<<<<< HEAD
-        void openDatabases (bool);
-=======
-        void openDatabases (bool checkVersion, bool performUpgrade);
->>>>>>> 27d0eb4a
+        void openDatabases (bool,
+                            bool,
+                            bool);
 
 ////////////////////////////////////////////////////////////////////////////////
 /// @brief closes all database
