////////////////////////////////////////////////////////////////////////////////
/// @brief arango server
///
/// @file
///
/// DISCLAIMER
///
/// Copyright 2004-2012 triAGENS GmbH, Cologne, Germany
///
/// Licensed under the Apache License, Version 2.0 (the "License");
/// you may not use this file except in compliance with the License.
/// You may obtain a copy of the License at
///
///     http://www.apache.org/licenses/LICENSE-2.0
///
/// Unless required by applicable law or agreed to in writing, software
/// distributed under the License is distributed on an "AS IS" BASIS,
/// WITHOUT WARRANTIES OR CONDITIONS OF ANY KIND, either express or implied.
/// See the License for the specific language governing permissions and
/// limitations under the License.
///
/// Copyright holder is triAGENS GmbH, Cologne, Germany
///
/// @author Dr. Frank Celler
/// @author Copyright 2011-2012, triAGENS GmbH, Cologne, Germany
////////////////////////////////////////////////////////////////////////////////

#include "ArangoServer.h"

#include <v8.h>

#ifdef TRI_ENABLE_MRUBY
#include "mruby.h"
#include "mruby/compile.h"
#include "mruby/data.h"
#include "mruby/proc.h"
#include "mruby/variable.h"
#endif

#include "build.h"

#include "Actions/RestActionHandler.h"
#include "Actions/actions.h"
#include "Admin/ApplicationAdminServer.h"
#include "Admin/RestHandlerCreator.h"
#include "Basics/ProgramOptions.h"
#include "Basics/ProgramOptionsDescription.h"
#include "Basics/Random.h"
#include "BasicsC/files.h"
#include "BasicsC/init.h"
#include "BasicsC/strings.h"
#include "Dispatcher/ApplicationDispatcher.h"
#include "Dispatcher/Dispatcher.h"
#include "HttpServer/ApplicationHttpServer.h"
#include "HttpServer/HttpHandlerFactory.h"
#include "HttpServer/RedirectHandler.h"
#include "Logger/Logger.h"
#include "Rest/Initialise.h"
#include "RestHandler/ConnectionStatisticsHandler.h"
#include "RestHandler/RequestStatisticsHandler.h"
#include "RestHandler/RestBatchHandler.h"
#include "RestHandler/RestDocumentHandler.h"
#include "RestHandler/RestEdgeHandler.h"
#include "RestHandler/RestImportHandler.h"
#include "RestServer/ArangoHttpServer.h"
#include "Scheduler/ApplicationScheduler.h"
#include "UserManager/ApplicationUserManager.h"
#include "V8/V8LineEditor.h"
#include "V8/v8-conv.h"
#include "V8/v8-utils.h"
#include "V8Server/ApplicationV8.h"
#include "VocBase/auth.h"

#ifdef TRI_ENABLE_MRUBY
#include "MRServer/ApplicationMR.h"
#include "MRServer/mr-actions.h"
#include "MRuby/MRLineEditor.h"
#include "MRuby/MRLoader.h"
#endif

#ifdef TRI_ENABLE_ZEROMQ
#include "ZeroMQ/ApplicationZeroMQ.h"
#endif

using namespace std;
using namespace triagens::basics;
using namespace triagens::rest;
using namespace triagens::admin;
using namespace triagens::arango;

#include "js/common/bootstrap/js-modules.h"
#include "js/common/bootstrap/js-print.h"
#include "js/common/bootstrap/js-errors.h"
#include "js/server/js-ahuacatl.h"
#include "js/server/js-server.h"

#ifdef TRI_ENABLE_MRUBY
#include "mr/common/bootstrap/mr-error.h"
#include "mr/server/mr-server.h"
#endif

// -----------------------------------------------------------------------------
// --SECTION--                                                 private functions
// -----------------------------------------------------------------------------

////////////////////////////////////////////////////////////////////////////////
/// @addtogroup ArangoDB
/// @{
////////////////////////////////////////////////////////////////////////////////

////////////////////////////////////////////////////////////////////////////////
/// @brief define "_api" handlers
////////////////////////////////////////////////////////////////////////////////

static void DefineApiHandlers (HttpHandlerFactory* factory,
                               ApplicationAdminServer* admin,
                               TRI_vocbase_t* vocbase) {

  // add "/version" handler
  admin->addBasicHandlers(factory, "/_api");

  // add "/document" handler
  factory->addPrefixHandler(RestVocbaseBaseHandler::DOCUMENT_PATH,
                            RestHandlerCreator<RestDocumentHandler>::createData<TRI_vocbase_t*>,
                            vocbase);

  // add "/edge" handler
  factory->addPrefixHandler(RestVocbaseBaseHandler::EDGE_PATH,
                            RestHandlerCreator<RestEdgeHandler>::createData<TRI_vocbase_t*>,
                            vocbase);

  // add import handler
  factory->addPrefixHandler(RestVocbaseBaseHandler::DOCUMENT_IMPORT_PATH,
                            RestHandlerCreator<RestImportHandler>::createData<TRI_vocbase_t*>,
                            vocbase);
  
  // add batch handler
  factory->addPrefixHandler(RestVocbaseBaseHandler::BATCH_PATH,
                            RestHandlerCreator<RestBatchHandler>::createData<TRI_vocbase_t*>,
                            vocbase);
}

////////////////////////////////////////////////////////////////////////////////
/// @brief define "admin" handlers
////////////////////////////////////////////////////////////////////////////////

static void DefineAdminHandlers (HttpHandlerFactory* factory,
                                 ApplicationAdminServer* admin,
                                 ApplicationUserManager* user,
                                 TRI_vocbase_t* vocbase) {

  // add "/version" handler
  admin->addBasicHandlers(factory, "/_admin");

  // add admin handlers
  admin->addHandlers(factory, "/_admin");
  user->addHandlers(factory, "/_admin");

  // add statistics
  factory->addHandler("/_admin/connection-statistics",
                      RestHandlerCreator<ConnectionStatisticsHandler>::createNoData,
                      0);

  factory->addHandler("/_admin/request-statistics",
                      RestHandlerCreator<RequestStatisticsHandler>::createNoData,
                      0);
}

////////////////////////////////////////////////////////////////////////////////
/// @}
////////////////////////////////////////////////////////////////////////////////

// -----------------------------------------------------------------------------
// --SECTION--                                               class ArangoServer
// -----------------------------------------------------------------------------

// -----------------------------------------------------------------------------
// --SECTION--                                      constructors and destructors
// -----------------------------------------------------------------------------

////////////////////////////////////////////////////////////////////////////////
/// @addtogroup ArangoDB
/// @{
////////////////////////////////////////////////////////////////////////////////

////////////////////////////////////////////////////////////////////////////////
/// @brief constructor
////////////////////////////////////////////////////////////////////////////////

ArangoServer::ArangoServer (int argc, char** argv)
  : _argc(argc),
    _argv(argv),
    _binaryPath(),
    _applicationScheduler(0),
    _applicationDispatcher(0),
    _applicationHttpServer(0),
    _applicationHttpsServer(0),
    _applicationAdminServer(0),
    _applicationUserManager(0),
    _httpServer(0),
    _adminHttpServer(0),
    _httpPort("127.0.0.1:8529"),
    _httpAuth(false),
    _adminPort(),
    _dispatcherThreads(8),
    _databasePath("/var/lib/arango"),
    _removeOnDrop(true),
    _removeOnCompacted(true),
    _defaultMaximalSize(TRI_JOURNAL_DEFAULT_MAXIMAL_SIZE),
    _defaultWaitForSync(false),
    _vocbase(0) {
  char* p;

  p = TRI_LocateBinaryPath(argv[0]);
  _binaryPath = p;

  TRI_FreeString(TRI_CORE_MEM_ZONE, p);

#ifdef TRI_ENABLE_RELATIVE_SYSTEM
    _workingDirectory = _binaryPath + "/../tmp";
    _databasePath = _binaryPath + "/../var/arango";
#endif

    _workingDirectory = "/var/tmp";

#ifdef _DATABASEDIR_
    _databasePath = _DATABASEDIR_;
#endif
}

////////////////////////////////////////////////////////////////////////////////
/// @}
////////////////////////////////////////////////////////////////////////////////

// -----------------------------------------------------------------------------
// --SECTION--                                                 AnyServer methods
// -----------------------------------------------------------------------------

////////////////////////////////////////////////////////////////////////////////
/// @addtogroup ArangoDB
/// @{
////////////////////////////////////////////////////////////////////////////////

////////////////////////////////////////////////////////////////////////////////
/// {@inheritDoc}
////////////////////////////////////////////////////////////////////////////////

void ArangoServer::buildApplicationServer () {
  _applicationServer = new ApplicationServer("[<options>] <database-directory>", TRIAGENS_VERSION);
  _applicationServer->setUserConfigFile(".arango/arangod.conf");

  // .............................................................................
  // multi-threading scheduler and dispatcher
  // .............................................................................

  _applicationScheduler = new ApplicationScheduler(_applicationServer);
  _applicationScheduler->allowMultiScheduler(true);
  _applicationServer->addFeature(_applicationScheduler);

  _applicationDispatcher = new ApplicationDispatcher(_applicationScheduler);
  _applicationServer->addFeature(_applicationDispatcher);

  // .............................................................................
  // V8 engine
  // .............................................................................

  _applicationV8 = new ApplicationV8(_binaryPath);
  _applicationServer->addFeature(_applicationV8);

  // .............................................................................
  // MRuby engine
  // .............................................................................

#ifdef TRI_ENABLE_MRUBY

  _applicationMR = new ApplicationMR(_binaryPath);
  _applicationServer->addFeature(_applicationMR);

#endif

  // .............................................................................
  // ZeroMQ
  // .............................................................................

#ifdef TRI_ENABLE_ZEROMQ

  _applicationZeroMQ = new ApplicationZeroMQ(_applicationServer);
  _applicationServer->addFeature(_applicationZeroMQ);

#endif

  // .............................................................................
  // and start a simple admin server
  // .............................................................................

  _applicationAdminServer = new ApplicationAdminServer();
  _applicationServer->addFeature(_applicationAdminServer);

  _applicationAdminServer->allowLogViewer();
  _applicationAdminServer->allowVersion("arango", TRIAGENS_VERSION);

  // .............................................................................
  // build the application user manager
  // .............................................................................

  _applicationUserManager = new ApplicationUserManager();
  _applicationServer->addFeature(_applicationUserManager);

  // create manager role
  vector<right_t> rightsManager;
  rightsManager.push_back(RIGHT_TO_MANAGE_USER);
  rightsManager.push_back(RIGHT_TO_MANAGE_ADMIN);

  _applicationUserManager->createRole("manager", rightsManager, 0);

  // create admin role
  vector<right_t> rightsAdmin;
  rightsAdmin.push_back(RIGHT_TO_MANAGE_USER);
  rightsAdmin.push_back(RIGHT_TO_BE_DELETED);

  _applicationUserManager->createRole("admin", rightsAdmin, RIGHT_TO_MANAGE_ADMIN);

  // create user role
  vector<right_t> rightsUser;
  rightsUser.push_back(RIGHT_TO_BE_DELETED);

  _applicationUserManager->createRole("user", rightsUser, RIGHT_TO_MANAGE_USER);

  // create a standard user
  _applicationUserManager->createUser("manager", "manager");

  // added a anonymous right for session which are not logged in
  vector<right_t> rightsAnonymous;
  rightsAnonymous.push_back(RIGHT_TO_LOGIN);

  _applicationUserManager->setAnonymousRights(rightsAnonymous);

  // .............................................................................
  // use relative system paths
  // .............................................................................

#ifdef TRI_ENABLE_RELATIVE_SYSTEM

  _applicationServer->setSystemConfigFile("arangod.conf", _binaryPath + "/../etc");
  _applicationAdminServer->allowAdminDirectory(_binaryPath + "/../share/arango/html/admin");

#else

  // .............................................................................
  // use relative development paths
  // .............................................................................

#ifdef TRI_ENABLE_RELATIVE_DEVEL

#ifdef TRI_HTML_ADMIN_PATH
  _applicationAdminServer->allowAdminDirectory(TRI_HTML_ADMIN_PATH);
#else
  _applicationAdminServer->allowAdminDirectory(_binaryPath + "/../html/admin");
#endif

#else

  // .............................................................................
  // use absolute paths
  // .............................................................................

  _applicationServer->setSystemConfigFile("arangod.conf");
  _applicationAdminServer->allowAdminDirectory(string(_PKGDATADIR_) + "/html/admin");

#endif
#endif

  // .............................................................................
  // a http server
  // .............................................................................

  _applicationHttpServer = new ApplicationHttpServer(_applicationServer, _applicationScheduler, _applicationDispatcher);
  _applicationServer->addFeature(_applicationHttpServer);

  // .............................................................................
  // daemon and supervisor mode
  // .............................................................................

  map<string, ProgramOptionsDescription> additional;

  additional[ApplicationServer::OPTIONS_CMDLINE]
    ("console", "do not start as server, start a JavaScript emergency console instead")
  ;

#ifdef TRI_ENABLE_MRUBY
  additional[ApplicationServer::OPTIONS_CMDLINE]
    ("ruby-console", "do not start as server, start a Ruby emergency console instead")
  ;
#endif

  additional[ApplicationServer::OPTIONS_CMDLINE + ":help-extended"]
    ("daemon", "run as daemon")
    ("pid-file", &_pidFile, "pid-file in daemon mode")
    ("supervisor", "starts a supervisor and runs as daemon")
    ("working directory", &_workingDirectory, "working directory in daemon mode")
  ;

  additional["JAVASCRIPT Options:help-admin"]
    ("javascript.script", &_scriptFile, "do not start as server, run script instead")
    ("javascript.script-parameter", &_scriptParameters, "script parameter")
    ("jslint", &_jslint, "do not start as server, run js lint instead")
    ("javascript.unit-tests", &_unitTests, "do not start as server, run unit tests instead")
  ;

  // .............................................................................
  // for this server we display our own options such as port to use
  // .............................................................................

  _applicationHttpServer->showPortOptions(false);

  additional["PORT Options"]
    ("server.http-port", &_httpPort, "port for client access")
    ("server.http-auth", &_httpAuth, "use basic authentication")
  ;

  additional[ApplicationServer::OPTIONS_HIDDEN]
    ("port", &_httpPort, "port for client access")
  ;

  // .............................................................................
  // database options
  // .............................................................................

  additional["DIRECTORY Options:help-admin"]
    ("database.directory", &_databasePath, "path to the database directory")
  ;

  additional["DATABASE Options:help-admin"]
    ("database.remove-on-drop", &_removeOnDrop, "wipe a collection from disk after dropping")
    ("database.maximal-journal-size", &_defaultMaximalSize, "default maximal journal size, can be overwritten when creating a collection")
    ("database.wait-for-sync", &_defaultWaitForSync, "default wait-for-sync behavior, can be overwritten when creating a collection")
  ;

  additional["DATABASE Options:help-devel"]
    ("database.remove-on-compacted", &_removeOnCompacted, "wipe a datafile from disk after compaction")
  ;

  // .............................................................................
  // database options
  // .............................................................................

  additional["Server Options:help-admin"]
    ("server.admin-port", &_adminPort, "http server:port for ADMIN requests")
    ("server.disable-admin-interface", "turn off the HTML admin interface")
  ;

  additional["THREAD Options:help-admin"]
    ("server.threads", &_dispatcherThreads, "number of threads for basic operations")
  ;

  // .............................................................................
  // parse the command line options - exit if there is a parse error
  // .............................................................................

  if (! _applicationServer->parse(_argc, _argv, additional)) {
    exit(EXIT_FAILURE);
  }
  
  // .............................................................................
  // disable access to the HTML admin interface
  // .............................................................................

  if (_applicationServer->programOptions().has("server.disable-admin-interface")) {
    _applicationAdminServer->allowAdminDirectory(false);
  }

  // .............................................................................
  // set directories and scripts
  // .............................................................................

  vector<string> arguments = _applicationServer->programArguments();

  if (1 < arguments.size()) {
    LOGGER_FATAL << "expected at most one database directory, got " << arguments.size();
    exit(EXIT_FAILURE);
  }
  else if (1 == arguments.size()) {
    _databasePath = arguments[0];
  }

  // .............................................................................
  // in shell mode ignore the rest
  // .............................................................................

  if (_applicationServer->programOptions().has("console")) {
    int res = executeConsole(MODE_CONSOLE);
    exit(res);
  }
  else if (_applicationServer->programOptions().has("javascript.unit-tests")) {
    int res = executeConsole(MODE_UNITTESTS);
    exit(res);
  }
  else if (_applicationServer->programOptions().has("jslint")) {
    int res = executeConsole(MODE_JSLINT);
    exit(res);
  }
  else if (_applicationServer->programOptions().has("javascript.script")) {
    int res = executeConsole(MODE_SCRIPT);
    exit(res);
  }


#ifdef TRI_ENABLE_MRUBY
  if (_applicationServer->programOptions().has("ruby-console")) {
    int res = executeRubyConsole();
    exit(res);
  }
#endif

  // .............................................................................
  // sanity checks
  // .............................................................................

  if (_applicationServer->programOptions().has("daemon")) {
    _daemonMode = true;
  }

  if (_applicationServer->programOptions().has("supervisor")) {
    _supervisorMode = true;
  }

  if (_daemonMode) {
    if (_pidFile.empty()) {
      LOGGER_FATAL << "no pid-file defined, but daemon mode requested";
      cerr << "no pid-file defined, but daemon mode requested\n";
      LOGGER_INFO << "please use the '--pid-file' option";
      exit(EXIT_FAILURE);
    }
  }

  if (_databasePath.empty()) {
    LOGGER_FATAL << "no database path has been supplied, giving up";
    cerr << "no database path has been supplied, giving up\n";
    LOGGER_INFO << "please use the '--database.directory' option";
    exit(EXIT_FAILURE);
  }
}

////////////////////////////////////////////////////////////////////////////////
/// {@inheritDoc}
////////////////////////////////////////////////////////////////////////////////

int ArangoServer::startupServer () {
  v8::HandleScope handle_scope;

  bool useHttpPort = ! _httpPort.empty();
  bool useAdminPort = ! _adminPort.empty() && _adminPort != "-";
  bool shareAdminPort = useHttpPort && _adminPort.empty();

  // .............................................................................
  // open the database
  // .............................................................................

  openDatabase();

  // .............................................................................
  // prepare the various parts of the Arango server
  // .............................................................................

  if (_dispatcherThreads < 1) {
    _dispatcherThreads = 1;
  }

  size_t actionConcurrency = _dispatcherThreads;

  if (! shareAdminPort) {
    if (useAdminPort) {
      actionConcurrency += 2;
    }
  }

  _applicationV8->setVocbase(_vocbase);
  _applicationV8->setConcurrency(actionConcurrency);

#if TRI_ENABLE_MRUBY
  _applicationMR->setVocbase(_vocbase);
  _applicationMR->setConcurrency(actionConcurrency);
#endif

  _applicationServer->prepare();

  // .............................................................................
  // create the dispatcher
  // .............................................................................

  _applicationDispatcher->buildStandardQueue(_dispatcherThreads);

  Dispatcher* dispatcher = _applicationDispatcher->dispatcher();

  // use a separate queue for administrator requests
  if (! shareAdminPort) {
    if (useAdminPort) {
      dispatcher->addQueue("SYSTEM", 2);
    }
  }

  // .............................................................................
  // create a client http server and http handler factory
  // .............................................................................

  Scheduler* scheduler = _applicationScheduler->scheduler();

  // we pass the options be reference, so keep them until shutdown
  RestActionHandler::action_options_t httpOptions;
  httpOptions._vocbase = _vocbase;
  httpOptions._queue = "STANDARD";

  HttpHandlerFactory::auth_fptr auth = 0;

  if (_httpAuth) {
    auth = TRI_CheckAuthenticationAuthInfo;
  }

  // if we want a http port create the factory
  if (useHttpPort) {
<<<<<<< HEAD
=======
    HttpHandlerFactory* factory = new HttpHandlerFactory("arangodb", auth);

    httpOptions._contexts.insert("user");
    httpOptions._contexts.insert("api");
>>>>>>> b648d3d6

    // set up a port list
    vector<AddressPort> ports;
    ports.push_back(AddressPort(_httpPort));

    // create the server
    _httpServer = _applicationHttpServer->buildServer(new ArangoHttpServer(scheduler, dispatcher), ports);

    // create the handlers
    httpOptions._contexts.insert("user");
    httpOptions._contexts.insert("api");

    DefineApiHandlers(_httpServer, _applicationAdminServer, _vocbase);

    if (shareAdminPort) {
      DefineAdminHandlers(_httpServer, _applicationAdminServer, _applicationUserManager, _vocbase);
      httpOptions._contexts.insert("admin");
    }

    // add action handler
    _httpServer->addPrefixHandler("/",
                                  RestHandlerCreator<RestActionHandler>::createData<RestActionHandler::action_options_t*>,
                                  (void*) &httpOptions);

  }

  // .............................................................................
  // create a admin http server and http handler factory
  // .............................................................................

  // we pass the options be reference, so keep them until shutdown
  RestActionHandler::action_options_t adminOptions;
  adminOptions._vocbase = _vocbase;
  adminOptions._queue = "SYSTEM";

  // if we want a admin http port create the factory
  if (useAdminPort) {
<<<<<<< HEAD
=======
    HttpHandlerFactory* factory = new HttpHandlerFactory("arangodb", auth);

    adminOptions._contexts.insert("api");
    adminOptions._contexts.insert("admin");
>>>>>>> b648d3d6

    // set up a port list
    vector<AddressPort> adminPorts;
    adminPorts.push_back(AddressPort(_adminPort));

    // create the server
    _adminHttpServer = _applicationHttpServer->buildServer(new ArangoHttpServer(scheduler, dispatcher), adminPorts);

    // create the handlers
    adminOptions._contexts.insert("api");
    adminOptions._contexts.insert("admin");

    DefineApiHandlers(_adminHttpServer, _applicationAdminServer, _vocbase);
    DefineAdminHandlers(_adminHttpServer, _applicationAdminServer, _applicationUserManager, _vocbase);

    // add action handler
    _adminHttpServer->addPrefixHandler("/",
                                       RestHandlerCreator<RestActionHandler>::createData<RestActionHandler::action_options_t*>,
                                       (void*) &adminOptions);
  }

  // .............................................................................
  // create a http handler factory for zeromq
  // .............................................................................

#ifdef TRI_ENABLE_ZEROMQ

  // we pass the options be reference, so keep them until shutdown
  RestActionHandler::action_options_t zeromqOptions;
  zeromqOptions._vocbase = _vocbase;
  zeromqOptions._queue = "CLIENT";

  // only construct factory if ZeroMQ is active
  if (_applicationZeroMQ->isActive()) {
    HttpHandlerFactory* factory = new HttpHandlerFactory();

    DefineApiHandlers(factory, _applicationAdminServer, _vocbase);

    if (shareAdminPort) {
      DefineAdminHandlers(factory, _applicationAdminServer, _applicationUserManager, _vocbase);
    }

    // add action handler
    factory->addPrefixHandler("/",
                              RestHandlerCreator<RestActionHandler>::createData<RestActionHandler::action_options_t*>,
                              (void*) &httpOptions);

    _applicationZeroMQ->setHttpHandlerFactory(factory);
  }

#endif

  // .............................................................................
  // start the main event loop
  // .............................................................................

  if (useHttpPort) {
    if (shareAdminPort) {
      LOGGER_INFO << "HTTP client/admin port: " << _httpPort;
    }
    else {
      LOGGER_INFO << "HTTP client port: " << _httpPort;
    }
  }
  else {
    LOGGER_WARNING << "HTTP client port not defined, maybe you want to use the 'server.http-port' option?";
  }

  if (useAdminPort) {
    LOGGER_INFO << "HTTP admin port: " << _adminPort;
  }
  else if (! shareAdminPort) {
    LOGGER_INFO << "HTTP admin port not defined, maybe you want to use the 'server.admin-port' option?";
  }

  _applicationServer->start();

  LOGGER_INFO << "ArangoDB (version " << TRIAGENS_VERSION << ") is ready for business";
  LOGGER_INFO << "Have Fun!";

  _applicationServer->wait();

  // .............................................................................
  // and cleanup
  // .............................................................................

  _applicationServer->stop();
  closeDatabase();

  return 0;
}

////////////////////////////////////////////////////////////////////////////////
/// @}
////////////////////////////////////////////////////////////////////////////////

// -----------------------------------------------------------------------------
// --SECTION--                                                   private methods
// -----------------------------------------------------------------------------

////////////////////////////////////////////////////////////////////////////////
/// @addtogroup ArangoDB
/// @{
////////////////////////////////////////////////////////////////////////////////

////////////////////////////////////////////////////////////////////////////////
/// @brief executes the JavaScript emergency console
////////////////////////////////////////////////////////////////////////////////

int ArangoServer::executeConsole (server_operation_mode_e mode) {
  bool ok;

  // only simple logging
  TRI_ShutdownLogging();
  TRI_InitialiseLogging(false);
  TRI_CreateLogAppenderFile("+");

  // open the database
  openDatabase();

  // set-up V8 context
  _applicationV8->setVocbase(_vocbase);
  _applicationV8->setConcurrency(1);
  _applicationV8->disableActions();

  ok = _applicationV8->prepare();

  if (! ok) {
    LOGGER_FATAL << "cannot initialize V8 enigne";
    exit(EXIT_FAILURE);
  }

  _applicationV8->start();

  // enter V8 context
  ApplicationV8::V8Context* context = _applicationV8->enterContext();

  // .............................................................................
  // execute everything with a global scope
  // .............................................................................

  {
    v8::HandleScope globalScope;

    // run the shell
    if (mode != MODE_SCRIPT) {
      printf("ArangoDB JavaScript shell [V8 version %s, DB version %s]\n", v8::V8::GetVersion(), TRIAGENS_VERSION);
    }
    else {
      LOGGER_INFO << "V8 version " << v8::V8::GetVersion() << ", DB version " << TRIAGENS_VERSION;
    }

    v8::Local<v8::String> name(v8::String::New("(arango)"));
    v8::Context::Scope contextScope(context->_context);

    ok = true;

    switch (mode) {

      // .............................................................................
      // run all unit tests
      // .............................................................................

      case MODE_UNITTESTS: {
        v8::HandleScope scope;
        v8::TryCatch tryCatch;

        // set-up unit tests array
        v8::Handle<v8::Array> sysTestFiles = v8::Array::New();

        for (size_t i = 0;  i < _unitTests.size();  ++i) {
          sysTestFiles->Set((uint32_t) i, v8::String::New(_unitTests[i].c_str()));
        }

        context->_context->Global()->Set(v8::String::New("SYS_UNIT_TESTS"), sysTestFiles);
        context->_context->Global()->Set(v8::String::New("SYS_UNIT_TESTS_RESULT"), v8::True());

        // run tests
        char const* input = "require(\"jsunity\").runCommandLineTests();";
        TRI_ExecuteJavaScriptString(context->_context, v8::String::New(input), name, true);

        if (tryCatch.HasCaught()) {
          cout << TRI_StringifyV8Exception(&tryCatch);
          ok = false;
        }
        else {
          ok = TRI_ObjectToBoolean(context->_context->Global()->Get(v8::String::New("SYS_UNIT_TESTS_RESULT")));
        }

        break;
      }

      // .............................................................................
      // run jslint
      // .............................................................................

      case MODE_JSLINT: {
        v8::HandleScope scope;
        v8::TryCatch tryCatch;

        // set-up tests files array
        v8::Handle<v8::Array> sysTestFiles = v8::Array::New();

        for (size_t i = 0;  i < _jslint.size();  ++i) {
          sysTestFiles->Set((uint32_t) i, v8::String::New(_jslint[i].c_str()));
        }

        context->_context->Global()->Set(v8::String::New("SYS_UNIT_TESTS"), sysTestFiles);
        context->_context->Global()->Set(v8::String::New("SYS_UNIT_TESTS_RESULT"), v8::True());

        char const* input = "require(\"jslint\").runCommandLineTests({ });";
        TRI_ExecuteJavaScriptString(context->_context, v8::String::New(input), name, true);

        if (tryCatch.HasCaught()) {
          cout << TRI_StringifyV8Exception(&tryCatch);
          ok = false;
        }
        else {
          ok = TRI_ObjectToBoolean(context->_context->Global()->Get(v8::String::New("SYS_UNIT_TESTS_RESULT")));
        }

        break;
      }

      // .............................................................................
      // run console
      // .............................................................................

      case MODE_SCRIPT: {
        v8::TryCatch tryCatch;

        for (size_t i = 0;  i < _scriptFile.size();  ++i) {
          bool r = TRI_LoadJavaScriptFile(context->_context, _scriptFile[i].c_str());

          if (! r) {
            LOGGER_FATAL << "cannot load script '" << _scriptFile[i] << ", giving up";
            ok = false;
            break;
          }
        }

        if (ok) {

          // parameter array
          v8::Handle<v8::Array> params = v8::Array::New();

          params->Set(0, v8::String::New(_scriptFile[_scriptFile.size() - 1].c_str()));

          for (size_t i = 0;  i < _scriptParameters.size();  ++i) {
            params->Set((uint32_t) (i + 1), v8::String::New(_scriptParameters[i].c_str()));
          }

          // call main
          v8::Handle<v8::String> mainFuncName = v8::String::New("main");
          v8::Handle<v8::Function> main = v8::Handle<v8::Function>::Cast(context->_context->Global()->Get(mainFuncName));

          if (main.IsEmpty() || main->IsUndefined()) {
            LOGGER_FATAL << "no main function defined, giving up";
            ok = false;
          }
          else {
            v8::Handle<v8::Value> args[] = { params };

            v8::Handle<v8::Value> result = main->Call(main, 1, args);

            if (tryCatch.HasCaught()) {
              TRI_LogV8Exception(&tryCatch);
              ok = false;
            }
            else {
              ok = TRI_ObjectToDouble(result) == 0;
            }
          }
        }

        break;
      }

      // .............................................................................
      // run console
      // .............................................................................

      case MODE_CONSOLE: {
        V8LineEditor* console = new V8LineEditor(context->_context, ".arango");

        console->open(true);

        while (true) {
          while(! v8::V8::IdleNotification()) {
          }

          char* input = console->prompt("arangod> ");

          if (input == 0) {
            printf("<ctrl-D>\nBye Bye! Arrivederci! Auf Wiedersehen! До свидания! さようなら\n");
            break;
          }

          if (*input == '\0') {
            TRI_FreeString(TRI_CORE_MEM_ZONE, input);
            continue;
          }

          console->addHistory(input);

          v8::HandleScope scope;
          v8::TryCatch tryCatch;

          TRI_ExecuteJavaScriptString(context->_context, v8::String::New(input), name, true);
          TRI_FreeString(TRI_UNKNOWN_MEM_ZONE, input);

          if (tryCatch.HasCaught()) {
            cout << TRI_StringifyV8Exception(&tryCatch);
          }
        }

        console->close();

        delete console;

        break;
      }
    }
  }

  // ............................................................................. 
  // and return from the context and isolate
  // ............................................................................. 

  _applicationV8->exitContext(context);

  _applicationV8->close();
  _applicationV8->stop();

  
  closeDatabase();
  Random::shutdown();

  return ok ? EXIT_SUCCESS : EXIT_FAILURE;
}

////////////////////////////////////////////////////////////////////////////////
/// @brief executes the MRuby emergency shell
////////////////////////////////////////////////////////////////////////////////

#ifdef TRI_ENABLE_MRUBY

struct RClass* ArangoDatabaseClass;
struct RClass* ArangoEdgesClass;
struct RClass* ArangoCollectionClass;
struct RClass* ArangoEdgesCollectionClass;

mrb_value MR_ArangoDatabase_Inialize (mrb_state* mrb, mrb_value exc) {
  printf("initializer of ArangoDatabase called\n");
  return exc;
}

static void MR_ArangoDatabase_Free (mrb_state* mrb, void* p) {
  printf("free of ArangoDatabase called\n");
}

static const struct mrb_data_type MR_ArangoDatabase_Type = {
  "ArangoDatabase", MR_ArangoDatabase_Free
};

static void MR_ArangoCollection_Free (mrb_state* mrb, void* p) {
  printf("free of ArangoCollection called\n");
}

static const struct mrb_data_type MR_ArangoCollection_Type = {
  "ArangoDatabase", MR_ArangoCollection_Free
};

mrb_value MR_ArangoDatabase_Collection (mrb_state* mrb, mrb_value self) {
  char* name;
  TRI_vocbase_t* vocbase;
  TRI_vocbase_col_t* collection;
  struct RData* rdata;

  // check "class.c" to see how to specify the arguments
  mrb_get_args(mrb, "s", &name);

  if (name == 0) {
    return self;
  }

  // check

  printf("using collection '%s'\n", name);

  // looking at "mruby.h" I assume that is the way to unwrap the pointer
  rdata = (struct RData*) mrb_object(self);
  vocbase = (TRI_vocbase_t*) rdata->data;
  collection = TRI_FindCollectionByNameVocBase(vocbase, name, false);

  if (collection == NULL) {
    printf("unknown collection (TODO raise error)\n");
    return self;
  }

  return mrb_obj_value(Data_Wrap_Struct(mrb, ArangoCollectionClass, &MR_ArangoCollection_Type, (void*) collection));
}

  // setup the classes
#if 0
  struct RClass* ArangoDatabaseClass = mrb_define_class(mrb, "ArangoDatabase", mrb->object_class);
  struct RClass* ArangoEdgesClass = mrb_define_class(mrb, "ArangoEdges", mrb->object_class);
  struct RClass* ArangoCollectionClass = mrb_define_class(mrb, "ArangoCollection", mrb->object_class);
  struct RClass* ArangoEdgesCollectionClass = mrb_define_class(mrb, "ArangoEdgesCollection", mrb->object_class);

  // add an initializer (for TESTING only)
  mrb_define_method(mrb, ArangoDatabaseClass, "initialize", MR_ArangoDatabase_Inialize, ARGS_ANY());

  // add a method to extract the collection
  mrb_define_method(mrb, ArangoDatabaseClass, "_collection", MR_ArangoDatabase_Collection, ARGS_ANY());

  // create the database variable
  mrb_value db = mrb_obj_value(Data_Wrap_Struct(mrb, ArangoDatabaseClass, &MR_ArangoDatabase_Type, (void*) _vocbase));

  mrb_gv_set(mrb, mrb_intern(mrb, "$db"), db);

  // read-eval-print loop
  mrb_define_const(mrb, "$db", db);
#endif


int ArangoServer::executeRubyConsole () {
  bool ok;

  // only simple logging
  TRI_ShutdownLogging();
  TRI_InitialiseLogging(false);
  TRI_CreateLogAppenderFile("+");

  // open the database
  openDatabase();

  // set-up MRuby context
  _applicationMR->setVocbase(_vocbase);
  _applicationMR->setConcurrency(1);
  _applicationMR->disableActions();

  ok = _applicationMR->prepare();

  if (! ok) {
    LOGGER_FATAL << "cannot initialize MRuby enigne";
    exit(EXIT_FAILURE);
  }

  _applicationMR->start();

  // enter MR context
  ApplicationMR::MRContext* context = _applicationMR->enterContext();
  mrb_state* mrb = context->_mrb;

  // create a line editor
  printf("ArangoDB MRuby shell [DB version %s]\n", TRIAGENS_VERSION);

  MRLineEditor* console = new MRLineEditor(mrb, ".arango-mrb");

  console->open(false);

  while (true) {
    char* input = console->prompt("arangod> ");

    if (input == 0) {
      printf("<ctrl-D>\nBye Bye! Arrivederci! Auf Wiedersehen! До свидания! さようなら\n");
      break;
    }

    if (*input == '\0') {
      TRI_FreeString(TRI_UNKNOWN_MEM_ZONE, input);
      continue;
    }

    console->addHistory(input);

    struct mrb_parser_state* p = mrb_parse_string(mrb, input);
    TRI_FreeString(TRI_UNKNOWN_MEM_ZONE, input);

    if (p == 0 || p->tree == 0 || 0 < p->nerr) {
      LOGGER_ERROR << "failed to compile input";
      continue;
    }

    int n = mrb_generate_code(mrb, p->tree);

    if (n < 0) {
      LOGGER_ERROR << "failed to execute Ruby bytecode";
      continue;
    }

    mrb_value result = mrb_run(mrb,
                               mrb_proc_new(mrb, mrb->irep[n]),
                               mrb_top_self(mrb));

    if (mrb->exc) {
      LOGGER_ERROR << "caught Ruby exception";
      mrb_p(mrb, mrb_obj_value(mrb->exc));
      mrb->exc = 0;
    }
    else if (! mrb_nil_p(result)) {
      mrb_p(mrb, result);
    }
  }

  // close the console
  console->close();
  delete console;

  // close the database
  closeDatabase();

  Random::shutdown();

  return EXIT_SUCCESS;
}

#endif

////////////////////////////////////////////////////////////////////////////////
/// @brief opens the database
////////////////////////////////////////////////////////////////////////////////

void ArangoServer::openDatabase () {
  _vocbase = TRI_OpenVocBase(_databasePath.c_str());

  if (! _vocbase) {
    LOGGER_FATAL << "cannot open database '" << _databasePath << "'";
    LOGGER_INFO << "please use the '--database.directory' option";
    TRI_FlushLogging();

    ApplicationUserManager::unloadUsers();
    ApplicationUserManager::unloadRoles();
    exit(EXIT_FAILURE);
  }

  _vocbase->_removeOnDrop = _removeOnDrop;
  _vocbase->_removeOnCompacted = _removeOnCompacted;
  _vocbase->_defaultMaximalSize = _defaultMaximalSize;
  _vocbase->_defaultWaitForSync = _defaultWaitForSync;
}

////////////////////////////////////////////////////////////////////////////////
/// @brief closes the database
////////////////////////////////////////////////////////////////////////////////

void ArangoServer::closeDatabase () {
  ApplicationUserManager::unloadUsers();
  ApplicationUserManager::unloadRoles();

  TRI_CleanupActions();
  TRI_DestroyVocBase(_vocbase);
  TRI_Free(TRI_UNKNOWN_MEM_ZONE, _vocbase);
  _vocbase = 0;

  LOGGER_INFO << "ArangoDB has been shut down";
}

////////////////////////////////////////////////////////////////////////////////
/// @}
////////////////////////////////////////////////////////////////////////////////

// -----------------------------------------------------------------------------
// --SECTION--                                                       END-OF-FILE
// -----------------------------------------------------------------------------

// Local Variables:
// mode: outline-minor
// outline-regexp: "^\\(/// @brief\\|/// {@inheritDoc}\\|/// @addtogroup\\|/// @page\\|// --SECTION--\\|/// @\\}\\)"
// End:<|MERGE_RESOLUTION|>--- conflicted
+++ resolved
@@ -62,7 +62,6 @@
 #include "RestHandler/RestDocumentHandler.h"
 #include "RestHandler/RestEdgeHandler.h"
 #include "RestHandler/RestImportHandler.h"
-#include "RestServer/ArangoHttpServer.h"
 #include "Scheduler/ApplicationScheduler.h"
 #include "UserManager/ApplicationUserManager.h"
 #include "V8/V8LineEditor.h"
@@ -200,7 +199,6 @@
     _httpServer(0),
     _adminHttpServer(0),
     _httpPort("127.0.0.1:8529"),
-    _httpAuth(false),
     _adminPort(),
     _dispatcherThreads(8),
     _databasePath("/var/lib/arango"),
@@ -374,7 +372,11 @@
   // a http server
   // .............................................................................
 
-  _applicationHttpServer = new ApplicationHttpServer(_applicationServer, _applicationScheduler, _applicationDispatcher);
+  _applicationHttpServer = new ApplicationHttpServer(_applicationServer,
+                                                     _applicationScheduler,
+                                                     _applicationDispatcher,
+                                                     "arangodb",
+                                                     TRI_CheckAuthenticationAuthInfo);
   _applicationServer->addFeature(_applicationHttpServer);
 
   // .............................................................................
@@ -415,7 +417,6 @@
 
   additional["PORT Options"]
     ("server.http-port", &_httpPort, "port for client access")
-    ("server.http-auth", &_httpAuth, "use basic authentication")
   ;
 
   additional[ApplicationServer::OPTIONS_HIDDEN]
@@ -603,35 +604,20 @@
   // create a client http server and http handler factory
   // .............................................................................
 
-  Scheduler* scheduler = _applicationScheduler->scheduler();
-
   // we pass the options be reference, so keep them until shutdown
   RestActionHandler::action_options_t httpOptions;
   httpOptions._vocbase = _vocbase;
   httpOptions._queue = "STANDARD";
 
-  HttpHandlerFactory::auth_fptr auth = 0;
-
-  if (_httpAuth) {
-    auth = TRI_CheckAuthenticationAuthInfo;
-  }
-
   // if we want a http port create the factory
   if (useHttpPort) {
-<<<<<<< HEAD
-=======
-    HttpHandlerFactory* factory = new HttpHandlerFactory("arangodb", auth);
-
-    httpOptions._contexts.insert("user");
-    httpOptions._contexts.insert("api");
->>>>>>> b648d3d6
 
     // set up a port list
     vector<AddressPort> ports;
     ports.push_back(AddressPort(_httpPort));
 
     // create the server
-    _httpServer = _applicationHttpServer->buildServer(new ArangoHttpServer(scheduler, dispatcher), ports);
+    _httpServer = _applicationHttpServer->buildServer(ports);
 
     // create the handlers
     httpOptions._contexts.insert("user");
@@ -662,20 +648,13 @@
 
   // if we want a admin http port create the factory
   if (useAdminPort) {
-<<<<<<< HEAD
-=======
-    HttpHandlerFactory* factory = new HttpHandlerFactory("arangodb", auth);
-
-    adminOptions._contexts.insert("api");
-    adminOptions._contexts.insert("admin");
->>>>>>> b648d3d6
 
     // set up a port list
     vector<AddressPort> adminPorts;
     adminPorts.push_back(AddressPort(_adminPort));
 
     // create the server
-    _adminHttpServer = _applicationHttpServer->buildServer(new ArangoHttpServer(scheduler, dispatcher), adminPorts);
+    _adminHttpServer = _applicationHttpServer->buildServer(adminPorts);
 
     // create the handlers
     adminOptions._contexts.insert("api");
@@ -1122,12 +1101,11 @@
 
   // enter MR context
   ApplicationMR::MRContext* context = _applicationMR->enterContext();
-  mrb_state* mrb = context->_mrb;
 
   // create a line editor
   printf("ArangoDB MRuby shell [DB version %s]\n", TRIAGENS_VERSION);
 
-  MRLineEditor* console = new MRLineEditor(mrb, ".arango-mrb");
+  MRLineEditor* console = new MRLineEditor(context->_mrs, ".arango-mrb");
 
   console->open(false);
 
@@ -1146,7 +1124,7 @@
 
     console->addHistory(input);
 
-    struct mrb_parser_state* p = mrb_parse_string(mrb, input);
+    struct mrb_parser_state* p = mrb_parse_string(&context->_mrs->_mrb, input);
     TRI_FreeString(TRI_UNKNOWN_MEM_ZONE, input);
 
     if (p == 0 || p->tree == 0 || 0 < p->nerr) {
@@ -1154,24 +1132,24 @@
       continue;
     }
 
-    int n = mrb_generate_code(mrb, p->tree);
+    int n = mrb_generate_code(&context->_mrs->_mrb, p->tree);
 
     if (n < 0) {
       LOGGER_ERROR << "failed to execute Ruby bytecode";
       continue;
     }
 
-    mrb_value result = mrb_run(mrb,
-                               mrb_proc_new(mrb, mrb->irep[n]),
-                               mrb_top_self(mrb));
-
-    if (mrb->exc) {
+    mrb_value result = mrb_run(&context->_mrs->_mrb,
+                               mrb_proc_new(&context->_mrs->_mrb, context->_mrs->_mrb.irep[n]),
+                               mrb_top_self(&context->_mrs->_mrb));
+
+    if (context->_mrs->_mrb.exc) {
       LOGGER_ERROR << "caught Ruby exception";
-      mrb_p(mrb, mrb_obj_value(mrb->exc));
-      mrb->exc = 0;
+      mrb_p(&context->_mrs->_mrb, mrb_obj_value(context->_mrs->_mrb.exc));
+      context->_mrs->_mrb.exc = 0;
     }
     else if (! mrb_nil_p(result)) {
-      mrb_p(mrb, result);
+      mrb_p(&context->_mrs->_mrb, result);
     }
   }
 
