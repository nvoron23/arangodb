////////////////////////////////////////////////////////////////////////////////
/// @brief document collection with global read-write lock
///
/// @file
///
/// DISCLAIMER
///
/// Copyright 2014 ArangoDB GmbH, Cologne, Germany
/// Copyright 2004-2014 triAGENS GmbH, Cologne, Germany
///
/// Licensed under the Apache License, Version 2.0 (the "License");
/// you may not use this file except in compliance with the License.
/// You may obtain a copy of the License at
///
///     http://www.apache.org/licenses/LICENSE-2.0
///
/// Unless required by applicable law or agreed to in writing, software
/// distributed under the License is distributed on an "AS IS" BASIS,
/// WITHOUT WARRANTIES OR CONDITIONS OF ANY KIND, either express or implied.
/// See the License for the specific language governing permissions and
/// limitations under the License.
///
/// Copyright holder is ArangoDB GmbH, Cologne, Germany
///
/// @author Dr. Frank Celler
/// @author Copyright 2014, ArangoDB GmbH, Cologne, Germany
/// @author Copyright 2011-2013, triAGENS GmbH, Cologne, Germany
////////////////////////////////////////////////////////////////////////////////

#include "document-collection.h"

#include "Basics/conversions.h"
#include "Basics/files.h"
#include "Basics/logging.h"
#include "Basics/tri-strings.h"
#include "Basics/ThreadPool.h"
#include "CapConstraint/cap-constraint.h"
#include "FulltextIndex/fulltext-index.h"
#include "GeoIndex/geo-index.h"
#include "HashIndex/hash-index.h"
<<<<<<< HEAD
#include "Mvcc/CapConstraint.h"
#include "Mvcc/EdgeIndex.h"
#include "Mvcc/FulltextIndex.h"
#include "Mvcc/GeoIndex2.h"
#include "Mvcc/HashIndex.h"
#include "Mvcc/Index.h"
#include "Mvcc/MasterpointerManager.h"
#include "Mvcc/OpenIterator.h"
#include "Mvcc/PrimaryIndex.h"
#include "Mvcc/SkiplistIndex2.h"
#include "Mvcc/Transaction.h"
#include "Mvcc/TransactionCollection.h"
#include "Mvcc/TransactionScope.h"
=======
#include "RestServer/ArangoServer.h"
>>>>>>> 3c4603e1
#include "ShapedJson/shape-accessor.h"
#include "Utils/transactions.h"
#include "Utils/CollectionReadLocker.h"
#include "Utils/CollectionWriteLocker.h"
#include "Utils/Exception.h"
#include "VocBase/edge-collection.h"
#include "VocBase/index.h"
#include "VocBase/key-generator.h"
#include "VocBase/primary-index.h"
#include "VocBase/server.h"
#include "VocBase/update-policy.h"
#include "VocBase/voc-shaper.h"
#include "VocBase/barrier.h"
#include "Wal/DocumentOperation.h"
#include "Wal/LogfileManager.h"
#include "Wal/Marker.h"
#include "Wal/Slots.h"

using namespace triagens::arango;

////////////////////////////////////////////////////////////////////////////////
/// @brief return a pointer to the beginning of the marker
////////////////////////////////////////////////////////////////////////////////

#ifdef TRI_ENABLE_MAINTAINER_MODE
void const* TRI_doc_mptr_t::getDataPtr () const {
  TransactionBase::assertCurrentTrxActive();
  return _dataptr.load(std::memory_order_acquire);
}
#endif

////////////////////////////////////////////////////////////////////////////////
/// @brief set the pointer to the beginning of the memory for the marker
////////////////////////////////////////////////////////////////////////////////

#ifdef TRI_ENABLE_MAINTAINER_MODE
void TRI_doc_mptr_t::setDataPtr (void const* d) {
  TransactionBase::assertCurrentTrxActive();
  _dataptr.store(d, std::memory_order_release);
}
#endif

////////////////////////////////////////////////////////////////////////////////
/// @brief return a pointer to the beginning of the marker, copy object
////////////////////////////////////////////////////////////////////////////////

#ifdef TRI_ENABLE_MAINTAINER_MODE
void const* TRI_doc_mptr_copy_t::getDataPtr () const {
  TransactionBase::assertSomeTrxInScope();
  return _dataptr;
}
#endif

////////////////////////////////////////////////////////////////////////////////
/// @brief set the pointer to the beginning of the memory for the marker,
/// copy object
////////////////////////////////////////////////////////////////////////////////

#ifdef TRI_ENABLE_MAINTAINER_MODE
void TRI_doc_mptr_copy_t::setDataPtr (void const* d) {
  TransactionBase::assertSomeTrxInScope();
  _dataptr = d;
}
#endif

////////////////////////////////////////////////////////////////////////////////
/// @brief create a document collection
////////////////////////////////////////////////////////////////////////////////

TRI_document_collection_t::TRI_document_collection_t () 
  : _useSecondaryIndexes(true),
    _indexesLock(),
    _indexes(),
    _documentCounterLock(),
    _documentCount(0),
    _documentSize(0),
    _revisionId(0),
    _masterpointerManager(nullptr),
    _keyGenerator(nullptr),
    _uncollectedLogfileEntries(0) {

  _tickMax = 0;

  _masterpointerManager = new triagens::mvcc::MasterpointerManager;
}

////////////////////////////////////////////////////////////////////////////////
/// @brief destroy a document collection
////////////////////////////////////////////////////////////////////////////////

TRI_document_collection_t::~TRI_document_collection_t () {
  delete _keyGenerator;

  shutdownIndexes();

  delete _masterpointerManager;
}

////////////////////////////////////////////////////////////////////////////////
/// @brief return a pointer to the shaper
////////////////////////////////////////////////////////////////////////////////

#ifdef TRI_ENABLE_MAINTAINER_MODE
TRI_shaper_t* TRI_document_collection_t::getShaper () const {
  if (! TRI_ContainsBarrierList(&_barrierList, TRI_BARRIER_ELEMENT)) {
    TransactionBase::assertSomeTrxInScope();
  }
  return _shaper;
}
#endif

////////////////////////////////////////////////////////////////////////////////
/// @brief shutdown indexes
////////////////////////////////////////////////////////////////////////////////

void TRI_document_collection_t::shutdownIndexes () {
  WRITE_LOCKER(_indexesLock);

  for (auto it: _indexes) {
    delete it;
  }
  _indexes.clear();
}

////////////////////////////////////////////////////////////////////////////////
/// @brief adds an index to the collection
////////////////////////////////////////////////////////////////////////////////

triagens::mvcc::Index* TRI_document_collection_t::addIndex (triagens::mvcc::Index* index) {
  WRITE_LOCKER(_indexesLock);

  if (! _indexes.empty() && _indexes.back()->type() == TRI_IDX_TYPE_CAP_CONSTRAINT) {
    // we have a cap constraint as the last present index in the vector
    // make sure the cap constraint stays at the end of the list after our insertion
    _indexes.push_back(_indexes.back());

    TRI_ASSERT(_indexes.size() >= 2);
    _indexes[_indexes.size() - 2] = index;

    TRI_ASSERT(_indexes.back()->type() == TRI_IDX_TYPE_CAP_CONSTRAINT);
  }
  else {
    _indexes.push_back(index);
  }

  return index;
}

////////////////////////////////////////////////////////////////////////////////
/// @brief return the list of indexes of the collection
////////////////////////////////////////////////////////////////////////////////
  
std::vector<triagens::mvcc::Index*> TRI_document_collection_t::indexes () const {
  return _indexes;
} 

////////////////////////////////////////////////////////////////////////////////
/// @brief lookup an index by id
////////////////////////////////////////////////////////////////////////////////
  
triagens::mvcc::Index* TRI_document_collection_t::lookupIndex (TRI_idx_iid_t id) {
  READ_LOCKER(_indexesLock);

  for (auto idx : _indexes) {
    if (idx->id()== id) {
      return idx;
    }
  }

  return nullptr;
} 

////////////////////////////////////////////////////////////////////////////////
/// @brief lookup an index by type
////////////////////////////////////////////////////////////////////////////////
  
triagens::mvcc::Index* TRI_document_collection_t::lookupIndex (TRI_idx_type_e type) {
  READ_LOCKER(_indexesLock);

  for (auto idx : _indexes) {
    if (idx->type()== type) {
      return idx;
    }
  }

  return nullptr;
} 

////////////////////////////////////////////////////////////////////////////////
/// @brief read-lock the list of indexes
////////////////////////////////////////////////////////////////////////////////

void TRI_document_collection_t::readLockIndexes () {
  _indexesLock.readLock();
}

////////////////////////////////////////////////////////////////////////////////
/// @brief read-unlock the list of indexes
////////////////////////////////////////////////////////////////////////////////

void TRI_document_collection_t::readUnlockIndexes () {
  _indexesLock.readUnlock();
}

////////////////////////////////////////////////////////////////////////////////
/// @brief write-lock the list of indexes
////////////////////////////////////////////////////////////////////////////////

void TRI_document_collection_t::writeLockIndexes () {
  _indexesLock.writeLock();
}

////////////////////////////////////////////////////////////////////////////////
/// @brief write-unlock the list of indexes
////////////////////////////////////////////////////////////////////////////////

void TRI_document_collection_t::writeUnlockIndexes () {
  _indexesLock.writeUnlock();
}

////////////////////////////////////////////////////////////////////////////////
/// @brief return the number of documents in the collection
////////////////////////////////////////////////////////////////////////////////

int64_t TRI_document_collection_t::documentCount () {
  READ_LOCKER(_documentCounterLock);
  return _documentCount;
}

////////////////////////////////////////////////////////////////////////////////
/// @brief update the number of documents in the collection
////////////////////////////////////////////////////////////////////////////////

void TRI_document_collection_t::updateDocumentCount (int64_t value) {
  if (value == 0) {
    return;
  }

  WRITE_LOCKER(_documentCounterLock);
  TRI_ASSERT_EXPENSIVE(_documentCount + value >= 0);
  _documentCount += value;
}

////////////////////////////////////////////////////////////////////////////////
/// @brief return the size of documents in the collection
////////////////////////////////////////////////////////////////////////////////

int64_t TRI_document_collection_t::documentSize () {
  READ_LOCKER(_documentCounterLock);
  return _documentSize;
}

////////////////////////////////////////////////////////////////////////////////
/// @brief update the size of documents in the collection
////////////////////////////////////////////////////////////////////////////////

void TRI_document_collection_t::updateDocumentSize (int64_t value) {
  if (value == 0) {
    return;
  }

  WRITE_LOCKER(_documentCounterLock);
  _documentSize += value;
}

////////////////////////////////////////////////////////////////////////////////
/// @brief update the statistics of the collection
////////////////////////////////////////////////////////////////////////////////

void TRI_document_collection_t::updateDocumentStats (int64_t count,
                                                     int64_t size) {
  if (count == 0 && size == 0) {
    return;
  }

  WRITE_LOCKER(_documentCounterLock);
  _documentCount += count;
  _documentSize  += size;
}

////////////////////////////////////////////////////////////////////////////////
/// @brief return the last revision id in the collection
////////////////////////////////////////////////////////////////////////////////

TRI_voc_rid_t TRI_document_collection_t::revisionId () {
  READ_LOCKER(_documentCounterLock);
  return _revisionId;
}

////////////////////////////////////////////////////////////////////////////////
/// @brief update the last revision id in the collection
////////////////////////////////////////////////////////////////////////////////

void TRI_document_collection_t::updateRevisionId (TRI_voc_rid_t revisionId) {
  WRITE_LOCKER(_documentCounterLock);
  if (revisionId > _revisionId) {
    _revisionId = revisionId;
  }
}

////////////////////////////////////////////////////////////////////////////////
/// @brief return the collection's master pointer manager
////////////////////////////////////////////////////////////////////////////////

triagens::mvcc::MasterpointerManager* TRI_document_collection_t::masterpointerManager () const {
  return _masterpointerManager;
}

////////////////////////////////////////////////////////////////////////////////
/// @brief fill an index
////////////////////////////////////////////////////////////////////////////////

void TRI_document_collection_t::fillIndex (triagens::mvcc::Index* index) {
  size_t const numDocuments = documentCount();
  index->sizeHint(numDocuments);

  auto primaryIndex = lookupIndex(TRI_IDX_TYPE_PRIMARY_INDEX);

  if (primaryIndex == nullptr) {
    return;
  }
  
 static_cast<triagens::mvcc::PrimaryIndex*>(primaryIndex)->iterate([&index](TRI_doc_mptr_t* document) -> void {
    index->insert(document);
  });
}

////////////////////////////////////////////////////////////////////////////////
/// @brief add a WAL operation for a transaction collection
////////////////////////////////////////////////////////////////////////////////

int TRI_AddOperationTransaction (triagens::wal::DocumentOperation&, bool&);

// -----------------------------------------------------------------------------
// --SECTION--                                              forward declarations
// -----------------------------------------------------------------------------

static int FillIndex (TRI_document_collection_t*,
                      TRI_index_t*);

static int CapConstraintFromJson (TRI_document_collection_t*,
                                  TRI_json_t const*,
                                  TRI_idx_iid_t,
                                  TRI_index_t**);

static int GeoIndexFromJson (TRI_document_collection_t*,
                             TRI_json_t const*,
                             TRI_idx_iid_t,
                             TRI_index_t**);

static int HashIndexFromJson (TRI_document_collection_t*,
                              TRI_json_t const*,
                              TRI_idx_iid_t,
                              TRI_index_t**);

static int SkiplistIndexFromJson (TRI_document_collection_t*,
                                  TRI_json_t const*,
                                  TRI_idx_iid_t,
                                  TRI_index_t**);

static int FulltextIndexFromJson (TRI_document_collection_t*,
                                  TRI_json_t const*,
                                  TRI_idx_iid_t,
                                  TRI_index_t**);

// -----------------------------------------------------------------------------
// --SECTION--                                                  HELPER FUNCTIONS
// -----------------------------------------------------------------------------

// -----------------------------------------------------------------------------
// --SECTION--                                                 private functions
// -----------------------------------------------------------------------------

////////////////////////////////////////////////////////////////////////////////
/// @brief hashes a datafile identifier
////////////////////////////////////////////////////////////////////////////////

static uint64_t HashKeyDatafile (TRI_associative_pointer_t* array, void const* key) {
  return *(static_cast<TRI_voc_fid_t const*>(key));
}

////////////////////////////////////////////////////////////////////////////////
/// @brief hashes a datafile identifier
////////////////////////////////////////////////////////////////////////////////

static uint64_t HashElementDatafile (TRI_associative_pointer_t* array, void const* element) {
  TRI_doc_datafile_info_t const* e = static_cast<TRI_doc_datafile_info_t const*>(element);

  return e->_fid;
}

////////////////////////////////////////////////////////////////////////////////
/// @brief compares a datafile identifier and a datafile info
////////////////////////////////////////////////////////////////////////////////

static bool IsEqualKeyElementDatafile (TRI_associative_pointer_t* array, void const* key, void const* element) {
  TRI_voc_fid_t const* k = static_cast<TRI_voc_fid_t const*>(key);
  TRI_doc_datafile_info_t const* e = static_cast<TRI_doc_datafile_info_t const*>(element);

  return *k == e->_fid;
}

////////////////////////////////////////////////////////////////////////////////
/// @brief free an assoc array of datafile infos
////////////////////////////////////////////////////////////////////////////////

static void FreeDatafileInfo (TRI_doc_datafile_info_t* dfi) {
  TRI_Free(TRI_UNKNOWN_MEM_ZONE, dfi);
}

////////////////////////////////////////////////////////////////////////////////
/// @brief size of a primary collection
///
/// the caller must have read-locked the collection!
////////////////////////////////////////////////////////////////////////////////

static TRI_voc_size_t Count (TRI_document_collection_t* document) {
  return (TRI_voc_size_t) document->_numberDocuments;
}

////////////////////////////////////////////////////////////////////////////////
/// @brief set the collection tick with the marker's tick value
////////////////////////////////////////////////////////////////////////////////

static inline void SetRevision (TRI_document_collection_t* document,
                                TRI_voc_rid_t rid,
                                bool force) {
  TRI_col_info_t* info = &document->_info;

  if (force || rid > info->_revision) {
    info->_revision = rid;
  }
}

////////////////////////////////////////////////////////////////////////////////
/// @brief ensures that an error code is set in all required places
////////////////////////////////////////////////////////////////////////////////

static void EnsureErrorCode (int code) {
  if (code == TRI_ERROR_NO_ERROR) {
    // must have an error code
    code = TRI_ERROR_INTERNAL;
  }

  TRI_set_errno(code);
  errno = code;
}

////////////////////////////////////////////////////////////////////////////////
/// @brief creates a new entry in the primary index
////////////////////////////////////////////////////////////////////////////////

static int InsertPrimaryIndex (TRI_document_collection_t* document,
                               TRI_doc_mptr_t const* header,
                               bool isRollback) {
  TRI_IF_FAILURE("InsertPrimaryIndex") {
    return TRI_ERROR_DEBUG;
  }

  TRI_doc_mptr_t* found;

  TRI_ASSERT(document != nullptr);
  TRI_ASSERT(header != nullptr);
  TRI_ASSERT(header->getDataPtr() != nullptr);  // ONLY IN INDEX, PROTECTED by RUNTIME

  // insert into primary index
  int res = TRI_InsertKeyPrimaryIndex(&document->_primaryIndex, header, (void const**) &found);

  if (res != TRI_ERROR_NO_ERROR) {
    return res;
  }

  if (found == nullptr) {
    // success
    return TRI_ERROR_NO_ERROR;
  }

  // we found a previous revision in the index
  // the found revision is still alive
  LOG_TRACE("document '%s' already existed with revision %llu while creating revision %llu",
            TRI_EXTRACT_MARKER_KEY(header),  // ONLY IN INDEX, PROTECTED by RUNTIME
            (unsigned long long) found->_rid,
            (unsigned long long) header->_rid);

  return TRI_ERROR_ARANGO_UNIQUE_CONSTRAINT_VIOLATED;
}

////////////////////////////////////////////////////////////////////////////////
/// @brief creates a new entry in the secondary indexes
////////////////////////////////////////////////////////////////////////////////

static int InsertSecondaryIndexes (TRI_document_collection_t* document,
                                   TRI_doc_mptr_t const* header,
                                   bool isRollback) {
  TRI_IF_FAILURE("InsertSecondaryIndexes") {
    return TRI_ERROR_DEBUG;
  }

  if (! document->useSecondaryIndexes()) {
    return TRI_ERROR_NO_ERROR;
  }

  int result = TRI_ERROR_NO_ERROR;
  size_t const n = document->_allIndexes.size();

  // we can start at index #1 here (index #0 is the primary index)
  for (size_t i = 1;  i < n;  ++i) {
    TRI_index_t* idx = document->_allIndexes[i];
    int res = idx->insert(idx, header, isRollback);

    // in case of no-memory, return immediately
    if (res == TRI_ERROR_OUT_OF_MEMORY) {
      return res;
    }
    else if (res != TRI_ERROR_NO_ERROR) {
      if (res == TRI_ERROR_ARANGO_UNIQUE_CONSTRAINT_VIOLATED ||
          result == TRI_ERROR_NO_ERROR) {
        // "prefer" unique constraint violated
        result = res;
      }
    }
  }

  return result;
}

////////////////////////////////////////////////////////////////////////////////
/// @brief deletes an entry from the primary index
////////////////////////////////////////////////////////////////////////////////

static int DeletePrimaryIndex (TRI_document_collection_t* document,
                               TRI_doc_mptr_t const* header,
                               bool isRollback) {
  TRI_IF_FAILURE("DeletePrimaryIndex") {
    return TRI_ERROR_DEBUG;
  }

  TRI_doc_mptr_t* found = static_cast<TRI_doc_mptr_t*>(TRI_RemoveKeyPrimaryIndex(&document->_primaryIndex, TRI_EXTRACT_MARKER_KEY(header))); // ONLY IN INDEX, PROTECTED by RUNTIME

  if (found == nullptr) {
    return TRI_ERROR_ARANGO_DOCUMENT_NOT_FOUND;
  }

  return TRI_ERROR_NO_ERROR;
}

////////////////////////////////////////////////////////////////////////////////
/// @brief deletes an entry from the secondary indexes
////////////////////////////////////////////////////////////////////////////////

static int DeleteSecondaryIndexes (TRI_document_collection_t* document,
                                   TRI_doc_mptr_t const* header,
                                   bool isRollback) {
  if (! document->useSecondaryIndexes()) {
    return TRI_ERROR_NO_ERROR;
  }

  TRI_IF_FAILURE("DeleteSecondaryIndexes") {
    return TRI_ERROR_DEBUG;
  }

  int result = TRI_ERROR_NO_ERROR;
  size_t const n = document->_allIndexes.size();

  // we can start at index #1 here (index #0 is the primary index)
  for (size_t i = 1;  i < n;  ++i) {
    TRI_index_t* idx = document->_allIndexes[i];
    int res = idx->remove(idx, header, isRollback);

    if (res != TRI_ERROR_NO_ERROR) {
      // an error occurred
      result = res;
    }
  }

  return result;
}

////////////////////////////////////////////////////////////////////////////////
/// @brief creates and initially populates a document master pointer
////////////////////////////////////////////////////////////////////////////////

static int CreateHeader (TRI_document_collection_t* document,
                         TRI_doc_document_key_marker_t const* marker,
                         TRI_voc_fid_t fid,
                         TRI_doc_mptr_t** result) {
  size_t markerSize = (size_t) marker->base._size;
  TRI_ASSERT(markerSize > 0);

  // get a new header pointer
  TRI_doc_mptr_t* header = document->_headersPtr->request(markerSize);  // ONLY IN OPENITERATOR

  if (header == nullptr) {
    return TRI_ERROR_OUT_OF_MEMORY;
  }

  header->_rid     = marker->_rid;
  header->_fid     = fid;
  header->setDataPtr(marker);  // ONLY IN OPENITERATOR
  size_t len;
  char const* key = TRI_EXTRACT_MARKER_KEY(header, len);
  header->setHash(triagens::mvcc::PrimaryIndex::hashKeyString(key, len));
  *result = header;

  return TRI_ERROR_NO_ERROR;
}

// -----------------------------------------------------------------------------
// --SECTION--                                                     DOCUMENT CRUD
// -----------------------------------------------------------------------------

// -----------------------------------------------------------------------------
// --SECTION--                                                 private functions
// -----------------------------------------------------------------------------

////////////////////////////////////////////////////////////////////////////////
/// @brief updates an existing header
////////////////////////////////////////////////////////////////////////////////

static void UpdateHeader (TRI_voc_fid_t fid,
                          TRI_df_marker_t const* m,
                          TRI_doc_mptr_t* newHeader,
                          TRI_doc_mptr_t const* oldHeader) {
  TRI_doc_document_key_marker_t const* marker;

  marker = (TRI_doc_document_key_marker_t const*) m;

  TRI_ASSERT(marker != nullptr);
  TRI_ASSERT(m->_size > 0);

  newHeader->_rid     = marker->_rid;
  newHeader->_fid     = fid;
  newHeader->setDataPtr(marker);  // ONLY IN OPENITERATOR
}

// -----------------------------------------------------------------------------
// --SECTION--                                               DOCUMENT COLLECTION
// -----------------------------------------------------------------------------

// -----------------------------------------------------------------------------
// --SECTION--                                                 private functions
// -----------------------------------------------------------------------------

////////////////////////////////////////////////////////////////////////////////
/// @brief set the index cleanup flag for the collection
////////////////////////////////////////////////////////////////////////////////

static void SetIndexCleanupFlag (TRI_document_collection_t* document,
                                 bool value) {
  document->_cleanupIndexes = value;

  LOG_DEBUG("setting cleanup indexes flag for collection '%s' to %d",
             document->_info._name,
             (int) value);
}

////////////////////////////////////////////////////////////////////////////////
/// @brief adds an index to the collection
///
/// The caller must hold the index lock for the collection
////////////////////////////////////////////////////////////////////////////////

static int AddIndex (TRI_document_collection_t* document,
                     TRI_index_t* idx) {
  TRI_ASSERT(idx != nullptr);

  LOG_DEBUG("adding index of type %s for collection '%s'",
            TRI_TypeNameIndex(idx->_type),
            document->_info._name);

  try {
    document->_allIndexes.push_back(idx);
  }
  catch (...) {
    return TRI_ERROR_OUT_OF_MEMORY;
  }

  if (idx->cleanup != nullptr) {
    SetIndexCleanupFlag(document, true);
  }

  return TRI_ERROR_NO_ERROR;
}

////////////////////////////////////////////////////////////////////////////////
/// @brief gather aggregate information about the collection's indexes
///
/// The caller must hold the index lock for the collection
////////////////////////////////////////////////////////////////////////////////

static void RebuildIndexInfo (TRI_document_collection_t* document) {
  bool result = false;

  for (auto idx : document->_allIndexes) {
    if (idx->cleanup != nullptr) {
      result = true;
      break;
    }
  }

  SetIndexCleanupFlag(document, result);
}

////////////////////////////////////////////////////////////////////////////////
/// @brief garbage-collect a collection's indexes
////////////////////////////////////////////////////////////////////////////////

static int CleanupIndexes (TRI_document_collection_t* document) {
  int res = TRI_ERROR_NO_ERROR;

  // cleaning indexes is expensive, so only do it if the flag is set for the
  // collection
  if (document->_cleanupIndexes) {
    TRI_WRITE_LOCK_DOCUMENTS_INDEXES_PRIMARY_COLLECTION(document);

    for (auto idx : document->_allIndexes) {
      if (idx->cleanup != nullptr) {
        res = idx->cleanup(idx);
        if (res != TRI_ERROR_NO_ERROR) {
          break;
        }
      }
    }

    TRI_WRITE_UNLOCK_DOCUMENTS_INDEXES_PRIMARY_COLLECTION(document);
  }

  return res;
}

////////////////////////////////////////////////////////////////////////////////
/// @brief post-insert operation
////////////////////////////////////////////////////////////////////////////////

static int PostInsertIndexes (TRI_transaction_collection_t* trxCollection,
                              TRI_doc_mptr_t* header) {

  TRI_document_collection_t* document = trxCollection->_collection->_collection;
  if (! document->useSecondaryIndexes()) {
    return TRI_ERROR_NO_ERROR;
  }

  size_t const n = document->_allIndexes.size();

  // we can start at index #1 here (index #0 is the primary index)
  for (size_t i = 1;  i < n;  ++i) {
    TRI_index_t* idx = document->_allIndexes[i];

    if (idx->postInsert != nullptr) {
      idx->postInsert(trxCollection, idx, header);
    }
  }

  // post-insert will never return an error
  return TRI_ERROR_NO_ERROR;
}

////////////////////////////////////////////////////////////////////////////////
/// @brief generates a new revision id if not yet set
////////////////////////////////////////////////////////////////////////////////

static inline TRI_voc_rid_t GetRevisionId (TRI_voc_rid_t previous) {
  if (previous != 0) {
    return previous;
  }

  // generate new revision id
  return static_cast<TRI_voc_rid_t>(TRI_NewTickServer());
}

////////////////////////////////////////////////////////////////////////////////
/// @brief insert a document
////////////////////////////////////////////////////////////////////////////////

static int InsertDocument (TRI_transaction_collection_t* trxCollection,
                           TRI_doc_mptr_t* header,
                           triagens::wal::DocumentOperation& operation,
                           TRI_doc_mptr_copy_t* mptr,
                           bool& waitForSync) {

  TRI_ASSERT(header != nullptr);
  TRI_ASSERT(mptr != nullptr);
  TRI_document_collection_t* document = trxCollection->_collection->_collection;

  // .............................................................................
  // insert into indexes
  // .............................................................................

  // insert into primary index first
  int res = InsertPrimaryIndex(document, header, false);

  if (res != TRI_ERROR_NO_ERROR) {
    // insert has failed
    return res;
  }

  // insert into secondary indexes
  res = InsertSecondaryIndexes(document, header, false);

  if (res != TRI_ERROR_NO_ERROR) {
    DeleteSecondaryIndexes(document, header, true);
    DeletePrimaryIndex(document, header, true);
    return res;
  }

  document->_numberDocuments++;

  operation.indexed();

  TRI_IF_FAILURE("InsertDocumentNoOperation") {
    return TRI_ERROR_DEBUG;
  }

  TRI_IF_FAILURE("InsertDocumentNoOperationExcept") {
    THROW_ARANGO_EXCEPTION(TRI_ERROR_DEBUG);
  }

  res = TRI_AddOperationTransaction(operation, waitForSync);

  if (res != TRI_ERROR_NO_ERROR) {
    return res;
  }

  *mptr = *header;

  res = PostInsertIndexes(trxCollection, header);

  return res;
}

////////////////////////////////////////////////////////////////////////////////
/// @brief looks up a document by key
/// the caller must make sure the read lock on the collection is held
////////////////////////////////////////////////////////////////////////////////

static int LookupDocument (TRI_document_collection_t* document,
                           TRI_voc_key_t key,
                           TRI_doc_update_policy_t const* policy,
                           TRI_doc_mptr_t*& header) {
  header = static_cast<TRI_doc_mptr_t*>(TRI_LookupByKeyPrimaryIndex(&document->_primaryIndex, key));

  if (header == nullptr) {
    return TRI_ERROR_ARANGO_DOCUMENT_NOT_FOUND;
  }

  if (policy != nullptr) {
    return policy->check(header->_rid);
  }

  return TRI_ERROR_NO_ERROR;
}

////////////////////////////////////////////////////////////////////////////////
/// @brief updates an existing document
////////////////////////////////////////////////////////////////////////////////

static int UpdateDocument (TRI_transaction_collection_t* trxCollection,
                           TRI_doc_mptr_t* oldHeader,
                           triagens::wal::DocumentOperation& operation,
                           TRI_doc_mptr_copy_t* mptr,
                           bool syncRequested) {
  TRI_document_collection_t* document = trxCollection->_collection->_collection;

  // save the old data, remember
  TRI_doc_mptr_copy_t oldData = *oldHeader;

  // .............................................................................
  // update indexes
  // .............................................................................

  // remove old document from secondary indexes
  // (it will stay in the primary index as the key won't change)

  int res = DeleteSecondaryIndexes(document, oldHeader, false);

  if (res != TRI_ERROR_NO_ERROR) {
    // re-enter the document in case of failure, ignore errors during rollback
    InsertSecondaryIndexes(document, oldHeader, true);

    return res;
  }

  // .............................................................................
  // update header
  // .............................................................................

  TRI_doc_mptr_t* newHeader = oldHeader;

  // update the header. this will modify oldHeader, too !!!
  newHeader->_rid = operation.rid;
  newHeader->setDataPtr(operation.marker->mem());  // PROTECTED by trx in trxCollection

  // insert new document into secondary indexes
  res = InsertSecondaryIndexes(document, newHeader, false);

  if (res != TRI_ERROR_NO_ERROR) {
    // rollback
    DeleteSecondaryIndexes(document, newHeader, true);

    // copy back old header data
    oldHeader->copy(oldData);

    InsertSecondaryIndexes(document, oldHeader, true);

    return res;
  }

  operation.indexed();

  TRI_IF_FAILURE("UpdateDocumentNoOperation") {
    return TRI_ERROR_DEBUG;
  }

  TRI_IF_FAILURE("UpdateDocumentNoOperationExcept") {
    THROW_ARANGO_EXCEPTION(TRI_ERROR_DEBUG);
  }

  res = TRI_AddOperationTransaction(operation, syncRequested);

  if (res == TRI_ERROR_NO_ERROR) {
    // write new header into result
    *mptr = *((TRI_doc_mptr_t*) newHeader);
  }

  return res;
}

////////////////////////////////////////////////////////////////////////////////
/// @brief create a document or edge marker, without using a legend
////////////////////////////////////////////////////////////////////////////////
      
static int CreateMarkerNoLegend (triagens::wal::Marker*& marker,
                                 TRI_document_collection_t* document,
                                 TRI_voc_rid_t rid,
                                 TRI_transaction_collection_t* trxCollection,
                                 std::string const& keyString,
                                 TRI_shaped_json_t const* shaped,
                                 TRI_document_edge_t const* edge) {

  TRI_ASSERT(marker == nullptr);
  
  TRI_IF_FAILURE("InsertDocumentNoLegend") {
    // test what happens when no legend can be created
    return TRI_ERROR_DEBUG;
  }
    
  TRI_IF_FAILURE("InsertDocumentNoLegendExcept") {
    // test what happens if no legend can be created
    THROW_ARANGO_EXCEPTION(TRI_ERROR_DEBUG);
  }

  
  TRI_IF_FAILURE("InsertDocumentNoMarker") {
    // test what happens when no marker can be created
    return TRI_ERROR_DEBUG;
  }

  TRI_IF_FAILURE("InsertDocumentNoMarkerExcept") {
    // test what happens if no marker can be created
    THROW_ARANGO_EXCEPTION(TRI_ERROR_DEBUG);
  }


  if (edge == nullptr) {
    // document
    marker = new triagens::wal::DocumentMarker(document->_vocbase->_id,
                                               document->_info._cid,
                                               rid,
                                               TRI_MarkerIdTransaction(trxCollection->_transaction),
                                               keyString,
                                               8,
                                               shaped);
  }
  else {
    // edge
    marker = new triagens::wal::EdgeMarker(document->_vocbase->_id,
                                           document->_info._cid,
                                           rid,
                                           TRI_MarkerIdTransaction(trxCollection->_transaction),
                                           keyString,
                                           edge,
                                           8,
                                           shaped);
  }
  
  TRI_ASSERT(marker != nullptr);

  return TRI_ERROR_NO_ERROR;
}

////////////////////////////////////////////////////////////////////////////////
/// @brief clone a document or edge marker, without using a legend
////////////////////////////////////////////////////////////////////////////////
      
static int CloneMarkerNoLegend (triagens::wal::Marker*& marker,
                                TRI_df_marker_t const* original,
                                TRI_document_collection_t* document,
                                TRI_voc_rid_t rid,
                                TRI_transaction_collection_t* trxCollection,
                                TRI_shaped_json_t const* shaped) {

  TRI_ASSERT(marker == nullptr);
      
  TRI_IF_FAILURE("UpdateDocumentNoLegend") {
    // test what happens when no legend can be created
    return TRI_ERROR_DEBUG;
  }

  TRI_IF_FAILURE("UpdateDocumentNoLegendExcept") {
    // test what happens when no legend can be created
    THROW_ARANGO_EXCEPTION(TRI_ERROR_DEBUG);
  }

  if (original->_type == TRI_WAL_MARKER_DOCUMENT ||
      original->_type == TRI_DOC_MARKER_KEY_DOCUMENT) {
    marker = triagens::wal::DocumentMarker::clone(original,
                                                  document->_vocbase->_id,
                                                  document->_info._cid,
                                                  rid,
                                                  TRI_MarkerIdTransaction(trxCollection->_transaction),
                                                  8,
                                                  shaped);

    return TRI_ERROR_NO_ERROR;
  }
  else if (original->_type == TRI_WAL_MARKER_EDGE ||
           original->_type == TRI_DOC_MARKER_KEY_EDGE) {
    marker = triagens::wal::EdgeMarker::clone(original,
                                              document->_vocbase->_id,
                                              document->_info._cid,
                                              rid,
                                              TRI_MarkerIdTransaction(trxCollection->_transaction),
                                              8,
                                              shaped);
    return TRI_ERROR_NO_ERROR;
  }
        
  // invalid marker type
  return TRI_ERROR_INTERNAL;
}

////////////////////////////////////////////////////////////////////////////////
/// @brief read locks a collection
////////////////////////////////////////////////////////////////////////////////

static int BeginRead (TRI_document_collection_t* document) {
  if (triagens::arango::Transaction::_makeNolockHeaders != nullptr) {
    std::string collName(document->_info._name);
    auto it = triagens::arango::Transaction::_makeNolockHeaders->find(collName);
    if (it != triagens::arango::Transaction::_makeNolockHeaders->end()) {
      // do not lock by command
      // LOCKING-DEBUG
      // std::cout << "BeginRead blocked: " << document->_info._name << std::endl;
      return TRI_ERROR_NO_ERROR;
    }
  }
  // LOCKING-DEBUG
  // std::cout << "BeginRead: " << document->_info._name << std::endl;
  TRI_READ_LOCK_DOCUMENTS_INDEXES_PRIMARY_COLLECTION(document);

  return TRI_ERROR_NO_ERROR;
}

////////////////////////////////////////////////////////////////////////////////
/// @brief read unlocks a collection
////////////////////////////////////////////////////////////////////////////////

static int EndRead (TRI_document_collection_t* document) {
  if (triagens::arango::Transaction::_makeNolockHeaders != nullptr) {
    std::string collName(document->_info._name);
    auto it = triagens::arango::Transaction::_makeNolockHeaders->find(collName);
    if (it != triagens::arango::Transaction::_makeNolockHeaders->end()) {
      // do not lock by command
      // LOCKING-DEBUG
      // std::cout << "EndRead blocked: " << document->_info._name << std::endl;
      return TRI_ERROR_NO_ERROR;
    }
  }
  // LOCKING-DEBUG
  // std::cout << "EndRead: " << document->_info._name << std::endl;
  TRI_READ_UNLOCK_DOCUMENTS_INDEXES_PRIMARY_COLLECTION(document);

  return TRI_ERROR_NO_ERROR;
}

////////////////////////////////////////////////////////////////////////////////
/// @brief write locks a collection
////////////////////////////////////////////////////////////////////////////////

static int BeginWrite (TRI_document_collection_t* document) {
  if (triagens::arango::Transaction::_makeNolockHeaders != nullptr) {
    std::string collName(document->_info._name);
    auto it = triagens::arango::Transaction::_makeNolockHeaders->find(collName);
    if (it != triagens::arango::Transaction::_makeNolockHeaders->end()) {
      // do not lock by command
      // LOCKING-DEBUG
      // std::cout << "BeginWrite blocked: " << document->_info._name << std::endl;
      return TRI_ERROR_NO_ERROR;
    }
  }
  // LOCKING_DEBUG
  // std::cout << "BeginWrite: " << document->_info._name << std::endl;
  TRI_WRITE_LOCK_DOCUMENTS_INDEXES_PRIMARY_COLLECTION(document);

  return TRI_ERROR_NO_ERROR;
}

////////////////////////////////////////////////////////////////////////////////
/// @brief write unlocks a collection
////////////////////////////////////////////////////////////////////////////////

static int EndWrite (TRI_document_collection_t* document) {
  if (triagens::arango::Transaction::_makeNolockHeaders != nullptr) {
    std::string collName(document->_info._name);
    auto it = triagens::arango::Transaction::_makeNolockHeaders->find(collName);
    if (it != triagens::arango::Transaction::_makeNolockHeaders->end()) {
      // do not lock by command
      // LOCKING-DEBUG
      // std::cout << "EndWrite blocked: " << document->_info._name << std::endl;
      return TRI_ERROR_NO_ERROR;
    }
  }
  // LOCKING-DEBUG
  // std::cout << "EndWrite: " << document->_info._name << std::endl;
  TRI_WRITE_UNLOCK_DOCUMENTS_INDEXES_PRIMARY_COLLECTION(document);

  return TRI_ERROR_NO_ERROR;
}

////////////////////////////////////////////////////////////////////////////////
/// @brief read locks a collection, with a timeout (in µseconds)
////////////////////////////////////////////////////////////////////////////////

static int BeginReadTimed (TRI_document_collection_t* document,
                           uint64_t timeout,
                           uint64_t sleepPeriod) {
  if (triagens::arango::Transaction::_makeNolockHeaders != nullptr) {
    std::string collName(document->_info._name);
    auto it = triagens::arango::Transaction::_makeNolockHeaders->find(collName);
    if (it != triagens::arango::Transaction::_makeNolockHeaders->end()) {
      // do not lock by command
      // LOCKING-DEBUG
      // std::cout << "BeginReadTimed blocked: " << document->_info._name << std::endl;
      return TRI_ERROR_NO_ERROR;
    }
  }
  uint64_t waited = 0;

  // LOCKING-DEBUG
  // std::cout << "BeginReadTimed: " << document->_info._name << std::endl;
  while (! TRI_TRY_READ_LOCK_DOCUMENTS_INDEXES_PRIMARY_COLLECTION(document)) {
#ifdef _WIN32
    usleep((unsigned long) sleepPeriod);
#else
    usleep((useconds_t) sleepPeriod);
#endif

    waited += sleepPeriod;

    if (waited > timeout) {
      return TRI_ERROR_LOCK_TIMEOUT;
    }
  }

  return TRI_ERROR_NO_ERROR;
}

////////////////////////////////////////////////////////////////////////////////
/// @brief write locks a collection, with a timeout
////////////////////////////////////////////////////////////////////////////////

static int BeginWriteTimed (TRI_document_collection_t* document,
                            uint64_t timeout,
                            uint64_t sleepPeriod) {
  if (triagens::arango::Transaction::_makeNolockHeaders != nullptr) {
    std::string collName(document->_info._name);
    auto it = triagens::arango::Transaction::_makeNolockHeaders->find(collName);
    if (it != triagens::arango::Transaction::_makeNolockHeaders->end()) {
      // do not lock by command
      // LOCKING-DEBUG
      // std::cout << "BeginWriteTimed blocked: " << document->_info._name << std::endl;
      return TRI_ERROR_NO_ERROR;
    }
  }
  uint64_t waited = 0;

  // LOCKING-DEBUG
  // std::cout << "BeginWriteTimed: " << document->_info._name << std::endl;
  while (! TRI_TRY_WRITE_LOCK_DOCUMENTS_INDEXES_PRIMARY_COLLECTION(document)) {
#ifdef _WIN32
    usleep((unsigned long) sleepPeriod);
#else
    usleep((useconds_t) sleepPeriod);
#endif

    waited += sleepPeriod;

    if (waited > timeout) {
      return TRI_ERROR_LOCK_TIMEOUT;
    }
  }

  return TRI_ERROR_NO_ERROR;
}

// -----------------------------------------------------------------------------
// --SECTION--                                               DOCUMENT COLLECTION
// -----------------------------------------------------------------------------

// -----------------------------------------------------------------------------
// --SECTION--                                                     Open iterator
// -----------------------------------------------------------------------------

// -----------------------------------------------------------------------------
// --SECTION--                                                 private variables
// -----------------------------------------------------------------------------

////////////////////////////////////////////////////////////////////////////////
/// @brief size of operations buffer for the open iterator
////////////////////////////////////////////////////////////////////////////////

static size_t OpenIteratorBufferSize = 128;

// -----------------------------------------------------------------------------
// --SECTION--                                                     private types
// -----------------------------------------------------------------------------

////////////////////////////////////////////////////////////////////////////////
/// @brief state during opening of a collection
////////////////////////////////////////////////////////////////////////////////

typedef struct open_iterator_state_s {
  TRI_document_collection_t* _document;
  TRI_voc_tid_t              _tid;
  TRI_voc_fid_t              _fid;
  TRI_doc_datafile_info_t*   _dfi;
  TRI_vector_t               _operations;
  TRI_vocbase_t*             _vocbase;
  uint64_t                   _deletions;
  uint64_t                   _documents;
  int64_t                    _initialCount;
  uint32_t                   _trxCollections;
  uint32_t                   _numOps;
  bool                       _trxPrepared;
}
open_iterator_state_t;

////////////////////////////////////////////////////////////////////////////////
/// @brief container for a single collection operation (used during opening)
////////////////////////////////////////////////////////////////////////////////

typedef struct open_iterator_operation_s {
  TRI_voc_document_operation_e  _type;
  TRI_df_marker_t const*        _marker;
  TRI_voc_fid_t                 _fid;
}
open_iterator_operation_t;

// -----------------------------------------------------------------------------
// --SECTION--                                                 private functions
// -----------------------------------------------------------------------------

////////////////////////////////////////////////////////////////////////////////
/// @brief mark a transaction as failed during opening of a collection
////////////////////////////////////////////////////////////////////////////////

static int OpenIteratorNoteFailedTransaction (open_iterator_state_t const* state) {
  TRI_ASSERT(state->_tid > 0);

  if (state->_document->_failedTransactions == nullptr) {
    state->_document->_failedTransactions = new std::set<TRI_voc_tid_t>;
  }

  state->_document->_failedTransactions->insert(state->_tid);

  return TRI_ERROR_NO_ERROR;
}

////////////////////////////////////////////////////////////////////////////////
/// @brief apply an insert/update operation when opening a collection
////////////////////////////////////////////////////////////////////////////////

static int OpenIteratorApplyInsert (open_iterator_state_t* state,
                                    open_iterator_operation_t const* operation) {
  TRI_document_collection_t* document = state->_document;

  TRI_df_marker_t const* marker = operation->_marker;
  TRI_doc_document_key_marker_t const* d = reinterpret_cast<TRI_doc_document_key_marker_t const*>(marker);

  if (state->_fid != operation->_fid) {
    // update the state
    state->_fid = operation->_fid;
    state->_dfi = TRI_FindDatafileInfoDocumentCollection(document, operation->_fid, true);
  }

  SetRevision(document, d->_rid, false);

#ifdef TRI_ENABLE_LOGGER
#ifdef TRI_ENABLE_MAINTAINER_MODE
  
#if 0
  // currently disabled because it is too chatty in trace mode
  if (marker->_type == TRI_DOC_MARKER_KEY_DOCUMENT) {
    LOG_TRACE("document: fid %llu, key %s, rid %llu, _offsetJson %lu, _offsetKey %lu",
              (unsigned long long) operation->_fid,
              ((char*) d + d->_offsetKey),
              (unsigned long long) d->_rid,
              (unsigned long) d->_offsetJson,
              (unsigned long) d->_offsetKey);
  }
  else {
    TRI_doc_edge_key_marker_t const* e = reinterpret_cast<TRI_doc_edge_key_marker_t const*>(marker);
    LOG_TRACE("edge: fid %llu, key %s, fromKey %s, toKey %s, rid %llu, _offsetJson %lu, _offsetKey %lu",
              (unsigned long long) operation->_fid,
              ((char*) d + d->_offsetKey),
              ((char*) e + e->_offsetFromKey),
              ((char*) e + e->_offsetToKey),
              (unsigned long long) d->_rid,
              (unsigned long) d->_offsetJson,
              (unsigned long) d->_offsetKey);

  }
#endif

#endif
#endif

  TRI_voc_key_t key = ((char*) d) + d->_offsetKey;
  document->_keyGenerator->track(key);

  ++state->_documents;

  // no primary index lock required here because we are the only ones reading from the index ATM
  TRI_doc_mptr_t const* found = static_cast<TRI_doc_mptr_t const*>(TRI_LookupByKeyPrimaryIndex(&document->_primaryIndex, key));

  // it is a new entry
  if (found == nullptr) {
    TRI_doc_mptr_t* header;

    // get a header
    int res = CreateHeader(document, (TRI_doc_document_key_marker_t*) marker, operation->_fid, &header);

    if (res != TRI_ERROR_NO_ERROR) {
      LOG_ERROR("out of memory");

      return TRI_set_errno(res);
    }

    TRI_ASSERT(header != nullptr);

    // insert into primary index
    if (state->_initialCount != -1) {
      // we know how many documents there will be, at least approximately...
      // the index was likely already allocated to be big enough for this number of documents

      if (state->_documents % 100 == 0) {
        // to be on the safe size, we still need to check if the index will burst from time to time
        res = TRI_AutoResizePrimaryIndex(&document->_primaryIndex);
      
        if (res != TRI_ERROR_NO_ERROR) {
          // insertion failed
          LOG_ERROR("inserting document into indexes failed");
          document->_headersPtr->release(header, true);  // ONLY IN OPENITERATOR

          return res;
        }
      }
      
      // we can now use an optimized insert method
      TRI_InsertKeyPrimaryIndex(&document->_primaryIndex, header);
    }
    else {
      // use regular insert method
      res = InsertPrimaryIndex(document, header, false);

      if (res != TRI_ERROR_NO_ERROR) {
        // insertion failed
        LOG_ERROR("inserting document into indexes failed");
        document->_headersPtr->release(header, true);  // ONLY IN OPENITERATOR

        return res;
      }
    }

    document->_numberDocuments++;

    // update the datafile info
    if (state->_dfi != nullptr) {
      state->_dfi->_numberAlive++;
      state->_dfi->_sizeAlive += (int64_t) TRI_DF_ALIGN_BLOCK(marker->_size);
    }
  }

  // it is an update, but only if found has a smaller revision identifier
  else if (found->_rid < d->_rid ||
           (found->_rid == d->_rid && found->_fid <= operation->_fid)) {
    // save the old data
    TRI_doc_mptr_copy_t oldData = *found;

    TRI_doc_mptr_t* newHeader = static_cast<TRI_doc_mptr_t*>(CONST_CAST(found));

    // update the header info
    UpdateHeader(operation->_fid, marker, newHeader, found);
    document->_headersPtr->moveBack(newHeader, &oldData);  // ONLY IN OPENITERATOR

    // update the datafile info
    TRI_doc_datafile_info_t* dfi;
    if (oldData._fid == state->_fid) {
      dfi = state->_dfi;
    }
    else {
      dfi = TRI_FindDatafileInfoDocumentCollection(document, oldData._fid, true);
    }

    if (dfi != nullptr && found->getDataPtr() != nullptr) {  // ONLY IN OPENITERATOR, PROTECTED by RUNTIME
      int64_t size;

      TRI_ASSERT(found->getDataPtr() != nullptr);  // ONLY IN OPENITERATOR, PROTECTED by RUNTIME
      size = (int64_t) ((TRI_df_marker_t*) found->getDataPtr())->_size;  // ONLY IN OPENITERATOR, PROTECTED by RUNTIME

      dfi->_numberAlive--;
      dfi->_sizeAlive -= TRI_DF_ALIGN_BLOCK(size);

      dfi->_numberDead++;
      dfi->_sizeDead += TRI_DF_ALIGN_BLOCK(size);
    }

    if (state->_dfi != nullptr) {
      state->_dfi->_numberAlive++;
      state->_dfi->_sizeAlive += (int64_t) TRI_DF_ALIGN_BLOCK(marker->_size);
    }
  }

  // it is a stale update
  else {
    if (state->_dfi != nullptr) {
      TRI_ASSERT(found->getDataPtr() != nullptr);  // ONLY IN OPENITERATOR, PROTECTED by RUNTIME

      state->_dfi->_numberDead++;
      state->_dfi->_sizeDead += (int64_t) TRI_DF_ALIGN_BLOCK(((TRI_df_marker_t*) found->getDataPtr())->_size);  // ONLY IN OPENITERATOR, PROTECTED by RUNTIME
    }
  }

  return TRI_ERROR_NO_ERROR;
}

////////////////////////////////////////////////////////////////////////////////
/// @brief apply a delete operation when opening a collection
////////////////////////////////////////////////////////////////////////////////

static int OpenIteratorApplyRemove (open_iterator_state_t* state,
                                    open_iterator_operation_t const* operation) {

  TRI_df_marker_t const* marker;
  TRI_doc_deletion_key_marker_t const* d;
  TRI_doc_mptr_t* found;
  TRI_voc_key_t key;

  TRI_document_collection_t* document = state->_document;

  marker = operation->_marker;
  d = (TRI_doc_deletion_key_marker_t const*) marker;

  SetRevision(document, d->_rid, false);

  ++state->_deletions;

  if (state->_fid != operation->_fid) {
    // update the state
    state->_fid = operation->_fid;
    state->_dfi = TRI_FindDatafileInfoDocumentCollection(document, operation->_fid, true);
  }

  key = ((char*) d) + d->_offsetKey;

#ifdef TRI_ENABLE_MAINTAINER_MODE
  LOG_TRACE("deletion: fid %llu, key %s, rid %llu, deletion %llu",
            (unsigned long long) operation->_fid,
            (char*) key,
            (unsigned long long) d->_rid,
            (unsigned long long) marker->_tick);
#endif

  document->_keyGenerator->track(key);

  // no primary index lock required here because we are the only ones reading from the index ATM
  found = static_cast<TRI_doc_mptr_t*>(TRI_LookupByKeyPrimaryIndex(&document->_primaryIndex, key));

  // it is a new entry, so we missed the create
  if (found == nullptr) {
    // update the datafile info
    if (state->_dfi != nullptr) {
      state->_dfi->_numberDeletion++;
    }
  }

  // it is a real delete
  else {
    TRI_doc_datafile_info_t* dfi;

    // update the datafile info
    if (found->_fid == state->_fid) {
      dfi = state->_dfi;
    }
    else {
      dfi = TRI_FindDatafileInfoDocumentCollection(document, found->_fid, true);
    }

    if (dfi != nullptr) {
      int64_t size;

      TRI_ASSERT(found->getDataPtr() != nullptr);  // ONLY IN OPENITERATOR, PROTECTED by RUNTIME

      size = (int64_t) ((TRI_df_marker_t*) found->getDataPtr())->_size;  // ONLY IN OPENITERATOR, PROTECTED by RUNTIME

      dfi->_numberAlive--;
      dfi->_sizeAlive -= TRI_DF_ALIGN_BLOCK(size);

      dfi->_numberDead++;
      dfi->_sizeDead += TRI_DF_ALIGN_BLOCK(size);
    }

    if (state->_dfi != nullptr) {
      state->_dfi->_numberDeletion++;
    }

    DeletePrimaryIndex(document, found, false);
    --document->_numberDocuments;

    // free the header
    document->_headersPtr->release(found, true);   // ONLY IN OPENITERATOR
  }

  return TRI_ERROR_NO_ERROR;
}

////////////////////////////////////////////////////////////////////////////////
/// @brief apply an operation when opening a collection
////////////////////////////////////////////////////////////////////////////////

static int OpenIteratorApplyOperation (open_iterator_state_t* state,
                                       open_iterator_operation_t const* operation) {
  if (operation->_type == TRI_VOC_DOCUMENT_OPERATION_REMOVE) {
    return OpenIteratorApplyRemove(state, operation);
  }
  else if (operation->_type == TRI_VOC_DOCUMENT_OPERATION_INSERT) {
    return OpenIteratorApplyInsert(state, operation);
  }

  LOG_ERROR("logic error in %s", __FUNCTION__);
  return TRI_ERROR_INTERNAL;
}

////////////////////////////////////////////////////////////////////////////////
/// @brief add an operation to the list of operations when opening a collection
/// if the operation does not belong to a designated transaction, it is
/// executed directly
////////////////////////////////////////////////////////////////////////////////

static int OpenIteratorAddOperation (open_iterator_state_t* state,
                                     TRI_voc_document_operation_e type,
                                     TRI_df_marker_t const* marker,
                                     TRI_voc_fid_t fid) {
  open_iterator_operation_t operation;
  operation._type   = type;
  operation._marker = marker;
  operation._fid    = fid;

  int res;
  if (state->_tid == 0) {
    res = OpenIteratorApplyOperation(state, &operation);
  }
  else {
    res = TRI_PushBackVector(&state->_operations, &operation);
  }

  return res;
}

////////////////////////////////////////////////////////////////////////////////
/// @brief reset the list of operations during opening
////////////////////////////////////////////////////////////////////////////////

static void OpenIteratorResetOperations (open_iterator_state_t* state) {
  size_t n = state->_operations._length;

  if (n > OpenIteratorBufferSize * 2) {
    // free some memory
    TRI_DestroyVector(&state->_operations);
    TRI_InitVector2(&state->_operations, TRI_UNKNOWN_MEM_ZONE, sizeof(open_iterator_operation_t), OpenIteratorBufferSize);
  }
  else {
    TRI_ClearVector(&state->_operations);
  }

  state->_tid            = 0;
  state->_trxPrepared    = false;
  state->_trxCollections = 0;
}

////////////////////////////////////////////////////////////////////////////////
/// @brief start a transaction when opening a collection
////////////////////////////////////////////////////////////////////////////////

static int OpenIteratorStartTransaction (open_iterator_state_t* state,
                                         TRI_voc_tid_t tid,
                                         uint32_t numCollections) {
  state->_tid = tid;
  state->_trxCollections = numCollections;

  TRI_ASSERT(state->_operations._length == 0);

  return TRI_ERROR_NO_ERROR;
}

////////////////////////////////////////////////////////////////////////////////
/// @brief prepare an ongoing transaction when opening a collection
////////////////////////////////////////////////////////////////////////////////

static int OpenIteratorPrepareTransaction (open_iterator_state_t* state) {
  if (state->_tid != 0) {
    state->_trxPrepared = true;
  }

  return TRI_ERROR_NO_ERROR;
}

////////////////////////////////////////////////////////////////////////////////
/// @brief abort an ongoing transaction when opening a collection
////////////////////////////////////////////////////////////////////////////////

static int OpenIteratorAbortTransaction (open_iterator_state_t* state) {
  if (state->_tid != 0) {
    if (state->_trxCollections > 1 && state->_trxPrepared) {
      // multi-collection transaction...
      // check if we have a coordinator entry in _trx
      // if yes, then we'll recover the transaction, otherwise we'll abort it

      if (state->_vocbase->_oldTransactions != nullptr &&
          state->_vocbase->_oldTransactions->find(state->_tid) != state->_vocbase->_oldTransactions->end()) {
        // we have found a coordinator entry
        // otherwise we would have got TRI_ERROR_ARANGO_DOCUMENT_NOT_FOUND etc.
        int res = TRI_ERROR_NO_ERROR;

        LOG_INFO("recovering transaction %llu", (unsigned long long) state->_tid);
        size_t const n = state->_operations._length;

        for (size_t i = 0; i < n; ++i) {
          open_iterator_operation_t* operation = static_cast<open_iterator_operation_t*>(TRI_AtVector(&state->_operations, i));

          int r = OpenIteratorApplyOperation(state, operation);

          if (r != TRI_ERROR_NO_ERROR) {
            res = r;
          }
        }

        OpenIteratorResetOperations(state);
        return res;
      }

      // fall-through
    }

    OpenIteratorNoteFailedTransaction(state);

    LOG_INFO("rolling back uncommitted transaction %llu", (unsigned long long) state->_tid);
    OpenIteratorResetOperations(state);
  }

  return TRI_ERROR_NO_ERROR;
}

////////////////////////////////////////////////////////////////////////////////
/// @brief commit a transaction when opening a collection
////////////////////////////////////////////////////////////////////////////////

static int OpenIteratorCommitTransaction (open_iterator_state_t* state) {
  int res = TRI_ERROR_NO_ERROR;

  if (state->_trxCollections <= 1 || state->_trxPrepared) {
    size_t i, n;

    n = state->_operations._length;

    for (i = 0; i < n; ++i) {
      open_iterator_operation_t* operation = static_cast<open_iterator_operation_t*>(TRI_AtVector(&state->_operations, i));

      int r = OpenIteratorApplyOperation(state, operation);
      if (r != TRI_ERROR_NO_ERROR) {
        res = r;
      }
    }
  }
  else if (state->_trxCollections > 1 && ! state->_trxPrepared) {
    OpenIteratorAbortTransaction(state);
  }

  // clean up
  OpenIteratorResetOperations(state);

  return res;
}

////////////////////////////////////////////////////////////////////////////////
/// @brief process a document (or edge) marker when opening a collection
////////////////////////////////////////////////////////////////////////////////

static int OpenIteratorHandleDocumentMarker (TRI_df_marker_t const* marker,
                                             TRI_datafile_t* datafile,
                                             open_iterator_state_t* state) {

  TRI_doc_document_key_marker_t const* d = (TRI_doc_document_key_marker_t const*) marker;

  if (d->_tid > 0) {
    // marker has a transaction id
    if (d->_tid != state->_tid) {
      // we have a different transaction ongoing
      LOG_WARNING("logic error in %s, fid %llu. found tid: %llu, expected tid: %llu. "
                  "this may also be the result of an aborted transaction",
                  __FUNCTION__,
                  (unsigned long long) datafile->_fid,
                  (unsigned long long) d->_tid,
                  (unsigned long long) state->_tid);

      OpenIteratorAbortTransaction(state);

      return TRI_ERROR_INTERNAL;
    }
  }

  OpenIteratorAddOperation(state, TRI_VOC_DOCUMENT_OPERATION_INSERT, marker, datafile->_fid);

  return TRI_ERROR_NO_ERROR;
}

////////////////////////////////////////////////////////////////////////////////
/// @brief process a deletion marker when opening a collection
////////////////////////////////////////////////////////////////////////////////

static int OpenIteratorHandleDeletionMarker (TRI_df_marker_t const* marker,
                                             TRI_datafile_t* datafile,
                                             open_iterator_state_t* state) {

  TRI_doc_deletion_key_marker_t const* d = (TRI_doc_deletion_key_marker_t const*) marker;

  if (d->_tid > 0) {
    // marker has a transaction id
    if (d->_tid != state->_tid) {
      // we have a different transaction ongoing
      LOG_WARNING("logic error in %s, fid %llu. found tid: %llu, expected tid: %llu. "
                  "this may also be the result of an aborted transaction",
                  __FUNCTION__,
                  (unsigned long long) datafile->_fid,
                  (unsigned long long) d->_tid,
                  (unsigned long long) state->_tid);

      OpenIteratorAbortTransaction(state);

      return TRI_ERROR_INTERNAL;
    }
  }

  OpenIteratorAddOperation(state, TRI_VOC_DOCUMENT_OPERATION_REMOVE, marker, datafile->_fid);

  return TRI_ERROR_NO_ERROR;
}

////////////////////////////////////////////////////////////////////////////////
/// @brief process a shape marker when opening a collection
////////////////////////////////////////////////////////////////////////////////

static int OpenIteratorHandleShapeMarker (TRI_df_marker_t const* marker,
                                          TRI_datafile_t* datafile,
                                          open_iterator_state_t* state) {
  TRI_document_collection_t* document = state->_document;

  int res = TRI_InsertShapeVocShaper(document->getShaper(), marker, true);  // ONLY IN OPENITERATOR, PROTECTED by fake trx from above

  if (res == TRI_ERROR_NO_ERROR) {
    if (state->_fid != datafile->_fid) {
      state->_fid = datafile->_fid;
      state->_dfi = TRI_FindDatafileInfoDocumentCollection(document, state->_fid, true);
    }

    if (state->_dfi != nullptr) {
      state->_dfi->_numberShapes++;
      state->_dfi->_sizeShapes += (int64_t) TRI_DF_ALIGN_BLOCK(marker->_size);
    }
  }

  return res;
}

////////////////////////////////////////////////////////////////////////////////
/// @brief process an attribute marker when opening a collection
////////////////////////////////////////////////////////////////////////////////

static int OpenIteratorHandleAttributeMarker (TRI_df_marker_t const* marker,
                                              TRI_datafile_t* datafile,
                                              open_iterator_state_t* state) {
  TRI_document_collection_t* document = state->_document;

  int res = TRI_InsertAttributeVocShaper(document->getShaper(), marker, true);   // ONLY IN OPENITERATOR, PROTECTED by fake trx from above

  if (res == TRI_ERROR_NO_ERROR) {
    if (state->_fid != datafile->_fid) {
      state->_fid = datafile->_fid;
      state->_dfi = TRI_FindDatafileInfoDocumentCollection(document, state->_fid, true);
    }

    if (state->_dfi != nullptr) {
      state->_dfi->_numberAttributes++;
      state->_dfi->_sizeAttributes += (int64_t) TRI_DF_ALIGN_BLOCK(marker->_size);
    }
  }

  return res;
}

////////////////////////////////////////////////////////////////////////////////
/// @brief process a "begin transaction" marker when opening a collection
////////////////////////////////////////////////////////////////////////////////

static int OpenIteratorHandleBeginMarker (TRI_df_marker_t const* marker,
                                          TRI_datafile_t* datafile,
                                          open_iterator_state_t* state) {

  TRI_doc_begin_transaction_marker_t const* m = (TRI_doc_begin_transaction_marker_t const*) marker;

  if (m->_tid != state->_tid && state->_tid != 0) {
    // some incomplete transaction was going on before us...
    LOG_WARNING("logic error in %s, fid %llu. found tid: %llu, expected tid: %llu. "
                "this may also be the result of an aborted transaction",
                __FUNCTION__,
                (unsigned long long) datafile->_fid,
                (unsigned long long) m->_tid,
                (unsigned long long) state->_tid);

    OpenIteratorAbortTransaction(state);
  }

  OpenIteratorStartTransaction(state, m->_tid, (uint32_t) m->_numCollections);

  return TRI_ERROR_NO_ERROR;
}

////////////////////////////////////////////////////////////////////////////////
/// @brief process a "commit transaction" marker when opening a collection
////////////////////////////////////////////////////////////////////////////////

static int OpenIteratorHandleCommitMarker (TRI_df_marker_t const* marker,
                                           TRI_datafile_t* datafile,
                                           open_iterator_state_t* state) {

  TRI_doc_commit_transaction_marker_t const* m = (TRI_doc_commit_transaction_marker_t const*) marker;

  if (m->_tid != state->_tid) {
    // we found a commit marker, but we did not find any begin marker beforehand. strange
    LOG_WARNING("logic error in %s, fid %llu. found tid: %llu, expected tid: %llu",
                __FUNCTION__,
                (unsigned long long) datafile->_fid,
                (unsigned long long) m->_tid,
                (unsigned long long) state->_tid);

    OpenIteratorAbortTransaction(state);
  }
  else {
    OpenIteratorCommitTransaction(state);
  }

  // reset transaction id
  state->_tid = 0;

  return TRI_ERROR_NO_ERROR;
}

////////////////////////////////////////////////////////////////////////////////
/// @brief process a "prepare transaction" marker when opening a collection
////////////////////////////////////////////////////////////////////////////////

static int OpenIteratorHandlePrepareMarker (TRI_df_marker_t const* marker,
                                            TRI_datafile_t* datafile,
                                            open_iterator_state_t* state) {

  TRI_doc_prepare_transaction_marker_t const* m = (TRI_doc_prepare_transaction_marker_t const*) marker;

  if (m->_tid != state->_tid) {
    // we found a commit marker, but we did not find any begin marker beforehand. strange
    LOG_WARNING("logic error in %s, fid %llu. found tid: %llu, expected tid: %llu",
                __FUNCTION__,
                (unsigned long long) datafile->_fid,
                (unsigned long long) m->_tid,
                (unsigned long long) state->_tid);

    OpenIteratorAbortTransaction(state);
  }
  else {
    OpenIteratorPrepareTransaction(state);
  }

  return TRI_ERROR_NO_ERROR;
}

////////////////////////////////////////////////////////////////////////////////
/// @brief process an "abort transaction" marker when opening a collection
////////////////////////////////////////////////////////////////////////////////

static int OpenIteratorHandleAbortMarker (TRI_df_marker_t const* marker,
                                          TRI_datafile_t* datafile,
                                          open_iterator_state_t* state) {

  TRI_doc_abort_transaction_marker_t const* m = (TRI_doc_abort_transaction_marker_t const*) marker;

  if (m->_tid != state->_tid) {
    // we found an abort marker, but we did not find any begin marker beforehand. strange
    LOG_WARNING("logic error in %s, fid %llu. found tid: %llu, expected tid: %llu",
                __FUNCTION__,
                (unsigned long long) datafile->_fid,
                (unsigned long long) m->_tid,
                (unsigned long long) state->_tid);
  }

  OpenIteratorAbortTransaction(state);

  return TRI_ERROR_NO_ERROR;
}

////////////////////////////////////////////////////////////////////////////////
/// @brief iterator for open
////////////////////////////////////////////////////////////////////////////////

static bool OpenIterator (TRI_df_marker_t const* marker,
                          void* data,
                          TRI_datafile_t* datafile) {
  TRI_document_collection_t* document = static_cast<open_iterator_state_t*>(data)->_document;
  TRI_voc_tick_t tick = marker->_tick;

  int res;

  if (marker->_type == TRI_DOC_MARKER_KEY_EDGE ||
      marker->_type == TRI_DOC_MARKER_KEY_DOCUMENT) {
    res = OpenIteratorHandleDocumentMarker(marker, datafile, (open_iterator_state_t*) data);
    
    if (datafile->_dataMin == 0) {
      datafile->_dataMin = tick;
    }

    if (tick > datafile->_dataMax) {
      datafile->_dataMax = tick;
    }
  }
  else if (marker->_type == TRI_DOC_MARKER_KEY_DELETION) {
    res = OpenIteratorHandleDeletionMarker(marker, datafile, (open_iterator_state_t*) data);
  }
  else if (marker->_type == TRI_DF_MARKER_SHAPE) {
    res = OpenIteratorHandleShapeMarker(marker, datafile, (open_iterator_state_t*) data);
  }
  else if (marker->_type == TRI_DF_MARKER_ATTRIBUTE) {
    res = OpenIteratorHandleAttributeMarker(marker, datafile, (open_iterator_state_t*) data);
  }
  else if (marker->_type == TRI_DOC_MARKER_BEGIN_TRANSACTION) {
    res = OpenIteratorHandleBeginMarker(marker, datafile, (open_iterator_state_t*) data);
  }
  else if (marker->_type == TRI_DOC_MARKER_COMMIT_TRANSACTION) {
    res = OpenIteratorHandleCommitMarker(marker, datafile, (open_iterator_state_t*) data);
  }
  else if (marker->_type == TRI_DOC_MARKER_PREPARE_TRANSACTION) {
    res = OpenIteratorHandlePrepareMarker(marker, datafile, (open_iterator_state_t*) data);
  }
  else if (marker->_type == TRI_DOC_MARKER_ABORT_TRANSACTION) {
    res = OpenIteratorHandleAbortMarker(marker, datafile, (open_iterator_state_t*) data);
  }
  else {
    LOG_TRACE("skipping marker type %lu", (unsigned long) marker->_type);
    res = TRI_ERROR_NO_ERROR;
  }

  if (datafile->_tickMin == 0) {
    datafile->_tickMin = tick;
  }

  if (tick > datafile->_tickMax) {
    datafile->_tickMax = tick;
  }

  if (tick > document->_tickMax) {
    if (marker->_type != TRI_DF_MARKER_HEADER &&
        marker->_type != TRI_DF_MARKER_FOOTER && 
        marker->_type != TRI_COL_MARKER_HEADER) { 
      document->_tickMax = tick;
    }
  }

  return (res == TRI_ERROR_NO_ERROR);
}

// -----------------------------------------------------------------------------
// --SECTION--                                                 private functions
// -----------------------------------------------------------------------------

////////////////////////////////////////////////////////////////////////////////
<<<<<<< HEAD
/// @brief fill the internal (non-user-definable) indexes
/// currently, this will only fill edge indexes
////////////////////////////////////////////////////////////////////////////////

static int FillInternalIndexes (TRI_document_collection_t* document) {
  int res = TRI_ERROR_NO_ERROR;

  for (auto idx : document->_allIndexes) {
    if (idx->_type == TRI_IDX_TYPE_EDGE_INDEX) {
      int r = FillIndex(document, idx);

      if (r != TRI_ERROR_NO_ERROR) {
        // return first error, but continue
        res = r;
      }
    }
  }

  return res;
}

////////////////////////////////////////////////////////////////////////////////
=======
>>>>>>> 3c4603e1
/// @brief iterator for index open
////////////////////////////////////////////////////////////////////////////////

static bool OpenIndexIterator (char const* filename,
                               void* data) {
  // load json description of the index
  TRI_json_t* json = TRI_JsonFile(TRI_CORE_MEM_ZONE, filename, nullptr);

  // json must be a index description
  if (! TRI_IsObjectJson(json)) {
    LOG_ERROR("cannot read index definition from '%s'", filename);

    if (json != nullptr) {
      TRI_FreeJson(TRI_CORE_MEM_ZONE, json);
    }

    return false;
  }

  int res = TRI_FromJsonIndexDocumentCollection(static_cast<TRI_document_collection_t*>(data), json, nullptr);
  TRI_FreeJson(TRI_CORE_MEM_ZONE, json);

  if (res != TRI_ERROR_NO_ERROR) {
    // error was already printed if we get here
    return false;
  }

  return true;
}

////////////////////////////////////////////////////////////////////////////////
/// @brief returns information about the collection
/// note: the collection lock must be held when calling this function
////////////////////////////////////////////////////////////////////////////////

static TRI_doc_collection_info_t* Figures (TRI_document_collection_t* document) {
  // prefill with 0's to init counters
  TRI_doc_collection_info_t* info = static_cast<TRI_doc_collection_info_t*>(TRI_Allocate(TRI_UNKNOWN_MEM_ZONE, sizeof(TRI_doc_collection_info_t), true));

  if (info == nullptr) {
    return nullptr;
  }

  for (size_t i = 0;  i < document->_datafileInfo._nrAlloc;  ++i) {
    TRI_doc_datafile_info_t* d = static_cast<TRI_doc_datafile_info_t*>(document->_datafileInfo._table[i]);

    if (d != nullptr) {
      info->_numberAlive        += d->_numberAlive;
      info->_numberDead         += d->_numberDead;
      info->_numberDeletion     += d->_numberDeletion;
      info->_numberShapes       += d->_numberShapes;
      info->_numberAttributes   += d->_numberAttributes;
      info->_numberTransactions += d->_numberTransactions;

      info->_sizeAlive          += d->_sizeAlive;
      info->_sizeDead           += d->_sizeDead;
      info->_sizeShapes         += d->_sizeShapes;
      info->_sizeAttributes     += d->_sizeAttributes;
      info->_sizeTransactions   += d->_sizeTransactions;
    }
  }

  // add the file sizes for datafiles and journals
  TRI_collection_t* base = document;

  for (size_t i = 0; i < base->_datafiles._length; ++i) {
    TRI_datafile_t* df = (TRI_datafile_t*) base->_datafiles._buffer[i];

    info->_datafileSize += (int64_t) df->_maximalSize;
    ++info->_numberDatafiles;
  }

  for (size_t i = 0; i < base->_journals._length; ++i) {
    TRI_datafile_t* df = (TRI_datafile_t*) base->_journals._buffer[i];

    info->_journalfileSize += (int64_t) df->_maximalSize;
    ++info->_numberJournalfiles;
  }

  for (size_t i = 0; i < base->_compactors._length; ++i) {
    TRI_datafile_t* df = (TRI_datafile_t*) base->_compactors._buffer[i];

    info->_compactorfileSize += (int64_t) df->_maximalSize;
    ++info->_numberCompactorfiles;
  }

  // add index information
  info->_numberIndexes = 0;
  info->_sizeIndexes   = 0;

  for (auto idx : document->_allIndexes) {
    if (idx->memory != nullptr) {
      info->_sizeIndexes += idx->memory(idx);
    }
    info->_numberIndexes++;
  }

  // get information about shape files (DEPRECATED, thus hard-coded to 0)
  info->_shapefileSize    = 0;
  info->_numberShapefiles = 0;

  info->_uncollectedLogfileEntries = document->_uncollectedLogfileEntries;
  info->_tickMax = document->_tickMax;

  return info;
}

////////////////////////////////////////////////////////////////////////////////
/// @brief initialises a document collection
////////////////////////////////////////////////////////////////////////////////

static int InitBaseDocumentCollection (TRI_document_collection_t* document,
                                       TRI_shaper_t* shaper) {
  document->setShaper(shaper);
  document->_capConstraint      = nullptr;
  document->_numberDocuments    = 0;
  document->_lastCompaction     = 0.0;

  document->size                = Count;


  int res = TRI_InitAssociativePointer(&document->_datafileInfo,
                                       TRI_UNKNOWN_MEM_ZONE,
                                       HashKeyDatafile,
                                       HashElementDatafile,
                                       IsEqualKeyElementDatafile,
                                       nullptr);

  if (res != TRI_ERROR_NO_ERROR) {
    return res;
  }

  res = TRI_InitPrimaryIndex(&document->_primaryIndex);

  if (res != TRI_ERROR_NO_ERROR) {
    TRI_DestroyAssociativePointer(&document->_datafileInfo);

    return res;
  }

  TRI_InitBarrierList(&document->_barrierList, document);

  TRI_InitReadWriteLock(&document->_lock);
  TRI_InitReadWriteLock(&document->_compactionLock);

  return TRI_ERROR_NO_ERROR;
}

////////////////////////////////////////////////////////////////////////////////
/// @brief destroys a primary collection
////////////////////////////////////////////////////////////////////////////////

static void DestroyBaseDocumentCollection (TRI_document_collection_t* document) {
  if (document->_keyGenerator != nullptr) {
    delete document->_keyGenerator;
    document->_keyGenerator = nullptr;
  }

  TRI_DestroyReadWriteLock(&document->_compactionLock);
  TRI_DestroyReadWriteLock(&document->_lock);

  TRI_DestroyPrimaryIndex(&document->_primaryIndex);

  {
    TransactionBase trx(true);  // just to protect the following call
    if (document->getShaper() != nullptr) {  // PROTECTED by trx here
      TRI_FreeVocShaper(document->getShaper());  // PROTECTED by trx here
    }
  }

  if (document->_headersPtr != nullptr) {
    delete document->_headersPtr;
    document->_headersPtr = nullptr;
  }

  size_t const n = document->_datafileInfo._nrAlloc;

  for (size_t i = 0; i < n; ++i) {
    TRI_doc_datafile_info_t* dfi = static_cast<TRI_doc_datafile_info_t*>(document->_datafileInfo._table[i]);

    if (dfi != nullptr) {
      FreeDatafileInfo(dfi);
    }
  }

  TRI_DestroyAssociativePointer(&document->_datafileInfo);
  TRI_DestroyBarrierList(&document->_barrierList);
  TRI_DestroyCollection(document);
}

////////////////////////////////////////////////////////////////////////////////
/// @brief initialises a document collection
////////////////////////////////////////////////////////////////////////////////

static bool InitDocumentCollection (TRI_document_collection_t* document,
                                    TRI_shaper_t* shaper) {
  document->_cleanupIndexes   = false;
  document->_failedTransactions = nullptr;

  document->_uncollectedLogfileEntries = 0;

  int res = InitBaseDocumentCollection(document, shaper);

  if (res != TRI_ERROR_NO_ERROR) {
    TRI_DestroyCollection(document);
    TRI_set_errno(res);

    return false;
  }

  document->_headersPtr = new TRI_headers_t;  // ONLY IN CREATE COLLECTION

  if (document->_headersPtr == nullptr) {  // ONLY IN CREATE COLLECTION
    DestroyBaseDocumentCollection(document);

    return false;
  }

  // create primary index
  TRI_index_t* primaryIndex = TRI_CreatePrimaryIndex(document);

  if (primaryIndex == nullptr) {
    DestroyBaseDocumentCollection(document);
    TRI_set_errno(TRI_ERROR_OUT_OF_MEMORY);

    return false;
  }

  // add an MVCC primary index to the collection
  auto mvccPrimaryIndex = new triagens::mvcc::PrimaryIndex(0, document);
  try {
    document->addIndex(mvccPrimaryIndex);
  }
  catch (...) {
    delete mvccPrimaryIndex;
    return false;
  }

  res = AddIndex(document, primaryIndex);

  if (res != TRI_ERROR_NO_ERROR) {
    TRI_FreeIndex(primaryIndex);
    DestroyBaseDocumentCollection(document);
    TRI_set_errno(TRI_ERROR_OUT_OF_MEMORY);

    return false;
  }

  // create edges index
  if (document->_info._type == TRI_COL_TYPE_EDGE) {
    TRI_index_t* edgesIndex = TRI_CreateEdgeIndex(document, document->_info._cid);

    if (edgesIndex == nullptr) {
      TRI_FreeIndex(primaryIndex);
      DestroyBaseDocumentCollection(document);
      TRI_set_errno(TRI_ERROR_OUT_OF_MEMORY);

      return false;
    }

    res = AddIndex(document, edgesIndex);

    if (res != TRI_ERROR_NO_ERROR) {
      TRI_FreeIndex(edgesIndex);
      TRI_FreeIndex(primaryIndex);
      DestroyBaseDocumentCollection(document);
      TRI_set_errno(TRI_ERROR_OUT_OF_MEMORY);

      return false;
    }
    
    // add an MVCC edge index to the collection
    auto mvccEdgeIndex = new triagens::mvcc::EdgeIndex(document->_info._cid, document);
    try {
      document->addIndex(mvccEdgeIndex);
    }
    catch (...) {
      delete mvccEdgeIndex;
      return false;
    }
  }

  TRI_InitCondition(&document->_journalsCondition);

  // setup methods
  document->beginRead         = BeginRead;
  document->endRead           = EndRead;

  document->beginWrite        = BeginWrite;
  document->endWrite          = EndWrite;

  document->beginReadTimed    = BeginReadTimed;
  document->beginWriteTimed   = BeginWriteTimed;

  document->figures           = Figures;

  // crud methods
  document->cleanupIndexes    = CleanupIndexes;

  return true;
}

////////////////////////////////////////////////////////////////////////////////
/// @brief iterate all markers of the collection
////////////////////////////////////////////////////////////////////////////////

static int IterateMarkersCollection (TRI_collection_t* collection) {
  auto document = reinterpret_cast<TRI_document_collection_t*>(collection);

  // initialise state for iteration
  open_iterator_state_t openState;
  openState._document       = document;
  openState._vocbase        = collection->_vocbase;
  openState._tid            = 0;
  openState._trxPrepared    = false;
  openState._trxCollections = 0;
  openState._deletions      = 0;
  openState._documents      = 0;
  openState._fid            = 0;
  openState._dfi            = nullptr;
  openState._initialCount   = -1;

  if (collection->_info._initialCount != -1) {
    int res = TRI_ResizePrimaryIndex(&document->_primaryIndex, static_cast<size_t>(collection->_info._initialCount * 1.1));

    if (res != TRI_ERROR_NO_ERROR) {
      return res;
    }

    openState._initialCount = collection->_info._initialCount;
  }

  int res = TRI_InitVector2(&openState._operations, TRI_UNKNOWN_MEM_ZONE, sizeof(open_iterator_operation_t), OpenIteratorBufferSize);

  if (res != TRI_ERROR_NO_ERROR) {
    return res;
  }

  // read all documents and fill primary index
  TRI_IterateCollection(collection, OpenIterator, &openState);
  
  LOG_TRACE("found %llu document markers, %llu deletion markers for collection '%s'",
            (unsigned long long) openState._documents,
            (unsigned long long) openState._deletions,
            collection->_info._name);

  // abort any transaction that's unfinished after iterating over all markers
  OpenIteratorAbortTransaction(&openState);

  TRI_DestroyVector(&openState._operations);
  
  
  {
    // TODO: activate this to load documents into MVCC indexes
    // triagens::mvcc::OpenIteratorState state(reinterpret_cast<TRI_document_collection_t*>(collection));
    // TRI_IterateCollection(collection, triagens::mvcc::OpenIterator::execute, &state);
  }


  return TRI_ERROR_NO_ERROR;
}

// -----------------------------------------------------------------------------
// --SECTION--                                      constructors and destructors
// -----------------------------------------------------------------------------

////////////////////////////////////////////////////////////////////////////////
/// @brief creates a new collection
////////////////////////////////////////////////////////////////////////////////

TRI_document_collection_t* TRI_CreateDocumentCollection (TRI_vocbase_t* vocbase,
                                                         char const* path,
                                                         TRI_col_info_t* parameters,
                                                         TRI_voc_cid_t cid) {
  if (cid > 0) {
    TRI_UpdateTickServer(cid);
  }
  else {
    cid = TRI_NewTickServer();
  }

  parameters->_cid = cid;

  // check if we can generate the key generator
  KeyGenerator* keyGenerator = KeyGenerator::factory(parameters->_keyOptions);

  if (keyGenerator == nullptr) {
    TRI_set_errno(TRI_ERROR_ARANGO_INVALID_KEY_GENERATOR);
    return nullptr;
  }

  // first create the document collection
  TRI_document_collection_t* document;
  try {
    document = new TRI_document_collection_t();
  }
  catch (std::exception&) {
    document = nullptr;
  }

  if (document == nullptr) {
    delete keyGenerator;
    LOG_WARNING("cannot create document collection");
    TRI_set_errno(TRI_ERROR_OUT_OF_MEMORY);

    return nullptr;
  }

  document->_keyGenerator = keyGenerator;

  TRI_collection_t* collection = TRI_CreateCollection(vocbase, document, path, parameters);

  if (collection == nullptr) {
    delete document;
    LOG_ERROR("cannot create document collection");

    return nullptr;
  }

  TRI_shaper_t* shaper = TRI_CreateVocShaper(vocbase, document);

  if (shaper == nullptr) {
    LOG_ERROR("cannot create shaper");

    TRI_CloseCollection(collection);
    TRI_DestroyCollection(collection);
    delete document;
    return nullptr;
  }

  // create document collection and shaper
  if (false == InitDocumentCollection(document, shaper)) {
    LOG_ERROR("cannot initialise document collection");

    // TODO: shouldn't we free document->_headersPtr etc.?
    TRI_CloseCollection(collection);
    TRI_DestroyCollection(collection);
    delete document;
    return nullptr;
  }

  document->_keyGenerator = keyGenerator;

  // save the parameters block (within create, no need to lock)
  bool doSync = vocbase->_settings.forceSyncProperties;
  int res = TRI_SaveCollectionInfo(collection->_directory, parameters, doSync);

  if (res != TRI_ERROR_NO_ERROR) {
    // TODO: shouldn't we destroy free document->_headersPtr etc.?
    LOG_ERROR("cannot save collection parameters in directory '%s': '%s'",
              collection->_directory,
              TRI_last_error());

    TRI_CloseCollection(collection);
    TRI_DestroyCollection(collection);
    delete document;
    return nullptr;
  }

  TransactionBase trx(true);  // just to protect the following call
  TRI_ASSERT(document->getShaper() != nullptr);  // ONLY IN COLLECTION CREATION, PROTECTED by trx here

  return document;
}

////////////////////////////////////////////////////////////////////////////////
/// @brief frees the memory allocated, but does not free the pointer
///
/// Note that the collection must be closed first.
////////////////////////////////////////////////////////////////////////////////

void TRI_DestroyDocumentCollection (TRI_document_collection_t* document) {
  TRI_DestroyCondition(&document->_journalsCondition);

  // free memory allocated for indexes
  for (auto idx : document->_allIndexes) {
    TRI_FreeIndex(idx);
  }

  if (document->_failedTransactions != nullptr) {
    delete document->_failedTransactions;
  }

  DestroyBaseDocumentCollection(document);
}

////////////////////////////////////////////////////////////////////////////////
/// @brief frees the memory allocated and frees the pointer
////////////////////////////////////////////////////////////////////////////////

void TRI_FreeDocumentCollection (TRI_document_collection_t* document) {
  TRI_DestroyDocumentCollection(document);
  delete document;
}

// -----------------------------------------------------------------------------
// --SECTION--                                                  public functions
// -----------------------------------------------------------------------------

////////////////////////////////////////////////////////////////////////////////
/// @brief removes a datafile description
////////////////////////////////////////////////////////////////////////////////

void TRI_RemoveDatafileInfoDocumentCollection (TRI_document_collection_t* document,
                                              TRI_voc_fid_t fid) {
  TRI_RemoveKeyAssociativePointer(&document->_datafileInfo, &fid);
}

////////////////////////////////////////////////////////////////////////////////
/// @brief finds a datafile description
////////////////////////////////////////////////////////////////////////////////

TRI_doc_datafile_info_t* TRI_FindDatafileInfoDocumentCollection (TRI_document_collection_t* document,
                                                                TRI_voc_fid_t fid,
                                                                bool create) {
  TRI_doc_datafile_info_t const* found = static_cast<TRI_doc_datafile_info_t const*>(TRI_LookupByKeyAssociativePointer(&document->_datafileInfo, &fid));

  if (found != nullptr) {
    return const_cast<TRI_doc_datafile_info_t*>(found);
  }

  if (! create) {
    return nullptr;
  }

  // allocate and set to 0
  TRI_doc_datafile_info_t* dfi = static_cast<TRI_doc_datafile_info_t*>(TRI_Allocate(TRI_UNKNOWN_MEM_ZONE, sizeof(TRI_doc_datafile_info_t), true));

  if (dfi == nullptr) {
    return nullptr;
  }

  dfi->_fid = fid;

  TRI_InsertKeyAssociativePointer(&document->_datafileInfo, &fid, dfi, true);

  return dfi;
}

////////////////////////////////////////////////////////////////////////////////
/// @brief creates a journal
///
/// Note that the caller must hold a lock protecting the _journals entry.
////////////////////////////////////////////////////////////////////////////////

TRI_datafile_t* TRI_CreateDatafileDocumentCollection (TRI_document_collection_t* document,
                                                      TRI_voc_fid_t fid,
                                                      TRI_voc_size_t journalSize,
                                                      bool isCompactor) {
  TRI_ASSERT(fid > 0);

  TRI_datafile_t* journal;

  if (document->_info._isVolatile) {
    // in-memory collection
    journal = TRI_CreateDatafile(nullptr, fid, journalSize, true);
  }
  else {
    // construct a suitable filename (which may be temporary at the beginning)
    char* number = TRI_StringUInt64(fid);
    char* jname;
    if (isCompactor) {
      jname = TRI_Concatenate3String("compaction-", number, ".db");
    }
    else {
      jname = TRI_Concatenate3String("temp-", number, ".db");
    }

    char* filename = TRI_Concatenate2File(document->_directory, jname);

    TRI_FreeString(TRI_CORE_MEM_ZONE, number);
    TRI_FreeString(TRI_CORE_MEM_ZONE, jname);

    TRI_IF_FAILURE("CreateJournalDocumentCollection") {
      // simulate disk full
      TRI_FreeString(TRI_CORE_MEM_ZONE, filename);
      document->_lastError = TRI_set_errno(TRI_ERROR_OUT_OF_MEMORY_MMAP);

      EnsureErrorCode(ENOSPC);

      return nullptr;
    }

    // remove an existing temporary file first
    if (TRI_ExistsFile(filename)) {
      // remove an existing file first
      TRI_UnlinkFile(filename);
    }

    journal = TRI_CreateDatafile(filename, fid, journalSize, true);

    TRI_FreeString(TRI_CORE_MEM_ZONE, filename);
  }

  if (journal == nullptr) {
    if (TRI_errno() == TRI_ERROR_OUT_OF_MEMORY_MMAP) {
      document->_lastError = TRI_set_errno(TRI_ERROR_OUT_OF_MEMORY_MMAP);
    }
    else {
      document->_lastError = TRI_set_errno(TRI_ERROR_ARANGO_NO_JOURNAL);
    }
    
    EnsureErrorCode(document->_lastError);  

    return nullptr;
  }

  // journal is there now
  TRI_ASSERT(journal != nullptr);

  if (isCompactor) {
    LOG_TRACE("created new compactor '%s'", journal->getName(journal));
  }
  else {
    LOG_TRACE("created new journal '%s'", journal->getName(journal));
  }

  // create a collection header, still in the temporary file
  TRI_df_marker_t* position;
  int res = TRI_ReserveElementDatafile(journal, sizeof(TRI_col_header_marker_t), &position, journalSize);
    
  TRI_IF_FAILURE("CreateJournalDocumentCollectionReserve1") {
    res = TRI_ERROR_DEBUG;
  }

  if (res != TRI_ERROR_NO_ERROR) {
    document->_lastError = journal->_lastError;
    LOG_ERROR("cannot create collection header in file '%s': %s", journal->getName(journal), TRI_errno_string(res));

    // close the journal and remove it
    TRI_CloseDatafile(journal);
    TRI_UnlinkFile(journal->getName(journal));
    TRI_FreeDatafile(journal);
    
    EnsureErrorCode(res);  

    return nullptr;
  }

  TRI_col_header_marker_t cm;
  TRI_InitMarkerDatafile((char*) &cm, TRI_COL_MARKER_HEADER, sizeof(TRI_col_header_marker_t));
  cm.base._tick = static_cast<TRI_voc_tick_t>(fid);
  cm._type = (TRI_col_type_t) document->_info._type;
  cm._cid  = document->_info._cid;

  res = TRI_WriteCrcElementDatafile(journal, position, &cm.base, false);

  TRI_IF_FAILURE("CreateJournalDocumentCollectionReserve2") {
    res = TRI_ERROR_DEBUG;
  }

  if (res != TRI_ERROR_NO_ERROR) {
    document->_lastError = journal->_lastError;
    LOG_ERROR("cannot create collection header in file '%s': %s", journal->getName(journal), TRI_last_error());

    // close the journal and remove it
    TRI_CloseDatafile(journal);
    TRI_UnlinkFile(journal->getName(journal));
    TRI_FreeDatafile(journal);
    
    EnsureErrorCode(document->_lastError);  

    return nullptr;
  }

  TRI_ASSERT(fid == journal->_fid);


  // if a physical file, we can rename it from the temporary name to the correct name
  if (! isCompactor) {
    if (journal->isPhysical(journal)) {
      // and use the correct name
      char* number = TRI_StringUInt64(journal->_fid);
      char* jname = TRI_Concatenate3String("journal-", number, ".db");
      char* filename = TRI_Concatenate2File(document->_directory, jname);

      TRI_FreeString(TRI_CORE_MEM_ZONE, number);
      TRI_FreeString(TRI_CORE_MEM_ZONE, jname);

      bool ok = TRI_RenameDatafile(journal, filename);

      if (! ok) {
        LOG_ERROR("failed to rename journal '%s' to '%s': %s", journal->getName(journal), filename, TRI_last_error());

        TRI_CloseDatafile(journal);
        TRI_UnlinkFile(journal->getName(journal));
        TRI_FreeDatafile(journal);
        TRI_FreeString(TRI_CORE_MEM_ZONE, filename);
    
        EnsureErrorCode(document->_lastError);  

        return nullptr;
      }
      else {
        LOG_TRACE("renamed journal from '%s' to '%s'", journal->getName(journal), filename);
      }

      TRI_FreeString(TRI_CORE_MEM_ZONE, filename);
    }

    TRI_PushBackVectorPointer(&document->_journals, journal);
  }

  // now create a datafile entry for the new journal
  TRI_FindDatafileInfoDocumentCollection(document, fid, true);

  return journal;
}

////////////////////////////////////////////////////////////////////////////////
/// @brief iterate over all documents in the collection, using a user-defined
/// callback function. Returns the total number of documents in the collection
///
/// The user can abort the iteration by return "false" from the callback
/// function.
///
/// Note: the function will not acquire any locks. It is the task of the caller
/// to ensure the collection is properly locked
////////////////////////////////////////////////////////////////////////////////

size_t TRI_DocumentIteratorDocumentCollection (TransactionBase const*,
                                              TRI_document_collection_t* document,
                                              void* data,
                                              bool (*callback)(TRI_doc_mptr_t const*, TRI_document_collection_t*, void*)) {
  // The first argument is only used to make the compiler prove that a
  // transaction is ongoing. We need this to prove that accesses to
  // master pointers and their data pointers in the callback are
  // protected.

  size_t const nrUsed = (size_t) document->_primaryIndex._nrUsed;

  if (nrUsed > 0) {
    void** ptr = document->_primaryIndex._table;
    void** end = ptr + document->_primaryIndex._nrAlloc;

    for (;  ptr < end;  ++ptr) {
      if (*ptr) {
        TRI_doc_mptr_t const* d = (TRI_doc_mptr_t const*) *ptr;

        if (! callback(d, document, data)) {
          break;
        }
      }
    }
  }

  return nrUsed;
}

////////////////////////////////////////////////////////////////////////////////
/// @brief create an index, based on a JSON description
////////////////////////////////////////////////////////////////////////////////

int TRI_FromJsonIndexDocumentCollection (TRI_document_collection_t* document,
                                         TRI_json_t const* json,
                                         TRI_index_t** idx) {
  TRI_ASSERT(TRI_IsObjectJson(json));

  if (idx != nullptr) {
    *idx = nullptr;
  }

  // extract the type
  TRI_json_t const* type = TRI_LookupObjectJson(json, "type");

  if (! TRI_IsStringJson(type)) {
    return TRI_ERROR_INTERNAL;
  }

  char const* typeStr = type->_value._string.data;

  // extract the index identifier
  TRI_json_t const* iis = TRI_LookupObjectJson(json, "id");

  TRI_idx_iid_t iid;
  if (TRI_IsNumberJson(iis)) {
    iid = (TRI_idx_iid_t) iis->_value._number;
  }
  else if (TRI_IsStringJson(iis)) {
    iid = (TRI_idx_iid_t) TRI_UInt64String2(iis->_value._string.data,
                                            iis->_value._string.length - 1);
  }
  else {
    LOG_ERROR("ignoring index, index identifier could not be located");

    return TRI_ERROR_INTERNAL;
  }

  TRI_UpdateTickServer(iid);

  // ...........................................................................
  // CAP CONSTRAINT
  // ...........................................................................

  if (TRI_EqualString(typeStr, "cap")) {
    return CapConstraintFromJson(document, json, iid, idx);
  }

  // ...........................................................................
  // GEO INDEX (list or attribute)
  // ...........................................................................

  else if (TRI_EqualString(typeStr, "geo1") || TRI_EqualString(typeStr, "geo2")) {
    return GeoIndexFromJson(document, json, iid, idx);
  }

  // ...........................................................................
  // HASH INDEX
  // ...........................................................................

  else if (TRI_EqualString(typeStr, "hash")) {
    return HashIndexFromJson(document, json, iid, idx);
  }

  // ...........................................................................
  // SKIPLIST INDEX
  // ...........................................................................

  else if (TRI_EqualString(typeStr, "skiplist")) {
    return SkiplistIndexFromJson(document, json, iid, idx);
  }

  // ...........................................................................
  // FULLTEXT INDEX
  // ...........................................................................

  else if (TRI_EqualString(typeStr, "fulltext")) {
    return FulltextIndexFromJson(document, json, iid, idx);
  }

  // ...........................................................................
  // EDGES INDEX
  // ...........................................................................

  else if (TRI_EqualString(typeStr, "edge")) {
    // we should never get here, as users cannot create their own edge indexes
    LOG_ERROR("logic error. there should never be a JSON file describing an edges index");
    return TRI_ERROR_INTERNAL;
  }

  LOG_WARNING("index type '%s' is not supported in this version of ArangoDB and is ignored", typeStr);
  return TRI_ERROR_NO_ERROR;
}

////////////////////////////////////////////////////////////////////////////////
/// @brief rolls back a document operation
////////////////////////////////////////////////////////////////////////////////

int TRI_RollbackOperationDocumentCollection (TRI_document_collection_t* document,
                                             TRI_voc_document_operation_e type,
                                             TRI_doc_mptr_t* header,
                                             TRI_doc_mptr_copy_t const* oldData) {

  if (type == TRI_VOC_DOCUMENT_OPERATION_INSERT) {
    // ignore any errors we're getting from this
    DeletePrimaryIndex(document, header, true);
    DeleteSecondaryIndexes(document, header, true);

    TRI_ASSERT(document->_numberDocuments > 0);
    document->_numberDocuments--;

    return TRI_ERROR_NO_ERROR;
  }
  else if (type == TRI_VOC_DOCUMENT_OPERATION_UPDATE) {
    // copy the existing header's state
    TRI_doc_mptr_copy_t copy = *header;
    
    // remove the current values from the indexes
    DeleteSecondaryIndexes(document, header, true);
    // revert to the old state
    header->copy(*oldData);
    // re-insert old state
    int res = InsertSecondaryIndexes(document, header, true);
    // revert again to the new state, because other parts of the new state
    // will be reverted at some other place
    header->copy(copy);
    
    return res;
  }
  else if (type == TRI_VOC_DOCUMENT_OPERATION_REMOVE) {
    int res = InsertPrimaryIndex(document, header, true);

    if (res == TRI_ERROR_NO_ERROR) {
      res = InsertSecondaryIndexes(document, header, true);
      document->_numberDocuments++;
    }
    else {
      LOG_ERROR("error rolling back remove operation");
    }
    return res;
  }

  return TRI_ERROR_INTERNAL;
}

////////////////////////////////////////////////////////////////////////////////
/// @brief closes an existing datafile
/// Note that the caller must hold a lock protecting the _datafiles and
/// _journals entry.
////////////////////////////////////////////////////////////////////////////////

bool TRI_CloseDatafileDocumentCollection (TRI_document_collection_t* document,
                                          size_t position,
                                          bool isCompactor) {
  TRI_vector_pointer_t* vector;

  // either use a journal or a compactor
  if (isCompactor) {
    vector = &document->_compactors;
  }
  else {
    vector = &document->_journals;
  }

  // no journal at this position
  if (vector->_length <= position) {
    TRI_set_errno(TRI_ERROR_ARANGO_NO_JOURNAL);
    return false;
  }

  // seal and rename datafile
  TRI_datafile_t* journal = static_cast<TRI_datafile_t*>(vector->_buffer[position]);
  int res = TRI_SealDatafile(journal);

  if (res != TRI_ERROR_NO_ERROR) {
    LOG_ERROR("failed to seal datafile '%s': %s", journal->getName(journal), TRI_last_error());

    if (! isCompactor) {
      TRI_RemoveVectorPointer(vector, position);
      TRI_PushBackVectorPointer(&document->_datafiles, journal);
    }

    return false;
  }

  if (! isCompactor && journal->isPhysical(journal)) {
    // rename the file
    char* number = TRI_StringUInt64(journal->_fid);
    char* dname = TRI_Concatenate3String("datafile-", number, ".db");
    char* filename = TRI_Concatenate2File(document->_directory, dname);

    TRI_FreeString(TRI_CORE_MEM_ZONE, dname);
    TRI_FreeString(TRI_CORE_MEM_ZONE, number);

    bool ok = TRI_RenameDatafile(journal, filename);

    if (! ok) {
      LOG_ERROR("failed to rename datafile '%s' to '%s': %s", journal->getName(journal), filename, TRI_last_error());

      TRI_RemoveVectorPointer(vector, position);
      TRI_PushBackVectorPointer(&document->_datafiles, journal);
      TRI_FreeString(TRI_CORE_MEM_ZONE, filename);

      return false;
    }

    TRI_FreeString(TRI_CORE_MEM_ZONE, filename);

    LOG_TRACE("closed file '%s'", journal->getName(journal));
  }

  if (! isCompactor) {
    TRI_RemoveVectorPointer(vector, position);
    TRI_PushBackVectorPointer(&document->_datafiles, journal);
  }

  return true;
}

////////////////////////////////////////////////////////////////////////////////
/// @brief helper struct for filling indexes
////////////////////////////////////////////////////////////////////////////////

class IndexFiller {
  public:
    IndexFiller (TRI_document_collection_t* document,
                 TRI_index_t* idx,
                 std::function<void(int)> callback) 
      : _document(document),
        _idx(idx),
        _callback(callback) {
    }

    void operator() () {
      TransactionBase trx(true);
      int res = TRI_ERROR_INTERNAL;

      try {
        res = FillIndex(_document, _idx);
      }
      catch (...) {
      }

      _callback(res);
    }

  private:

    TRI_document_collection_t* _document;
    TRI_index_t*               _idx;
    std::function<void(int)>   _callback;
};

////////////////////////////////////////////////////////////////////////////////
/// @brief fill the additional (non-primary) indexes
////////////////////////////////////////////////////////////////////////////////

int TRI_FillIndexesDocumentCollection (TRI_vocbase_col_t* collection,
                                       TRI_document_collection_t* document) {
  auto old = document->useSecondaryIndexes();

  // turn filling of secondary indexes off. we're now only interested in getting
  // the indexes' definition. we'll fill them below ourselves.
  document->useSecondaryIndexes(false);

  try {
    TRI_collection_t* collection = reinterpret_cast<TRI_collection_t*>(document);
    TRI_IterateIndexCollection(collection, OpenIndexIterator, collection);
    document->useSecondaryIndexes(old);
  }
  catch (...) {
    document->useSecondaryIndexes(old);
    return TRI_ERROR_INTERNAL;
  }
 
  
  // now actually fill the secondary indexes
  std::atomic<size_t> numFilled(1); // primary index is already filled
  std::atomic<int> result(TRI_ERROR_NO_ERROR);
  auto indexPool = document->_vocbase->_server->_indexPool;

  auto callback = [&numFilled, &result] (int res) -> void {
    ++numFilled;
    // update the error code
    if (res != TRI_ERROR_NO_ERROR) {
      int expected = TRI_ERROR_NO_ERROR;
      result.compare_exchange_strong(expected, res, std::memory_order_acquire);
    }
  };

  // distribute the work to index threads plus this thread
  size_t const n = document->_allIndexes._length;
  
  for (size_t i = 1;  i < n;  ++i) {
    TRI_index_t* idx = static_cast<TRI_index_t*>(document->_allIndexes._buffer[i]);

    // index threads must come first, otherwise this thread will block the loop and
    // prevent distribution to threads
    if (indexPool != nullptr && i != (n - 1)) {
      // move task into thread pool
      IndexFiller indexTask(document, idx, callback);
      static_cast<triagens::basics::ThreadPool*>(indexPool)->enqueue(indexTask);
    }
    else { 
      // fill index in this thread
      int res = FillIndex(document, idx);
      ++numFilled;
      if (res != TRI_ERROR_NO_ERROR) {
        int expected = TRI_ERROR_NO_ERROR;
        result.compare_exchange_strong(expected, res, std::memory_order_acquire);
      }
    }
  }

  while (numFilled < n) {
    usleep(10000);
  }
  
  return result.load();
}

////////////////////////////////////////////////////////////////////////////////
/// @brief opens an existing collection
////////////////////////////////////////////////////////////////////////////////

TRI_document_collection_t* TRI_OpenDocumentCollection (TRI_vocbase_t* vocbase,
                                                       TRI_vocbase_col_t* col) {
  char const* path = col->_path;

  // first open the document collection
  TRI_document_collection_t* document = nullptr;
  try {
    document = new TRI_document_collection_t();
  }
  catch (std::exception&) {
  }

  if (document == nullptr) {
    return nullptr;
  }

  TRI_ASSERT(document != nullptr);

  TRI_collection_t* collection = TRI_OpenCollection(vocbase, document, path);

  if (collection == nullptr) {
    delete document;
    LOG_ERROR("cannot open document collection from path '%s'", path);

    return nullptr;
  }

  TRI_shaper_t* shaper = TRI_CreateVocShaper(vocbase, document);

  if (shaper == nullptr) {
    LOG_ERROR("cannot create shaper");

    TRI_CloseCollection(collection);
    TRI_FreeCollection(collection);

    return nullptr;
  }

  // create document collection and shaper
  if (false == InitDocumentCollection(document, shaper)) {
    TRI_CloseCollection(collection);
    TRI_FreeCollection(collection);
    LOG_ERROR("cannot initialise document collection");

    return nullptr;
  }

  // check if we can generate the key generator
  KeyGenerator* keyGenerator = KeyGenerator::factory(collection->_info._keyOptions);

  if (keyGenerator == nullptr) {
    TRI_CloseCollection(collection);
    TRI_FreeCollection(collection);
    TRI_set_errno(TRI_ERROR_ARANGO_INVALID_KEY_GENERATOR);

    return nullptr;
  }

  document->_keyGenerator = keyGenerator;

  // create a fake transaction for loading the collection
  TransactionBase trx(true);

  // iterate over all markers of the collection
  int res = IterateMarkersCollection(collection);

  if (res != TRI_ERROR_NO_ERROR) {
    if (document->_failedTransactions != nullptr) {
      delete document->_failedTransactions;
    }
    TRI_CloseCollection(collection);
    TRI_FreeCollection(collection);

    LOG_ERROR("cannot iterate data of document collection");
    TRI_set_errno(res);

    return nullptr;
  }

  TRI_ASSERT(document->getShaper() != nullptr);  // ONLY in OPENCOLLECTION, PROTECTED by fake trx here

  TRI_InitVocShaper(document->getShaper());  // ONLY in OPENCOLLECTION, PROTECTED by fake trx here

  if (! triagens::wal::LogfileManager::instance()->isInRecovery()) {
    TRI_FillIndexesDocumentCollection(col, document);
  }

  return document;
}

////////////////////////////////////////////////////////////////////////////////
/// @brief closes an open collection
////////////////////////////////////////////////////////////////////////////////

int TRI_CloseDocumentCollection (TRI_document_collection_t* document,
                                 bool updateStats) {

  if (! document->_info._deleted &&
      document->_info._initialCount != static_cast<int64_t>(document->_primaryIndex._nrUsed)) {
    // update the document count
    document->_info._initialCount = document->_primaryIndex._nrUsed;
    
    bool doSync = document->_vocbase->_settings.forceSyncProperties;
    TRI_SaveCollectionInfo(document->_directory, &document->_info, doSync);
  }

  // closes all open compactors, journals, datafiles
  int res = TRI_CloseCollection(document);

  TransactionBase trx(true);  // just to protect the following call
  TRI_FreeVocShaper(document->getShaper());  // ONLY IN CLOSECOLLECTION, PROTECTED by fake trx here
  document->setShaper(nullptr);

  return res;
}

// -----------------------------------------------------------------------------
// --SECTION--                                                           INDEXES
// -----------------------------------------------------------------------------

// -----------------------------------------------------------------------------
// --SECTION--                                                     private types
// -----------------------------------------------------------------------------

////////////////////////////////////////////////////////////////////////////////
/// @brief pid name structure
////////////////////////////////////////////////////////////////////////////////

typedef struct pid_name_s {
  TRI_shape_pid_t _pid;
  char* _name;
}
pid_name_t;

// -----------------------------------------------------------------------------
// --SECTION--                                                 private functions
// -----------------------------------------------------------------------------

////////////////////////////////////////////////////////////////////////////////
/// @brief converts extracts a field list from a json object
////////////////////////////////////////////////////////////////////////////////

static TRI_json_t* ExtractFields (TRI_json_t const* json,
                                  size_t* fieldCount,
                                  TRI_idx_iid_t iid) {
  TRI_json_t* fld = TRI_LookupObjectJson(json, "fields");

  if (! TRI_IsArrayJson(fld)) {
    LOG_ERROR("ignoring index %llu, 'fields' must be a list", (unsigned long long) iid);

    TRI_set_errno(TRI_ERROR_BAD_PARAMETER);
    return nullptr;
  }

  *fieldCount = fld->_value._objects._length;

  for (size_t j = 0;  j < *fieldCount;  ++j) {
    TRI_json_t* sub = static_cast<TRI_json_t*>(TRI_AtVector(&fld->_value._objects, j));

    if (! TRI_IsStringJson(sub)) {
      LOG_ERROR("ignoring index %llu, 'fields' must be a list of attribute paths", (unsigned long long) iid);

      TRI_set_errno(TRI_ERROR_BAD_PARAMETER);
      return nullptr;
    }
  }

  return fld;
}

////////////////////////////////////////////////////////////////////////////////
/// @brief initialises an index with all existing documents
////////////////////////////////////////////////////////////////////////////////

static int FillIndex (TRI_document_collection_t* document,
                      TRI_index_t* idx) {

  if (! document->useSecondaryIndexes()) {
    return TRI_ERROR_NO_ERROR;
  }

  void** ptr = document->_primaryIndex._table;
  void** end = ptr + document->_primaryIndex._nrAlloc;

  if (idx->sizeHint != nullptr) {
    // give the index a size hint
    idx->sizeHint(idx, (size_t) document->_primaryIndex._nrUsed);
  }

#ifdef TRI_ENABLE_MAINTAINER_MODE
  static const int LoopSize = 10000;
  int counter = 0;
  int loops = 0;
#endif

  for (;  ptr < end;  ++ptr) {
    TRI_doc_mptr_t const* mptr = static_cast<TRI_doc_mptr_t const*>(*ptr);

    if (mptr != nullptr) {
      int res = idx->insert(idx, mptr, false);

      if (res != TRI_ERROR_NO_ERROR) {
        return res;
      }

#ifdef TRI_ENABLE_MAINTAINER_MODE
      if (++counter == LoopSize) {
        counter = 0;
        ++loops;

        LOG_TRACE("indexed %llu documents of collection %llu",
                  (unsigned long long) (LoopSize * loops),
                  (unsigned long long) document->_info._cid);
      }
#endif

    }
  }

  return TRI_ERROR_NO_ERROR;
}

////////////////////////////////////////////////////////////////////////////////
/// @brief finds a path based, unique or non-unique index
////////////////////////////////////////////////////////////////////////////////

static TRI_index_t* LookupPathIndexDocumentCollection (TRI_document_collection_t* collection,
                                                       TRI_vector_t const* paths,
                                                       TRI_idx_type_e type,
                                                       int sparsity,
                                                       bool unique,
                                                       bool allowAnyAttributeOrder) {
  TRI_vector_t* indexPaths = nullptr;

  // ...........................................................................
  // go through every index and see if we have a match
  // ...........................................................................

  for (auto idx : collection->_allIndexes) {
    int indexSparsity = idx->_sparse ? 1 : 0;
    
    // .........................................................................
    // check if the type, uniqueness and sparsity of the indexes match
    // .........................................................................

    if (idx->_type != type || 
        idx->_unique != unique ||
        (sparsity != -1 && sparsity != indexSparsity)) {
      continue;
    }

    // .........................................................................
    // Now perform checks which are specific to the type of index
    // .........................................................................

    switch (type) {
      case TRI_IDX_TYPE_HASH_INDEX: {
        TRI_hash_index_t* hashIndex = (TRI_hash_index_t*) idx;
        indexPaths = &(hashIndex->_paths);
        break;
      }

      case TRI_IDX_TYPE_SKIPLIST_INDEX: {
        TRI_skiplist_index_t* slIndex = (TRI_skiplist_index_t*) idx;
        indexPaths = &(slIndex->_paths);
        break;
      }

      default: {
        TRI_ASSERT(false);
        break;
      }

    }

    if (indexPaths == nullptr) {
      // this may actually happen if compiled with -DNDEBUG
      return nullptr;
    }

    // .........................................................................
    // check that the number of paths (fields) in the index matches that
    // of the number of attributes
    // .........................................................................

    if (paths->_length != indexPaths->_length) {
      continue;
    }

    // .........................................................................
    // go through all the attributes and see if they match
    // .........................................................................

    bool found = true;

    if (allowAnyAttributeOrder) {
      // any permutation of attributes is allowed
      for (size_t k = 0;  k < paths->_length;  ++k) {
        TRI_shape_pid_t indexShape = *((TRI_shape_pid_t*) TRI_AtVector(indexPaths, k));

        found = false;

        for (size_t l = 0;  l < paths->_length;  ++l) {
          TRI_shape_pid_t givenShape = *((TRI_shape_pid_t*) TRI_AtVector(paths, l));

          if (indexShape == givenShape) {
            found = true;
            break;
          }
        }

        if (! found) {
          break;
        }
      }
    }
    else {
      // attributes need to present in a given order
      for (size_t k = 0;  k < paths->_length;  ++k) {
        TRI_shape_pid_t indexShape = *((TRI_shape_pid_t*) TRI_AtVector(indexPaths, k));
        TRI_shape_pid_t givenShape = *((TRI_shape_pid_t*) TRI_AtVector(paths, k));

        if (indexShape != givenShape) {
          found = false;
          break;
        }
      }
    }

    // stop if we found a match
    if (found) {
      return idx;
    }
  }

  return nullptr;
}

////////////////////////////////////////////////////////////////////////////////
/// @brief restores a path based index (template)
////////////////////////////////////////////////////////////////////////////////

static int PathBasedIndexFromJson (TRI_document_collection_t* document,
                                   TRI_json_t const* definition,
                                   TRI_idx_iid_t iid,
                                   TRI_index_t* (*creator)(TRI_document_collection_t*,
                                                           TRI_vector_pointer_t const*,
                                                           TRI_idx_iid_t,
                                                           bool,
                                                           bool,
                                                           bool*),
                                   TRI_index_t** dst) {
  TRI_json_t* bv;
  TRI_vector_pointer_t attributes;
  size_t fieldCount;

  if (dst != nullptr) {
    *dst = nullptr;
  }

  // extract fields
  TRI_json_t* fld = ExtractFields(definition, &fieldCount, iid);

  if (fld == nullptr) {
    return TRI_errno();
  }

  // extract the list of fields
  if (fieldCount < 1) {
    LOG_ERROR("ignoring index %llu, need at least one attribute path", (unsigned long long) iid);

    return TRI_set_errno(TRI_ERROR_BAD_PARAMETER);
  }

  // determine if the index is unique or non-unique
  bv = TRI_LookupObjectJson(definition, "unique");

  if (! TRI_IsBooleanJson(bv)) {
    LOG_ERROR("ignoring index %llu, could not determine if unique or non-unique", (unsigned long long) iid);
    return TRI_set_errno(TRI_ERROR_BAD_PARAMETER);
  }

  bool unique = bv->_value._boolean;

  // determine sparsity
  bool sparse = false;

  bv = TRI_LookupObjectJson(definition, "sparse"); 

  if (TRI_IsBooleanJson(bv)) {
    sparse = bv->_value._boolean;
  }
  else {
    // no sparsity information given for index
    // now use pre-2.5 defaults: unique hash indexes were sparse, all other indexes were non-sparse
    bool isHashIndex = false;
    TRI_json_t const* typeJson = TRI_LookupObjectJson(definition, "type");
    if (TRI_IsStringJson(typeJson)) {
      isHashIndex = (strcmp(typeJson->_value._string.data, "hash") == 0);
    }

    if (isHashIndex && unique) {
      sparse = true;
    } 
  }

  // Initialise the vector in which we store the fields on which the hashing
  // will be based.
  TRI_InitVectorPointer(&attributes, TRI_CORE_MEM_ZONE);

  // find fields
  for (size_t j = 0;  j < fieldCount;  ++j) {
    TRI_json_t* fieldStr = static_cast<TRI_json_t*>(TRI_AtVector(&fld->_value._objects, j));

    TRI_PushBackVectorPointer(&attributes, fieldStr->_value._string.data);
  }

  // create the index
  TRI_index_t* idx = creator(document, &attributes, iid, sparse, unique, nullptr);

  if (dst != nullptr) {
    *dst = idx;
  }

  // cleanup
  TRI_DestroyVectorPointer(&attributes);

  if (idx == nullptr) {
    LOG_ERROR("cannot create index %llu in collection '%s'", (unsigned long long) iid, document->_info._name);
    return TRI_errno();
  }

  return TRI_ERROR_NO_ERROR;
}

////////////////////////////////////////////////////////////////////////////////
/// @brief compares pid and name
////////////////////////////////////////////////////////////////////////////////

static int ComparePidName (void const* left, void const* right) {
  pid_name_t const* l = static_cast<pid_name_t const*>(left);
  pid_name_t const* r = static_cast<pid_name_t const*>(right);

  return (int) (l->_pid - r->_pid);
}

// -----------------------------------------------------------------------------
// --SECTION--                                                  public functions
// -----------------------------------------------------------------------------

////////////////////////////////////////////////////////////////////////////////
/// @brief update statistics for a collection
/// note: the write-lock for the collection must be held to call this
////////////////////////////////////////////////////////////////////////////////

void TRI_UpdateRevisionDocumentCollection (TRI_document_collection_t* document,
                                           TRI_voc_rid_t rid,
                                           bool force) {
  if (rid > 0) {
    SetRevision(document, rid, force);
  }
}

////////////////////////////////////////////////////////////////////////////////
/// @brief whether or not a collection is fully collected
////////////////////////////////////////////////////////////////////////////////

bool TRI_IsFullyCollectedDocumentCollection (TRI_document_collection_t* document) {
  TRI_READ_LOCK_DOCUMENTS_INDEXES_PRIMARY_COLLECTION(document);

  int64_t uncollected = document->_uncollectedLogfileEntries;

  TRI_READ_UNLOCK_DOCUMENTS_INDEXES_PRIMARY_COLLECTION(document);

  return (uncollected == 0);
}

////////////////////////////////////////////////////////////////////////////////
/// @brief returns a description of all indexes
///
/// the caller must have read-locked the underlying collection!
////////////////////////////////////////////////////////////////////////////////

TRI_vector_pointer_t* TRI_IndexesDocumentCollection (TRI_document_collection_t* document) {
  TRI_vector_pointer_t* vector = static_cast<TRI_vector_pointer_t*>(TRI_Allocate(TRI_CORE_MEM_ZONE, sizeof(TRI_vector_pointer_t), false));

  if (vector == nullptr) {
    return nullptr;
  }

  TRI_InitVectorPointer(vector, TRI_CORE_MEM_ZONE);

  for (auto idx : document->_allIndexes) {
    TRI_json_t* json = idx->json(idx);

    if (json != nullptr) {
      TRI_PushBackVectorPointer(vector, json);
    }
  }

  return vector;
}

////////////////////////////////////////////////////////////////////////////////
/// @brief drops an index, including index file removal and replication
////////////////////////////////////////////////////////////////////////////////

bool TRI_DropIndexDocumentCollection (TRI_document_collection_t* document,
                                      TRI_idx_iid_t iid,
                                      bool writeMarker) {
  if (iid == 0) {
    // invalid index id or primary index
    return true;
  }

  TRI_index_t* found = nullptr;
  TRI_vocbase_t* vocbase = document->_vocbase;

  TRI_ReadLockReadWriteLock(&vocbase->_inventoryLock);

  // .............................................................................
  // inside write-lock
  // .............................................................................

  TRI_WRITE_LOCK_DOCUMENTS_INDEXES_PRIMARY_COLLECTION(document);

  size_t const n = document->_allIndexes.size();

  for (size_t i = 0;  i < n;  ++i) {
    TRI_index_t* idx = document->_allIndexes[i];

    if (idx->_iid == iid) {
      if (idx->_type == TRI_IDX_TYPE_PRIMARY_INDEX ||
          idx->_type == TRI_IDX_TYPE_EDGE_INDEX) {
        // cannot remove these index types
        break;
      }

      if (idx->removeIndex != nullptr) {
        // notify the index about its removal
        idx->removeIndex(idx, document);
      }
      
      // remove the element
      found = idx;
      document->_allIndexes.erase(document->_allIndexes.begin() + i);
      break;
    }
  }

  if (found != nullptr) {
    RebuildIndexInfo(document);
  }

  TRI_WRITE_UNLOCK_DOCUMENTS_INDEXES_PRIMARY_COLLECTION(document);

  TRI_ReadUnlockReadWriteLock(&vocbase->_inventoryLock);

  // .............................................................................
  // outside write-lock
  // .............................................................................

  if (found != nullptr) {
    bool result = TRI_RemoveIndexFile(document, found);

    TRI_FreeIndex(found);

    if (writeMarker) {
      int res = TRI_ERROR_NO_ERROR;

      try {
        triagens::wal::DropIndexMarker marker(vocbase->_id, document->_info._cid, iid);
        triagens::wal::SlotInfoCopy slotInfo = triagens::wal::LogfileManager::instance()->allocateAndWrite(marker, false);

        if (slotInfo.errorCode != TRI_ERROR_NO_ERROR) {
          THROW_ARANGO_EXCEPTION(slotInfo.errorCode);
        }

        return true;
      }
      catch (triagens::arango::Exception const& ex) {
        res = ex.code();
      }
      catch (...) {
        res = TRI_ERROR_INTERNAL;
      }

      LOG_WARNING("could not save index drop marker in log: %s", TRI_errno_string(res));
    }

    // TODO: what to do here?
    return result;
  }

  return false;
}

////////////////////////////////////////////////////////////////////////////////
/// @brief converts attribute names to lists of pids and names
///
/// In case of an error, all allocated memory in pids and names will be
/// freed.
////////////////////////////////////////////////////////////////////////////////

static int PidNamesByAttributeNames (TRI_vector_pointer_t const* attributes,
                                     TRI_shaper_t* shaper,
                                     TRI_vector_t* pids,
                                     TRI_vector_pointer_t* names,
                                     bool sorted,
                                     bool create) {
  // .............................................................................
  // sorted case
  // .............................................................................

  if (sorted) {
    // combine name and pid
    pid_name_t* pidnames = static_cast<pid_name_t*>(TRI_Allocate(TRI_CORE_MEM_ZONE, sizeof(pid_name_t) * attributes->_length, false));

    if (pidnames == nullptr) {
      LOG_ERROR("out of memory in PidNamesByAttributeNames");
      return TRI_set_errno(TRI_ERROR_OUT_OF_MEMORY);
    }

    for (size_t j = 0;  j < attributes->_length;  ++j) {
      pidnames[j]._name = static_cast<char*>(attributes->_buffer[j]);

      if (create) {
        pidnames[j]._pid = shaper->findOrCreateAttributePathByName(shaper, pidnames[j]._name);
      }
      else {
        pidnames[j]._pid = shaper->lookupAttributePathByName(shaper, pidnames[j]._name);
      }

      if (pidnames[j]._pid == 0) {
        TRI_Free(TRI_CORE_MEM_ZONE, pidnames);

        return TRI_set_errno(TRI_ERROR_ARANGO_ILLEGAL_NAME);
      }
    }

    // sort according to pid
    qsort(pidnames, attributes->_length, sizeof(pid_name_t), ComparePidName);

    // split again
    TRI_InitVector(pids, TRI_CORE_MEM_ZONE, sizeof(TRI_shape_pid_t));
    TRI_InitVectorPointer(names, TRI_CORE_MEM_ZONE);

    for (size_t j = 0;  j < attributes->_length;  ++j) {
      TRI_PushBackVector(pids, &pidnames[j]._pid);
      TRI_PushBackVectorPointer(names, pidnames[j]._name);
    }

    TRI_Free(TRI_CORE_MEM_ZONE, pidnames);
  }

  // .............................................................................
  // unsorted case
  // .............................................................................

  else {
    TRI_InitVector(pids, TRI_CORE_MEM_ZONE, sizeof(TRI_shape_pid_t));
    TRI_InitVectorPointer(names, TRI_CORE_MEM_ZONE);

    for (size_t j = 0;  j < attributes->_length;  ++j) {
      char* name = static_cast<char*>(attributes->_buffer[j]);

      TRI_shape_pid_t pid;
      if (create) {
        pid = shaper->findOrCreateAttributePathByName(shaper, name);
      }
      else {
        pid = shaper->lookupAttributePathByName(shaper, name);
      }

      if (pid == 0) {
        TRI_DestroyVector(pids);
        TRI_DestroyVectorPointer(names);

        return TRI_set_errno(TRI_ERROR_ARANGO_ILLEGAL_NAME);
      }

      TRI_PushBackVector(pids, &pid);
      TRI_PushBackVectorPointer(names, name);
    }
  }

  return TRI_ERROR_NO_ERROR;
}

// -----------------------------------------------------------------------------
// --SECTION--                                                    CAP CONSTRAINT
// -----------------------------------------------------------------------------

// -----------------------------------------------------------------------------
// --SECTION--                                                 private functions
// -----------------------------------------------------------------------------

////////////////////////////////////////////////////////////////////////////////
/// @brief adds a cap constraint to a collection
////////////////////////////////////////////////////////////////////////////////

static TRI_index_t* CreateCapConstraintDocumentCollection (TRI_document_collection_t* document,
                                                           size_t count,
                                                           int64_t size,
                                                           TRI_idx_iid_t iid,
                                                           bool* created) {
  if (created != nullptr) {
    *created = false;
  }

  // check if we already know a cap constraint
  if (document->_capConstraint != nullptr) {
    if (document->_capConstraint->_count == count &&
        document->_capConstraint->_size == size) {
      return &document->_capConstraint->base;
    }
    else {
      TRI_set_errno(TRI_ERROR_ARANGO_CAP_CONSTRAINT_ALREADY_DEFINED);
      return nullptr;
    }
  }

  // create a new index
  TRI_index_t* idx = TRI_CreateCapConstraint(document, iid, count, size);

  if (idx == nullptr) {
    TRI_set_errno(TRI_ERROR_OUT_OF_MEMORY);

    return nullptr;
  }

  // initialises the index with all existing documents
  int res = FillIndex(document, idx);

  if (res != TRI_ERROR_NO_ERROR) {
    TRI_FreeCapConstraint(idx);

    return nullptr;
  }

  // and store index
  res = AddIndex(document, idx);

  if (res != TRI_ERROR_NO_ERROR) {
    TRI_FreeCapConstraint(idx);

    return nullptr;
  }

  auto mvccIndex = new triagens::mvcc::CapConstraint(idx->_iid, document, count, size);
  
  try {
    document->addIndex(mvccIndex);
  }
  catch (...) {
    delete mvccIndex;
    throw;
  }

  {
    triagens::mvcc::TransactionScope transactionScope(document->_vocbase, triagens::mvcc::TransactionScope::NoCollections());

    auto* transaction = transactionScope.transaction();
    auto* transactionCollection = transaction->collection(document->_info._cid);

    mvccIndex->apply(transactionCollection, transaction, false);
  }

  if (created != nullptr) {
    *created = true;
  }

  document->_capConstraint = (TRI_cap_constraint_t*) idx;

  return idx;
}

////////////////////////////////////////////////////////////////////////////////
/// @brief restores an index
////////////////////////////////////////////////////////////////////////////////

static int CapConstraintFromJson (TRI_document_collection_t* document,
                                  TRI_json_t const* definition,
                                  TRI_idx_iid_t iid,
                                  TRI_index_t** dst) {
  if (dst != nullptr) {
    *dst = nullptr;
  }

  TRI_json_t const* val1 = TRI_LookupObjectJson(definition, "size");
  TRI_json_t const* val2 = TRI_LookupObjectJson(definition, "byteSize");

  if (! TRI_IsNumberJson(val1) && ! TRI_IsNumberJson(val2)) {
    LOG_ERROR("ignoring cap constraint %llu, 'size' and 'byteSize' missing",
              (unsigned long long) iid);

    return TRI_set_errno(TRI_ERROR_BAD_PARAMETER);
  }

  size_t count = 0;
  if (TRI_IsNumberJson(val1) && val1->_value._number > 0.0) {
    count = (size_t) val1->_value._number;
  }

  int64_t size = 0;
  if (TRI_IsNumberJson(val2) && val2->_value._number > (double) TRI_CAP_CONSTRAINT_MIN_SIZE) {
    size = (int64_t) val2->_value._number;
  }

  if (count == 0 && size == 0) {
    LOG_ERROR("ignoring cap constraint %llu, 'size' must be at least 1, "
              "or 'byteSize' must be at least "
              TRI_CAP_CONSTRAINT_MIN_SIZE_STR,
              (unsigned long long) iid);

    return TRI_set_errno(TRI_ERROR_BAD_PARAMETER);
  }

  TRI_index_t* idx = CreateCapConstraintDocumentCollection(document, count, size, iid, nullptr);
  if (dst != nullptr) {
    *dst = idx;
  }

  return idx == nullptr ? TRI_errno() : TRI_ERROR_NO_ERROR;
}

// -----------------------------------------------------------------------------
// --SECTION--                                                  public functions
// -----------------------------------------------------------------------------

////////////////////////////////////////////////////////////////////////////////
/// @brief looks up a cap constraint
////////////////////////////////////////////////////////////////////////////////

TRI_index_t* TRI_LookupCapConstraintDocumentCollection (TRI_document_collection_t* document) {
  // check if we already know a cap constraint
  if (document->_capConstraint != nullptr) {
    return &document->_capConstraint->base;
  }

  return nullptr;
}

////////////////////////////////////////////////////////////////////////////////
/// @brief ensures that a cap constraint exists
////////////////////////////////////////////////////////////////////////////////

TRI_index_t* TRI_EnsureCapConstraintDocumentCollection (TRI_document_collection_t* document,
                                                        TRI_idx_iid_t iid,
                                                        size_t count,
                                                        int64_t size,
                                                        bool* created) {
  // .............................................................................
  // inside write-lock
  // .............................................................................

  TRI_ReadLockReadWriteLock(&document->_vocbase->_inventoryLock);

  TRI_WRITE_LOCK_DOCUMENTS_INDEXES_PRIMARY_COLLECTION(document);

  TRI_index_t* idx = CreateCapConstraintDocumentCollection(document, count, size, iid, created);

  if (idx != nullptr) {
    if (created) {
      int res = TRI_SaveIndex(document, idx, true);

      if (res != TRI_ERROR_NO_ERROR) {
        idx = nullptr;
      }
    }
  }

  TRI_WRITE_UNLOCK_DOCUMENTS_INDEXES_PRIMARY_COLLECTION(document);

  // .............................................................................
  // outside write-lock
  // .............................................................................

  TRI_ReadUnlockReadWriteLock(&document->_vocbase->_inventoryLock);

  return idx;
}

// -----------------------------------------------------------------------------
// --SECTION--                                                         GEO INDEX
// -----------------------------------------------------------------------------

// -----------------------------------------------------------------------------
// --SECTION--                                                 private functions
// -----------------------------------------------------------------------------

////////////////////////////////////////////////////////////////////////////////
/// @brief adds a geo index to a collection
////////////////////////////////////////////////////////////////////////////////

static TRI_index_t* CreateGeoIndexDocumentCollection (TRI_document_collection_t* document,
                                                      char const* location,
                                                      char const* latitude,
                                                      char const* longitude,
                                                      bool geoJson,
                                                      TRI_idx_iid_t iid,
                                                      bool* created) {
  TRI_index_t* idx;
  TRI_shape_pid_t lat;
  TRI_shape_pid_t loc;
  TRI_shape_pid_t lon;
  TRI_shaper_t* shaper;
  int res;

  lat = 0;
  lon = 0;
  loc = 0;
  idx = nullptr;

  shaper = document->getShaper();  // ONLY IN INDEX, PROTECTED by RUNTIME

  if (location != nullptr) {
    loc = shaper->findOrCreateAttributePathByName(shaper, location);

    if (loc == 0) {
      TRI_set_errno(TRI_ERROR_OUT_OF_MEMORY);
      return nullptr;
    }
  }

  if (latitude != nullptr) {
    lat = shaper->findOrCreateAttributePathByName(shaper, latitude);

    if (lat == 0) {
      TRI_set_errno(TRI_ERROR_OUT_OF_MEMORY);
      return nullptr;
    }
  }

  if (longitude != nullptr) {
    lon = shaper->findOrCreateAttributePathByName(shaper, longitude);

    if (lon == 0) {
      TRI_set_errno(TRI_ERROR_OUT_OF_MEMORY);
      return nullptr;
    }
  }

  // check, if we know the index
  if (location != nullptr) {
    idx = TRI_LookupGeoIndex1DocumentCollection(document, location, geoJson);
  }
  else if (longitude != nullptr && latitude != nullptr) {
    idx = TRI_LookupGeoIndex2DocumentCollection(document, latitude, longitude);
  }
  else {
    TRI_set_errno(TRI_ERROR_INTERNAL);
    LOG_TRACE("expecting either 'location' or 'latitude' and 'longitude'");
    return nullptr;
  }

  if (idx != nullptr) {
    LOG_TRACE("geo-index already created for location '%s'", location);

    if (created != nullptr) {
      *created = false;
    }

    return idx;
  }

  // create a new index
  if (location != nullptr) {
    idx = TRI_CreateGeo1Index(document, iid, location, loc, geoJson);

    LOG_TRACE("created geo-index for location '%s': %ld",
              location,
              (unsigned long) loc);
  }
  else if (longitude != nullptr && latitude != nullptr) {
    idx = TRI_CreateGeo2Index(document, iid, latitude, lat, longitude, lon);

    LOG_TRACE("created geo-index for location '%s': %ld, %ld",
              location,
              (unsigned long) lat,
              (unsigned long) lon);
  }

  if (idx == nullptr) {
    TRI_set_errno(TRI_ERROR_OUT_OF_MEMORY);
    return nullptr;
  }

  // initialises the index with all existing documents
  res = FillIndex(document, idx);

  if (res != TRI_ERROR_NO_ERROR) {
    TRI_FreeGeoIndex(idx);

    return nullptr;
  }

  // and store index
  res = AddIndex(document, idx);

  if (res != TRI_ERROR_NO_ERROR) {
    TRI_FreeGeoIndex(idx);

    return nullptr;
  }

  triagens::mvcc::Index* mvccIndex;

  if (location != nullptr) {
    std::vector<std::string> fieldsVector{ 
      std::string(location)
    };
    std::vector<TRI_shape_pid_t> pathsVector{ loc };
    mvccIndex = new triagens::mvcc::GeoIndex2(idx->_iid, document, fieldsVector, pathsVector, geoJson);
  }
  else {
    std::vector<std::string> fieldsVector{ 
      std::string(latitude), 
      std::string(longitude) 
    };
    std::vector<TRI_shape_pid_t> pathsVector{ lat, lon };
    mvccIndex = new triagens::mvcc::GeoIndex2(idx->_iid, document, fieldsVector, pathsVector);
  }
  
  try {
    document->addIndex(mvccIndex);
  }
  catch (...) {
    delete mvccIndex;
    throw;
  }

  if (created != nullptr) {
    *created = true;
  }

  return idx;
}

////////////////////////////////////////////////////////////////////////////////
/// @brief restores an index
////////////////////////////////////////////////////////////////////////////////

static int GeoIndexFromJson (TRI_document_collection_t* document,
                             TRI_json_t const* definition,
                             TRI_idx_iid_t iid,
                             TRI_index_t** dst) {
  TRI_index_t* idx;
  TRI_json_t* type;
  TRI_json_t* bv;
  TRI_json_t* fld;
  char const* typeStr;
  size_t fieldCount;

  if (dst != nullptr) {
    *dst = nullptr;
  }

  type = TRI_LookupObjectJson(definition, "type");

  if (! TRI_IsStringJson(type)) {
    return TRI_ERROR_INTERNAL;
  }

  typeStr = type->_value._string.data;

  // extract fields
  fld = ExtractFields(definition, &fieldCount, iid);

  if (fld == nullptr) {
    return TRI_errno();
  }

  // list style
  if (TRI_EqualString(typeStr, "geo1")) {
    // extract geo json
    bool geoJson = false;
    bv = TRI_LookupObjectJson(definition, "geoJson");

    if (TRI_IsBooleanJson(bv)) {
      geoJson = bv->_value._boolean;
    }

    // need just one field
    if (fieldCount == 1) {
      TRI_json_t const* loc = static_cast<TRI_json_t*>(TRI_AtVector(&fld->_value._objects, 0));

      idx = CreateGeoIndexDocumentCollection(document,
                                        loc->_value._string.data,
                                        nullptr,
                                        nullptr,
                                        geoJson,
                                        iid,
                                        nullptr);

      if (dst != nullptr) {
        *dst = idx;
      }

      return idx == nullptr ? TRI_errno() : TRI_ERROR_NO_ERROR;
    }
    else {
      LOG_ERROR("ignoring %s-index %llu, 'fields' must be a list with 1 entries",
                typeStr, (unsigned long long) iid);

      return TRI_set_errno(TRI_ERROR_BAD_PARAMETER);
    }
  }

  // attribute style
  else if (TRI_EqualString(typeStr, "geo2")) {
    if (fieldCount == 2) {
      TRI_json_t const* lat = static_cast<TRI_json_t*>(TRI_AtVector(&fld->_value._objects, 0));
      TRI_json_t const* lon = static_cast<TRI_json_t*>(TRI_AtVector(&fld->_value._objects, 1));

      idx = CreateGeoIndexDocumentCollection(document,
                                             nullptr,
                                             lat->_value._string.data,
                                             lon->_value._string.data,
                                             false,
                                             iid,
                                             nullptr);

      if (dst != nullptr) {
        *dst = idx;
      }

      return idx == nullptr ? TRI_errno() : TRI_ERROR_NO_ERROR;
    }
    else {
      LOG_ERROR("ignoring %s-index %llu, 'fields' must be a list with 2 entries",
                typeStr, (unsigned long long) iid);

      return TRI_set_errno(TRI_ERROR_BAD_PARAMETER);
    }
  }

  else {
    TRI_ASSERT(false);
  }

  return TRI_ERROR_NO_ERROR; // shut the vc++ up
}

// -----------------------------------------------------------------------------
// --SECTION--                                                  public functions
// -----------------------------------------------------------------------------

////////////////////////////////////////////////////////////////////////////////
/// @brief finds a geo index, list style
////////////////////////////////////////////////////////////////////////////////

TRI_index_t* TRI_LookupGeoIndex1DocumentCollection (TRI_document_collection_t* document,
                                                    char const* location,
                                                    bool geoJson) {
  TRI_shaper_t* shaper = document->getShaper();  // ONLY IN INDEX, PROTECTED by RUNTIME

  TRI_shape_pid_t loc = shaper->lookupAttributePathByName(shaper, location);

  if (loc == 0) {
    return nullptr;
  }

  for (auto idx : document->_allIndexes) {
    if (idx->_type == TRI_IDX_TYPE_GEO1_INDEX) {
      TRI_geo_index_t* geo = (TRI_geo_index_t*) idx;

      if (geo->_location != 0 && geo->_location == loc &&
          geo->_geoJson == geoJson) {
        return idx;
      }
    }
  }

  return nullptr;
}

////////////////////////////////////////////////////////////////////////////////
/// @brief finds a geo index, attribute style
////////////////////////////////////////////////////////////////////////////////

TRI_index_t* TRI_LookupGeoIndex2DocumentCollection (TRI_document_collection_t* document,
                                                    char const* latitude,
                                                    char const* longitude) {
  TRI_shaper_t* shaper = document->getShaper();  // ONLY IN INDEX, PROTECTED by RUNTIME

  TRI_shape_pid_t lat = shaper->lookupAttributePathByName(shaper, latitude);
  TRI_shape_pid_t lon = shaper->lookupAttributePathByName(shaper, longitude);

  if (lat == 0 || lon == 0) {
    return nullptr;
  }

  for (auto idx : document->_allIndexes) {
    if (idx->_type == TRI_IDX_TYPE_GEO2_INDEX) {
      TRI_geo_index_t* geo = (TRI_geo_index_t*) idx;

      if (geo->_latitude != 0 &&
          geo->_longitude != 0 &&
          geo->_latitude == lat &&
          geo->_longitude == lon) {
        return idx;
      }
    }
  }

  return nullptr;
}

////////////////////////////////////////////////////////////////////////////////
/// @brief ensures that a geo index exists, list style
////////////////////////////////////////////////////////////////////////////////

TRI_index_t* TRI_EnsureGeoIndex1DocumentCollection (TRI_document_collection_t* document,
                                                    TRI_idx_iid_t iid,
                                                    char const* location,
                                                    bool geoJson,
                                                    bool* created) {
  TRI_ReadLockReadWriteLock(&document->_vocbase->_inventoryLock);

  // .............................................................................
  // inside write-lock
  // .............................................................................

  TRI_WRITE_LOCK_DOCUMENTS_INDEXES_PRIMARY_COLLECTION(document);

  TRI_index_t* idx = CreateGeoIndexDocumentCollection(document, location, nullptr, nullptr, geoJson, iid, created);

  if (idx != nullptr) {
    if (created) {
      int res = TRI_SaveIndex(document, idx, true);

      if (res != TRI_ERROR_NO_ERROR) {
        idx = nullptr;
      }
    }
  }

  TRI_WRITE_UNLOCK_DOCUMENTS_INDEXES_PRIMARY_COLLECTION(document);

  // .............................................................................
  // outside write-lock
  // .............................................................................

  TRI_ReadUnlockReadWriteLock(&document->_vocbase->_inventoryLock);

  return idx;
}

////////////////////////////////////////////////////////////////////////////////
/// @brief ensures that a geo index exists, attribute style
////////////////////////////////////////////////////////////////////////////////

TRI_index_t* TRI_EnsureGeoIndex2DocumentCollection (TRI_document_collection_t* document,
                                                    TRI_idx_iid_t iid,
                                                    char const* latitude,
                                                    char const* longitude,
                                                    bool* created) {
  TRI_ReadLockReadWriteLock(&document->_vocbase->_inventoryLock);

  // .............................................................................
  // inside write-lock
  // .............................................................................

  TRI_WRITE_LOCK_DOCUMENTS_INDEXES_PRIMARY_COLLECTION(document);

  TRI_index_t* idx = CreateGeoIndexDocumentCollection(document, nullptr, latitude, longitude, false, iid, created);

  if (idx != nullptr) {
    if (created) {
      int res = TRI_SaveIndex(document, idx, true);

      if (res != TRI_ERROR_NO_ERROR) {
        idx = nullptr;
      }
    }
  }

  TRI_WRITE_UNLOCK_DOCUMENTS_INDEXES_PRIMARY_COLLECTION(document);

  // .............................................................................
  // outside write-lock
  // .............................................................................

  TRI_ReadUnlockReadWriteLock(&document->_vocbase->_inventoryLock);

  return idx;
}

// -----------------------------------------------------------------------------
// --SECTION--                                                        HASH INDEX
// -----------------------------------------------------------------------------

// -----------------------------------------------------------------------------
// --SECTION--                                                 private functions
// -----------------------------------------------------------------------------

////////////////////////////////////////////////////////////////////////////////
/// @brief adds a hash index to the collection
////////////////////////////////////////////////////////////////////////////////

static TRI_index_t* CreateHashIndexDocumentCollection (TRI_document_collection_t* document,
                                                       TRI_vector_pointer_t const* attributes,
                                                       TRI_idx_iid_t iid,
                                                       bool sparse,
                                                       bool unique,
                                                       bool* created) {
  TRI_vector_pointer_t fields;
  TRI_vector_t paths;

  // determine the sorted shape ids for the attributes
  int res = PidNamesByAttributeNames(attributes,
                                     document->getShaper(),  // ONLY IN INDEX, PROTECTED by RUNTIME
                                     &paths,
                                     &fields,
                                     true,
                                     true);

  if (res != TRI_ERROR_NO_ERROR) {
    if (created != nullptr) {
      *created = false;
    }

    return nullptr;
  }

  // ...........................................................................
  // Attempt to find an existing index which matches the attributes above.
  // If a suitable index is found, return that one otherwise we need to create
  // a new one.
  // ...........................................................................

  int sparsity = sparse ? 1 : 0;
  TRI_index_t* idx = LookupPathIndexDocumentCollection(document, &paths, TRI_IDX_TYPE_HASH_INDEX, sparsity, unique, false);

  if (idx != nullptr) {
    TRI_DestroyVector(&paths);
    TRI_DestroyVectorPointer(&fields);
    LOG_TRACE("hash-index already created");

    if (created != nullptr) {
      *created = false;
    }

    return idx;
  }

  std::vector<std::string> fieldsVector;
  fieldsVector.reserve(fields._length);
  for (size_t i = 0; i < fields._length; ++i) {
    fieldsVector.push_back(std::string(static_cast<char const*>(fields._buffer[i])));
  }

  std::vector<TRI_shape_pid_t> pathsVector;
  pathsVector.reserve(paths._length);
  for (size_t i = 0; i < paths._length; ++i) {
    TRI_shape_pid_t* p = reinterpret_cast<TRI_shape_pid_t*>(TRI_AtVector(&paths, i));
    pathsVector.push_back(*p);
  }

  // create the hash index. we'll provide it with the current number of documents
  // in the collection so the index can do a sensible memory preallocation
  idx = TRI_CreateHashIndex(document,
                            iid,
                            &fields,
                            &paths,
                            sparse,
                            unique);

  if (idx == nullptr) {
    TRI_DestroyVector(&paths);
    TRI_DestroyVectorPointer(&fields);
    TRI_set_errno(TRI_ERROR_OUT_OF_MEMORY);
    return nullptr;
  }

  // release memory allocated to vector
  TRI_DestroyVector(&paths);
  TRI_DestroyVectorPointer(&fields);

  // initialises the index with all existing documents
  res = FillIndex(document, idx);

  if (res != TRI_ERROR_NO_ERROR) {
    TRI_FreeHashIndex(idx);
    TRI_set_errno(res);

    return nullptr;
  }
    
    
  // store index and return
  res = AddIndex(document, idx);

  if (res != TRI_ERROR_NO_ERROR) {
    TRI_FreeHashIndex(idx);

    return nullptr;
  }
  
  
  auto mvccIndex = new triagens::mvcc::HashIndex(idx->_iid, document, fieldsVector, pathsVector, unique, sparse);
  
  try {
    document->addIndex(mvccIndex);
  }
  catch (...) {
    delete mvccIndex;
    throw;
  }

  if (created != nullptr) {
    *created = true;
  }

  return idx;
}

////////////////////////////////////////////////////////////////////////////////
/// @brief restores an index
////////////////////////////////////////////////////////////////////////////////

static int HashIndexFromJson (TRI_document_collection_t* document,
                              TRI_json_t const* definition,
                              TRI_idx_iid_t iid,
                              TRI_index_t** dst) {
  return PathBasedIndexFromJson(document, definition, iid, CreateHashIndexDocumentCollection, dst);
}

// -----------------------------------------------------------------------------
// --SECTION--                                                  public functions
// -----------------------------------------------------------------------------

////////////////////////////////////////////////////////////////////////////////
/// @brief finds a hash index (unique or non-unique)
/// the index lock must be held when calling this function
////////////////////////////////////////////////////////////////////////////////

TRI_index_t* TRI_LookupHashIndexDocumentCollection (TRI_document_collection_t* document,
                                                    TRI_vector_pointer_t const* attributes,
                                                    int sparsity,
                                                    bool unique) {
  TRI_vector_pointer_t fields;
  TRI_vector_t paths;

  // determine the sorted shape ids for the attributes
  int res = PidNamesByAttributeNames(attributes,
                                     document->getShaper(),  // ONLY IN INDEX, PROTECTED by RUNTIME
                                     &paths,
                                     &fields,
                                     true,
                                     false);

  if (res != TRI_ERROR_NO_ERROR) {
    return nullptr;
  }

  TRI_index_t* idx = LookupPathIndexDocumentCollection(document, &paths, TRI_IDX_TYPE_HASH_INDEX, sparsity, unique, true);

  // release memory allocated to vector
  TRI_DestroyVector(&paths);
  TRI_DestroyVectorPointer(&fields);

  return idx;
}

////////////////////////////////////////////////////////////////////////////////
/// @brief ensures that a hash index exists
////////////////////////////////////////////////////////////////////////////////

TRI_index_t* TRI_EnsureHashIndexDocumentCollection (TRI_document_collection_t* document,
                                                    TRI_idx_iid_t iid,
                                                    TRI_vector_pointer_t const* attributes,
                                                    bool sparse,
                                                    bool unique,
                                                    bool* created) {
  TRI_ReadLockReadWriteLock(&document->_vocbase->_inventoryLock);

  // .............................................................................
  // inside write-lock
  // .............................................................................

  TRI_WRITE_LOCK_DOCUMENTS_INDEXES_PRIMARY_COLLECTION(document);

  // given the list of attributes (as strings)
  TRI_index_t* idx = CreateHashIndexDocumentCollection(document, attributes, iid, sparse, unique, created);

  if (idx != nullptr) {
    if (created) {
      int res = TRI_SaveIndex(document, idx, true);

      if (res != TRI_ERROR_NO_ERROR) {
        idx = nullptr;
      }
    }
  }

  TRI_WRITE_UNLOCK_DOCUMENTS_INDEXES_PRIMARY_COLLECTION(document);

  // .............................................................................
  // outside write-lock
  // .............................................................................

  TRI_ReadUnlockReadWriteLock(&document->_vocbase->_inventoryLock);

  return idx;
}

// -----------------------------------------------------------------------------
// --SECTION--                                                    SKIPLIST INDEX
// -----------------------------------------------------------------------------

// -----------------------------------------------------------------------------
// --SECTION--                                                 private functions
// -----------------------------------------------------------------------------

////////////////////////////////////////////////////////////////////////////////
/// @brief adds a skiplist index to the collection
////////////////////////////////////////////////////////////////////////////////

static TRI_index_t* CreateSkiplistIndexDocumentCollection (TRI_document_collection_t* document,
                                                           TRI_vector_pointer_t const* attributes,
                                                           TRI_idx_iid_t iid,
                                                           bool sparse,
                                                           bool unique,
                                                           bool* created) {
  TRI_vector_pointer_t fields;
  TRI_vector_t paths;
  
  int res = PidNamesByAttributeNames(attributes,
                                     document->getShaper(),  // ONLY IN INDEX, PROTECTED by RUNTIME
                                     &paths,
                                     &fields,
                                     false,
                                     true);

  if (res != TRI_ERROR_NO_ERROR) {
    if (created != nullptr) {
      *created = false;
    }

    return nullptr;
  }

  // ...........................................................................
  // Attempt to find an existing index which matches the attributes above.
  // If a suitable index is found, return that one otherwise we need to create
  // a new one.
  // ...........................................................................

  int sparsity = sparse ? 1 : 0;
  TRI_index_t* idx = LookupPathIndexDocumentCollection(document, &paths, TRI_IDX_TYPE_SKIPLIST_INDEX, sparsity, unique, false);

  if (idx != nullptr) {
    TRI_DestroyVector(&paths);
    TRI_DestroyVectorPointer(&fields);
    LOG_TRACE("skiplist-index already created");

    if (created != nullptr) {
      *created = false;
    }

    return idx;
  }
  
  std::vector<std::string> fieldsVector;
  fieldsVector.reserve(fields._length);
  for (size_t i = 0; i < fields._length; ++i) {
    fieldsVector.push_back(std::string(static_cast<char const*>(fields._buffer[i])));
  }

  std::vector<TRI_shape_pid_t> pathsVector;
  pathsVector.reserve(paths._length);
  for (size_t i = 0; i < paths._length; ++i) {
    TRI_shape_pid_t* p = reinterpret_cast<TRI_shape_pid_t*>(TRI_AtVector(&paths, i));
    pathsVector.push_back(*p);
  }


  // Create the skiplist index
  idx = TRI_CreateSkiplistIndex(document, iid, &fields, &paths, sparse, unique);

  if (idx == nullptr) {
    TRI_set_errno(TRI_ERROR_OUT_OF_MEMORY);
    return nullptr;
  }

  // release memory allocated to vector
  TRI_DestroyVector(&paths);
  TRI_DestroyVectorPointer(&fields);

  // initialises the index with all existing documents
  res = FillIndex(document, idx);

  if (res != TRI_ERROR_NO_ERROR) {
    TRI_FreeSkiplistIndex(idx);

    TRI_set_errno(res);
    return nullptr;
  }

  // store index and return
  res = AddIndex(document, idx);

  if (res != TRI_ERROR_NO_ERROR) {
    TRI_FreeSkiplistIndex(idx);

    return nullptr;
  }
  
  auto mvccIndex = new triagens::mvcc::SkiplistIndex2(idx->_iid, document, fieldsVector, pathsVector, unique, sparse);
  
  try {
    document->addIndex(mvccIndex);
  }
  catch (...) {
    delete mvccIndex;
    throw;
  }

  if (created != nullptr) {
    *created = true;
  }

  return idx;
}

////////////////////////////////////////////////////////////////////////////////
/// @brief restores an index
////////////////////////////////////////////////////////////////////////////////

static int SkiplistIndexFromJson (TRI_document_collection_t* document,
                                  TRI_json_t const* definition,
                                  TRI_idx_iid_t iid,
                                  TRI_index_t** dst) {
  return PathBasedIndexFromJson(document, definition, iid, CreateSkiplistIndexDocumentCollection, dst);
}

// -----------------------------------------------------------------------------
// --SECTION--                                                  public functions
// -----------------------------------------------------------------------------

////////////////////////////////////////////////////////////////////////////////
/// @brief finds a skiplist index (unique or non-unique)
/// the index lock must be held when calling this function
////////////////////////////////////////////////////////////////////////////////

TRI_index_t* TRI_LookupSkiplistIndexDocumentCollection (TRI_document_collection_t* document,
                                                        TRI_vector_pointer_t const* attributes,
                                                        int sparsity,
                                                        bool unique) {
  TRI_vector_pointer_t fields;
  TRI_vector_t paths;

  // determine the unsorted shape ids for the attributes
  int res = PidNamesByAttributeNames(attributes,
                                     document->getShaper(),  // ONLY IN INDEX, PROTECTED by RUNTIME
                                     &paths,
                                     &fields,
                                     false,
                                     false);

  if (res != TRI_ERROR_NO_ERROR) {
    return nullptr;
  }

  TRI_index_t* idx = LookupPathIndexDocumentCollection(document, &paths, TRI_IDX_TYPE_SKIPLIST_INDEX, sparsity, unique, true);

  // release memory allocated to vector
  TRI_DestroyVector(&paths);
  TRI_DestroyVectorPointer(&fields);

  return idx;
}

////////////////////////////////////////////////////////////////////////////////
/// @brief ensures that a skiplist index exists
////////////////////////////////////////////////////////////////////////////////

TRI_index_t* TRI_EnsureSkiplistIndexDocumentCollection (TRI_document_collection_t* document,
                                                        TRI_idx_iid_t iid,
                                                        TRI_vector_pointer_t const* attributes,
                                                        bool sparse,
                                                        bool unique,
                                                        bool* created) {
  TRI_ReadLockReadWriteLock(&document->_vocbase->_inventoryLock);

  // .............................................................................
  // inside write-lock the collection
  // .............................................................................

  TRI_WRITE_LOCK_DOCUMENTS_INDEXES_PRIMARY_COLLECTION(document);

  TRI_index_t* idx = CreateSkiplistIndexDocumentCollection(document, attributes, iid, sparse, unique, created);

  if (idx != nullptr) {
    if (created) {
      int res = TRI_SaveIndex(document, idx, true);

      if (res != TRI_ERROR_NO_ERROR) {
        idx = nullptr;
      }
    }
  }

  TRI_WRITE_UNLOCK_DOCUMENTS_INDEXES_PRIMARY_COLLECTION(document);

  // .............................................................................
  // outside write-lock
  // .............................................................................

  TRI_ReadUnlockReadWriteLock(&document->_vocbase->_inventoryLock);

  return idx;
}

// -----------------------------------------------------------------------------
// --SECTION--                                                    FULLTEXT INDEX
// -----------------------------------------------------------------------------

// -----------------------------------------------------------------------------
// --SECTION--                                                 private functions
// -----------------------------------------------------------------------------

static TRI_index_t* LookupFulltextIndexDocumentCollection (TRI_document_collection_t* document,
                                                           char const* attributeName,
                                                           bool indexSubstrings,
                                                           int minWordLength) {
  TRI_ASSERT(attributeName != nullptr);

  for (auto idx : document->_allIndexes) {
    if (idx->_type == TRI_IDX_TYPE_FULLTEXT_INDEX) {
      TRI_fulltext_index_t* fulltext = (TRI_fulltext_index_t*) idx;

      // 2013-01-17: deactivated substring indexing
      // if (fulltext->_indexSubstrings != indexSubstrings) {
      //   continue;
      // }

      if (fulltext->_minWordLength != minWordLength) {
        continue;
      }

      if (fulltext->base._fields._length != 1) {
        continue;
      }

      char* fieldName = (char*) fulltext->base._fields._buffer[0];

      if (fieldName != nullptr && TRI_EqualString(fieldName, attributeName)) {
        return idx;
      }
    }
  }

  return nullptr;
}

////////////////////////////////////////////////////////////////////////////////
/// @brief adds a fulltext index to the collection
////////////////////////////////////////////////////////////////////////////////

static TRI_index_t* CreateFulltextIndexDocumentCollection (TRI_document_collection_t* document,
                                                           char const* attributeName,
                                                           bool indexSubstrings,
                                                           int minWordLength,
                                                           TRI_idx_iid_t iid,
                                                           bool* created) {
  // ...........................................................................
  // Attempt to find an existing index with the same attribute
  // If a suitable index is found, return that one otherwise we need to create
  // a new one.
  // ...........................................................................

  TRI_index_t* idx = LookupFulltextIndexDocumentCollection(document, attributeName, indexSubstrings, minWordLength);

  if (idx != nullptr) {
    LOG_TRACE("fulltext-index already created");

    if (created != nullptr) {
      *created = false;
    }
    return idx;
  }

  // Create the fulltext index
  idx = TRI_CreateFulltextIndex(document, iid, attributeName, indexSubstrings, minWordLength);

  if (idx == nullptr) {
    TRI_set_errno(TRI_ERROR_OUT_OF_MEMORY);
    return nullptr;
  }

  // initialises the index with all existing documents
  int res = FillIndex(document, idx);

  if (res != TRI_ERROR_NO_ERROR) {
    TRI_FreeFulltextIndex(idx);

    return nullptr;
  }

  // store index and return
  res = AddIndex(document, idx);

  if (res != TRI_ERROR_NO_ERROR) {
    TRI_FreeFulltextIndex(idx);

    return nullptr;
  }


  std::vector<std::string> fieldsVector{ std::string(attributeName) };
  auto mvccIndex = new triagens::mvcc::FulltextIndex(idx->_iid, document, fieldsVector, minWordLength);
  
  try {
    document->addIndex(mvccIndex);
  }
  catch (...) {
    delete mvccIndex;
    throw;
  }

  if (created != nullptr) {
    *created = true;
  }

  return idx;
}

////////////////////////////////////////////////////////////////////////////////
/// @brief restores an index
////////////////////////////////////////////////////////////////////////////////

static int FulltextIndexFromJson (TRI_document_collection_t* document,
                                  TRI_json_t const* definition,
                                  TRI_idx_iid_t iid,
                                  TRI_index_t** dst) {
  if (dst != nullptr) {
    *dst = nullptr;
  }

  // extract fields
  size_t fieldCount;
  TRI_json_t* fld = ExtractFields(definition, &fieldCount, iid);

  if (fld == nullptr) {
    return TRI_errno();
  }

  // extract the list of fields
  if (fieldCount != 1) {
    LOG_ERROR("ignoring index %llu, has an invalid number of attributes", (unsigned long long) iid);

    return TRI_set_errno(TRI_ERROR_BAD_PARAMETER);
  }

  TRI_json_t const* attribute = static_cast<TRI_json_t const*>(TRI_AtVector(&fld->_value._objects, 0));

  if (! TRI_IsStringJson(attribute)) {
    return TRI_set_errno(TRI_ERROR_BAD_PARAMETER);
  }

  char* attributeName = attribute->_value._string.data;

  // 2013-01-17: deactivated substring indexing
  // indexSubstrings = TRI_LookupObjectJson(definition, "indexSubstrings");

  int minWordLengthValue = TRI_FULLTEXT_MIN_WORD_LENGTH_DEFAULT;
  TRI_json_t const* minWordLength = TRI_LookupObjectJson(definition, "minLength");

  if (minWordLength != nullptr && minWordLength->_type == TRI_JSON_NUMBER) {
    minWordLengthValue = (int) minWordLength->_value._number;
  }

  // create the index
  TRI_index_t* idx = LookupFulltextIndexDocumentCollection(document, attributeName, false, minWordLengthValue);

  if (idx == nullptr) {
    bool created;
    idx = CreateFulltextIndexDocumentCollection(document, attributeName, false, minWordLengthValue, iid, &created);
  }

  if (dst != nullptr) {
    *dst = idx;
  }

  if (idx == nullptr) {
    LOG_ERROR("cannot create fulltext index %llu", (unsigned long long) iid);
    return TRI_errno();
  }

  return TRI_ERROR_NO_ERROR;
}

// -----------------------------------------------------------------------------
// --SECTION--                                                  public functions
// -----------------------------------------------------------------------------

////////////////////////////////////////////////////////////////////////////////
/// @brief finds a fulltext index (unique or non-unique)
/// the index lock must be held when calling this function
////////////////////////////////////////////////////////////////////////////////

TRI_index_t* TRI_LookupFulltextIndexDocumentCollection (TRI_document_collection_t* document,
                                                        char const* attributeName,
                                                        bool indexSubstrings,
                                                        int minWordLength) {
  return LookupFulltextIndexDocumentCollection(document, attributeName, indexSubstrings, minWordLength);
}

////////////////////////////////////////////////////////////////////////////////
/// @brief ensures that a fulltext index exists
////////////////////////////////////////////////////////////////////////////////

TRI_index_t* TRI_EnsureFulltextIndexDocumentCollection (TRI_document_collection_t* document,
                                                        TRI_idx_iid_t iid,
                                                        char const* attributeName,
                                                        bool indexSubstrings,
                                                        int minWordLength,
                                                        bool* created) {
  TRI_ReadLockReadWriteLock(&document->_vocbase->_inventoryLock);

  // .............................................................................
  // inside write-lock the collection
  // .............................................................................

  TRI_WRITE_LOCK_DOCUMENTS_INDEXES_PRIMARY_COLLECTION(document);

  TRI_index_t* idx = CreateFulltextIndexDocumentCollection(document, attributeName, indexSubstrings, minWordLength, iid, created);

  if (idx != nullptr) {
    if (created) {
      int res = TRI_SaveIndex(document, idx, true);

      if (res != TRI_ERROR_NO_ERROR) {
        idx = nullptr;
      }
    }
  }

  TRI_WRITE_UNLOCK_DOCUMENTS_INDEXES_PRIMARY_COLLECTION(document);

  // .............................................................................
  // outside write-lock
  // .............................................................................

  TRI_ReadUnlockReadWriteLock(&document->_vocbase->_inventoryLock);

  return idx;
}

// -----------------------------------------------------------------------------
// --SECTION--                                           SELECT BY EXAMPLE QUERY
// -----------------------------------------------------------------------------

// -----------------------------------------------------------------------------
// --SECTION--                                                 private functions
// -----------------------------------------------------------------------------

////////////////////////////////////////////////////////////////////////////////
/// @brief checks for match of an example
////////////////////////////////////////////////////////////////////////////////

static bool IsExampleMatch (TRI_transaction_collection_t*,
                            TRI_shaper_t* shaper,
                            TRI_doc_mptr_t const* doc,
                            size_t len,
                            TRI_shape_pid_t* pids,
                            TRI_shaped_json_t** values) {
  // The first argument is only there to make the compiler check that
  // a transaction is ongoing. We need this to verify the protection
  // of master pointer and data pointer access.
  TRI_shaped_json_t document;
  TRI_shaped_json_t result;
  TRI_shape_t const* shape;

  TRI_EXTRACT_SHAPED_JSON_MARKER(document, doc->getDataPtr());  // PROTECTED by trx coming from above

  for (size_t i = 0;  i < len;  ++i) {
    TRI_shaped_json_t* example = values[i];

    bool ok = TRI_ExtractShapedJsonVocShaper(shaper,
                                             &document,
                                             example->_sid,
                                             pids[i],
                                             &result,
                                             &shape);

    if (! ok || shape == nullptr) {
      return false;
    }

    if (result._data.length != example->_data.length) {
      // suppress excessive log spam
      // LOG_TRACE("expecting length %lu, got length %lu for path %lu",
      //           (unsigned long) result._data.length,
      //           (unsigned long) example->_data.length,
      //           (unsigned long) pids[i]);

      return false;
    }

    if (memcmp(result._data.data, example->_data.data, example->_data.length) != 0) {
      // suppress excessive log spam
      // LOG_TRACE("data mismatch at path %lu", (unsigned long) pids[i]);
      return false;
    }
  }

  return true;
}

// -----------------------------------------------------------------------------
// --SECTION--                                                  public functions
// -----------------------------------------------------------------------------

////////////////////////////////////////////////////////////////////////////////
/// @brief executes a select-by-example query
////////////////////////////////////////////////////////////////////////////////

std::vector<TRI_doc_mptr_copy_t> TRI_SelectByExample (
                          TRI_transaction_collection_t* trxCollection,
                          size_t length,
                          TRI_shape_pid_t* pids,
                          TRI_shaped_json_t** values) {

  TRI_document_collection_t* document = trxCollection->_collection->_collection;

  TRI_shaper_t* shaper = document->getShaper();  // PROTECTED by trx in trxCollection

  // use filtered to hold copies of the master pointer
  std::vector<TRI_doc_mptr_copy_t> filtered;

  // do a full scan
  TRI_doc_mptr_t** ptr = (TRI_doc_mptr_t**) (document->_primaryIndex._table);
  TRI_doc_mptr_t** end = (TRI_doc_mptr_t**) ptr + document->_primaryIndex._nrAlloc;

  for (;  ptr < end;  ++ptr) {
    if (*ptr != nullptr &&
        IsExampleMatch(trxCollection, shaper, *ptr, length, pids, values)) {
      filtered.push_back(**ptr);
    }
  }
  return filtered;
}

////////////////////////////////////////////////////////////////////////////////
/// @brief deletes a document given by a master pointer
////////////////////////////////////////////////////////////////////////////////

int TRI_DeleteDocumentDocumentCollection (TRI_transaction_collection_t* trxCollection,
                                          TRI_doc_update_policy_t const* policy,
                                          TRI_doc_mptr_t* doc) {
  return TRI_RemoveShapedJsonDocumentCollection(trxCollection,
                                                (const TRI_voc_key_t) TRI_EXTRACT_MARKER_KEY(doc),
                                                0,
                                                nullptr,
                                                policy,
                                                false,
                                                false);  // PROTECTED by trx in trxCollection
}

////////////////////////////////////////////////////////////////////////////////
/// @brief rotate the current journal of the collection
/// use this for testing only
////////////////////////////////////////////////////////////////////////////////

int TRI_RotateJournalDocumentCollection (TRI_document_collection_t* document) {
  int res = TRI_ERROR_ARANGO_NO_JOURNAL;

  TRI_LOCK_JOURNAL_ENTRIES_DOC_COLLECTION(document);

  if (document->_state == TRI_COL_STATE_WRITE) {
    size_t const n = document->_journals._length;

    if (n > 0) {
      TRI_ASSERT(document->_journals._buffer[0] != nullptr);
      TRI_CloseDatafileDocumentCollection(document, 0, false);

      res = TRI_ERROR_NO_ERROR;
    }
  }

  TRI_UNLOCK_JOURNAL_ENTRIES_DOC_COLLECTION(document);

  return res;
}

// -----------------------------------------------------------------------------
// --SECTION--                                                      CRUD methods
// -----------------------------------------------------------------------------

////////////////////////////////////////////////////////////////////////////////
/// @brief reads an element from the document collection
////////////////////////////////////////////////////////////////////////////////

int TRI_ReadShapedJsonDocumentCollection (TRI_transaction_collection_t* trxCollection,
                                          const TRI_voc_key_t key,
                                          TRI_doc_mptr_copy_t* mptr,
                                          bool lock) {
  TRI_ASSERT(mptr != nullptr);
  mptr->setDataPtr(nullptr);  // PROTECTED by trx in trxCollection

  {
    TRI_IF_FAILURE("ReadDocumentNoLock") {
      // test what happens if no lock can be acquired
      return TRI_ERROR_DEBUG;
    }

    TRI_IF_FAILURE("ReadDocumentNoLockExcept") {
      THROW_ARANGO_EXCEPTION(TRI_ERROR_DEBUG);
    }


    TRI_document_collection_t* document = trxCollection->_collection->_collection;
    triagens::arango::CollectionReadLocker collectionLocker(document, lock);

    TRI_doc_mptr_t* header;
    int res = LookupDocument(document, key, nullptr, header);

    if (res != TRI_ERROR_NO_ERROR) {
      return res;
    }

    // we found a document, now copy it over
    *mptr = *header;
  }

  TRI_ASSERT(mptr->getDataPtr() != nullptr);  // PROTECTED by trx in trxCollection
  TRI_ASSERT(mptr->_rid > 0);

  return TRI_ERROR_NO_ERROR;
}

////////////////////////////////////////////////////////////////////////////////
/// @brief removes a shaped-json document (or edge)
////////////////////////////////////////////////////////////////////////////////

int TRI_RemoveShapedJsonDocumentCollection (TRI_transaction_collection_t* trxCollection,
                                            TRI_voc_key_t key,
                                            TRI_voc_rid_t rid,
                                            triagens::wal::Marker* marker,
                                            TRI_doc_update_policy_t const* policy,
                                            bool lock,
                                            bool forceSync) {
  bool const freeMarker = (marker == nullptr);
  rid = GetRevisionId(rid);

  TRI_ASSERT(key != nullptr);

  TRI_document_collection_t* document = trxCollection->_collection->_collection;

  TRI_IF_FAILURE("RemoveDocumentNoMarker") {
    // test what happens when no marker can be created
    return TRI_ERROR_DEBUG;
  }

  TRI_IF_FAILURE("RemoveDocumentNoMarkerExcept") {
    // test what happens if no marker can be created
    THROW_ARANGO_EXCEPTION(TRI_ERROR_DEBUG);
  }

  if (marker == nullptr) {
    marker = new triagens::wal::RemoveMarker(document->_vocbase->_id,
                                             document->_info._cid,
                                             rid,
                                             TRI_MarkerIdTransaction(trxCollection->_transaction),
                                             std::string(key));

  }

  TRI_ASSERT(marker != nullptr);

  TRI_doc_mptr_t* header;
  int res;
  TRI_voc_tick_t markerTick = 0;
  {
    TRI_IF_FAILURE("RemoveDocumentNoLock") {
      // test what happens if no lock can be acquired
      if (freeMarker) {
        delete marker;
      }
      return TRI_ERROR_DEBUG;
    }

    triagens::arango::CollectionWriteLocker collectionLocker(document, lock);

    triagens::wal::DocumentOperation operation(marker, freeMarker, trxCollection, TRI_VOC_DOCUMENT_OPERATION_REMOVE, rid);

    res = LookupDocument(document, key, policy, header);

    if (res != TRI_ERROR_NO_ERROR) {
      return res;
    }

    // we found a document to remove
    TRI_ASSERT(header != nullptr);
    operation.header = header;
    operation.init();

    // delete from indexes
    res = DeleteSecondaryIndexes(document, header, false);

    if (res != TRI_ERROR_NO_ERROR) {
      InsertSecondaryIndexes(document, header, true);
      return res;
    }

    res = DeletePrimaryIndex(document, header, false);

    if (res != TRI_ERROR_NO_ERROR) {
      InsertSecondaryIndexes(document, header, true);
      return res;
    }

    operation.indexed();

    document->_headersPtr->unlink(header);  // PROTECTED by trx in trxCollection
    document->_numberDocuments--;

    TRI_IF_FAILURE("RemoveDocumentNoOperation") {
      return TRI_ERROR_DEBUG;
    }

    TRI_IF_FAILURE("RemoveDocumentNoOperationExcept") {
      THROW_ARANGO_EXCEPTION(TRI_ERROR_DEBUG);
    }

    res = TRI_AddOperationTransaction(operation, forceSync);
    
    if (res != TRI_ERROR_NO_ERROR) {
      operation.revert();
    }
    else if (forceSync) {
      markerTick = operation.tick;
    }
  }

  if (markerTick > 0) {
    // need to wait for tick, outside the lock
    triagens::wal::LogfileManager::instance()->slots()->waitForTick(markerTick);
  }

  return res;
}

////////////////////////////////////////////////////////////////////////////////
/// @brief insert a shaped-json document (or edge)
/// note: key might be NULL. in this case, a key is auto-generated
////////////////////////////////////////////////////////////////////////////////

int TRI_InsertShapedJsonDocumentCollection (TRI_transaction_collection_t* trxCollection,
                                            const TRI_voc_key_t key,
                                            TRI_voc_rid_t rid,
                                            triagens::wal::Marker* marker,
                                            TRI_doc_mptr_copy_t* mptr,
                                            TRI_shaped_json_t const* shaped,
                                            TRI_document_edge_t const* edge,
                                            bool lock,
                                            bool forceSync,
                                            bool isRestore) {
  
  bool const freeMarker = (marker == nullptr);

  TRI_ASSERT(mptr != nullptr);
  mptr->setDataPtr(nullptr);  // PROTECTED by trx in trxCollection

  rid = GetRevisionId(rid);
  TRI_voc_tick_t tick = static_cast<TRI_voc_tick_t>(rid);

  TRI_document_collection_t* document = trxCollection->_collection->_collection;
  //TRI_ASSERT_EXPENSIVE(lock || TRI_IsLockedCollectionTransaction(trxCollection, TRI_TRANSACTION_WRITE, 0));

  std::string keyString;

  if (key == nullptr) {
    // no key specified, now generate a new one
    keyString.assign(document->_keyGenerator->generate(tick));

    if (keyString.empty()) {
      return TRI_ERROR_ARANGO_OUT_OF_KEYS;
    }
  }
  else {
    // key was specified, now validate it
    int res = document->_keyGenerator->validate(key, isRestore);

    if (res != TRI_ERROR_NO_ERROR) {
      return res;
    }

    keyString = key;
  }

  uint64_t const hash = triagens::mvcc::PrimaryIndex::hashKeyString(keyString.c_str(), keyString.size());


  int res = TRI_ERROR_NO_ERROR;

  if (marker == nullptr) {
    res = CreateMarkerNoLegend(marker, document, rid, trxCollection, keyString, shaped, edge);
  
    if (res != TRI_ERROR_NO_ERROR) {
      if (marker != nullptr) {
        // avoid memleak
        delete marker;
      }

      return res;
    }
  }

  TRI_ASSERT(marker != nullptr);

  TRI_voc_tick_t markerTick = 0;
  // now insert into indexes
  {
    TRI_IF_FAILURE("InsertDocumentNoLock") {
      // test what happens if no lock can be acquired
      
      if (freeMarker) {
        delete marker;
      }

      return TRI_ERROR_DEBUG;
    }

    triagens::arango::CollectionWriteLocker collectionLocker(document, lock);

    triagens::wal::DocumentOperation operation(marker, freeMarker, trxCollection, TRI_VOC_DOCUMENT_OPERATION_INSERT, rid);

    TRI_IF_FAILURE("InsertDocumentNoHeader") {
      // test what happens if no header can be acquired
      return TRI_ERROR_DEBUG;
    }

    TRI_IF_FAILURE("InsertDocumentNoHeaderExcept") {
      // test what happens if no header can be acquired
      THROW_ARANGO_EXCEPTION(TRI_ERROR_DEBUG);
    }

    // create a new header
    TRI_doc_mptr_t* header = operation.header = document->_headersPtr->request(marker->size());  // PROTECTED by trx in trxCollection

    if (header == nullptr) {
      // out of memory. no harm done here. just return the error
      return TRI_ERROR_OUT_OF_MEMORY;
    }

    // update the header we got
    void* mem = operation.marker->mem();
    header->_rid  = rid;
    header->setDataPtr(mem);  // PROTECTED by trx in trxCollection
    header->setHash(hash);

    // insert into indexes
    res = InsertDocument(trxCollection, header, operation, mptr, forceSync);

    if (res != TRI_ERROR_NO_ERROR) {
      operation.revert();
    }
    else {
      TRI_ASSERT(mptr->getDataPtr() != nullptr);  // PROTECTED by trx in trxCollection

      if (forceSync) {
        markerTick = operation.tick;
      }
    }
  }

  if (markerTick > 0) {
    // need to wait for tick, outside the lock
    triagens::wal::LogfileManager::instance()->slots()->waitForTick(markerTick);
  }

  return res;
}

////////////////////////////////////////////////////////////////////////////////
/// @brief updates a document in the collection from shaped json
////////////////////////////////////////////////////////////////////////////////

int TRI_UpdateShapedJsonDocumentCollection (TRI_transaction_collection_t* trxCollection,
                                            TRI_voc_key_t key,
                                            TRI_voc_rid_t rid,
                                            triagens::wal::Marker* marker,
                                            TRI_doc_mptr_copy_t* mptr,
                                            TRI_shaped_json_t const* shaped,
                                            TRI_doc_update_policy_t const* policy,
                                            bool lock,
                                            bool forceSync) {
  bool const freeMarker = (marker == nullptr);

  rid = GetRevisionId(rid);

  TRI_ASSERT(key != nullptr);

  // initialise the result
  TRI_ASSERT(mptr != nullptr);
  mptr->setDataPtr(nullptr);  // PROTECTED by trx in trxCollection

  TRI_document_collection_t* document = trxCollection->_collection->_collection;
  //TRI_ASSERT_EXPENSIVE(lock || TRI_IsLockedCollectionTransaction(trxCollection, TRI_TRANSACTION_WRITE, 0));

  int res = TRI_ERROR_NO_ERROR;
  TRI_voc_tick_t markerTick = 0;
  {
    TRI_IF_FAILURE("UpdateDocumentNoLock") {
      return TRI_ERROR_DEBUG;
    }

    triagens::arango::CollectionWriteLocker collectionLocker(document, lock);

    // get the header pointer of the previous revision
    TRI_doc_mptr_t* oldHeader;
    res = LookupDocument(document, key, policy, oldHeader);

    if (res != TRI_ERROR_NO_ERROR) {
      return res;
    }

    TRI_IF_FAILURE("UpdateDocumentNoMarker") {
      // test what happens when no marker can be created
      return TRI_ERROR_DEBUG;
    }

    TRI_IF_FAILURE("UpdateDocumentNoMarkerExcept") {
      // test what happens when no marker can be created
      THROW_ARANGO_EXCEPTION(TRI_ERROR_DEBUG);
    }

    if (marker == nullptr) {
      TRI_IF_FAILURE("UpdateDocumentNoLegend") {
        // test what happens when no legend can be created
        return TRI_ERROR_DEBUG;
      }

      TRI_IF_FAILURE("UpdateDocumentNoLegendExcept") {
        // test what happens when no legend can be created
        THROW_ARANGO_EXCEPTION(TRI_ERROR_DEBUG);
      }

      TRI_df_marker_t const* original = static_cast<TRI_df_marker_t const*>(oldHeader->getDataPtr());  // PROTECTED by trx in trxCollection

      res = CloneMarkerNoLegend(marker, original, document, rid, trxCollection, shaped);

      if (res != TRI_ERROR_NO_ERROR) {
        if (marker != nullptr) {
          // avoid memleak
          delete marker;
        }
        return res;
      }
    }

    TRI_ASSERT(marker != nullptr);

    triagens::wal::DocumentOperation operation(marker, freeMarker, trxCollection, TRI_VOC_DOCUMENT_OPERATION_UPDATE, rid);
    operation.header = oldHeader;
    operation.init();

    res = UpdateDocument(trxCollection, oldHeader, operation, mptr, forceSync);
    
    if (res != TRI_ERROR_NO_ERROR) {
      operation.revert();
    }
    else if (forceSync) {
      markerTick = operation.tick;
    }
  }

  if (res == TRI_ERROR_NO_ERROR) {
    TRI_ASSERT(mptr->getDataPtr() != nullptr);  // PROTECTED by trx in trxCollection
    TRI_ASSERT(mptr->_rid > 0);
  }

  if (markerTick > 0) {
    // need to wait for tick, outside the lock
    triagens::wal::LogfileManager::instance()->slots()->waitForTick(markerTick);
  }

  return res;
}

// -----------------------------------------------------------------------------
// --SECTION--                                                       END-OF-FILE
// -----------------------------------------------------------------------------

// Local Variables:
// mode: outline-minor
// outline-regexp: "/// @brief\\|/// {@inheritDoc}\\|/// @page\\|// --SECTION--\\|/// @\\}"
// End:<|MERGE_RESOLUTION|>--- conflicted
+++ resolved
@@ -38,7 +38,6 @@
 #include "FulltextIndex/fulltext-index.h"
 #include "GeoIndex/geo-index.h"
 #include "HashIndex/hash-index.h"
-<<<<<<< HEAD
 #include "Mvcc/CapConstraint.h"
 #include "Mvcc/EdgeIndex.h"
 #include "Mvcc/FulltextIndex.h"
@@ -52,9 +51,7 @@
 #include "Mvcc/Transaction.h"
 #include "Mvcc/TransactionCollection.h"
 #include "Mvcc/TransactionScope.h"
-=======
 #include "RestServer/ArangoServer.h"
->>>>>>> 3c4603e1
 #include "ShapedJson/shape-accessor.h"
 #include "Utils/transactions.h"
 #include "Utils/CollectionReadLocker.h"
@@ -2057,31 +2054,6 @@
 // -----------------------------------------------------------------------------
 
 ////////////////////////////////////////////////////////////////////////////////
-<<<<<<< HEAD
-/// @brief fill the internal (non-user-definable) indexes
-/// currently, this will only fill edge indexes
-////////////////////////////////////////////////////////////////////////////////
-
-static int FillInternalIndexes (TRI_document_collection_t* document) {
-  int res = TRI_ERROR_NO_ERROR;
-
-  for (auto idx : document->_allIndexes) {
-    if (idx->_type == TRI_IDX_TYPE_EDGE_INDEX) {
-      int r = FillIndex(document, idx);
-
-      if (r != TRI_ERROR_NO_ERROR) {
-        // return first error, but continue
-        res = r;
-      }
-    }
-  }
-
-  return res;
-}
-
-////////////////////////////////////////////////////////////////////////////////
-=======
->>>>>>> 3c4603e1
 /// @brief iterator for index open
 ////////////////////////////////////////////////////////////////////////////////
 
@@ -3123,10 +3095,10 @@
   };
 
   // distribute the work to index threads plus this thread
-  size_t const n = document->_allIndexes._length;
+  size_t const n = document->_allIndexes.size();
   
   for (size_t i = 1;  i < n;  ++i) {
-    TRI_index_t* idx = static_cast<TRI_index_t*>(document->_allIndexes._buffer[i]);
+    TRI_index_t* idx = document->_allIndexes[i];
 
     // index threads must come first, otherwise this thread will block the loop and
     // prevent distribution to threads
