////////////////////////////////////////////////////////////////////////////////
/// @brief V8-vocbase bridge
///
/// @file
///
/// DISCLAIMER
///
/// Copyright 2014 ArangoDB GmbH, Cologne, Germany
/// Copyright 2004-2014 triAGENS GmbH, Cologne, Germany
///
/// Licensed under the Apache License, Version 2.0 (the "License");
/// you may not use this file except in compliance with the License.
/// You may obtain a copy of the License at
///
///     http://www.apache.org/licenses/LICENSE-2.0
///
/// Unless required by applicable law or agreed to in writing, software
/// distributed under the License is distributed on an "AS IS" BASIS,
/// WITHOUT WARRANTIES OR CONDITIONS OF ANY KIND, either express or implied.
/// See the License for the specific language governing permissions and
/// limitations under the License.
///
/// Copyright holder is ArangoDB GmbH, Cologne, Germany
///
/// @author Dr. Frank Celler
/// @author Copyright 2014, ArangoDB GmbH, Cologne, Germany
/// @author Copyright 2011-2013, triAGENS GmbH, Cologne, Germany
////////////////////////////////////////////////////////////////////////////////

#include "v8-vocbaseprivate.h"
#include "v8-wrapshapedjson.h"
#include "v8-replication.h"
#include "v8-voccursor.h"
#include "v8-vocindex.h"
#include "v8-collection.h"

#include "VocBase/general-cursor.h"

#include "Aql/Query.h"
#include "Aql/QueryRegistry.h"
#include "Basics/Utf8Helper.h"

#include "Basics/conversions.h"
#include "Basics/json-utilities.h"
#include "Utils/transactions.h"
#include "Utils/V8ResolverGuard.h"

#include "HttpServer/ApplicationEndpointServer.h"
#include "V8/v8-conv.h"
#include "V8/v8-utils.h"
#include "Wal/LogfileManager.h"

#include "VocBase/auth.h"
#include "v8.h"
#include "V8/JSLoader.h"

#include "Cluster/AgencyComm.h"
#include "Cluster/ClusterComm.h"
#include "Cluster/ClusterInfo.h"
#include "Cluster/ClusterMethods.h"
#include "Cluster/ServerState.h"

#include "unicode/timezone.h"
#include "unicode/smpdtfmt.h"
#include "unicode/dtfmtsym.h"


using namespace std;
using namespace triagens::basics;
using namespace triagens::arango;
using namespace triagens::rest;

// -----------------------------------------------------------------------------
// --SECTION--                                              forward declarations
// -----------------------------------------------------------------------------

extern bool TRI_ENABLE_STATISTICS;

// -----------------------------------------------------------------------------
// --SECTION--                                                 private constants
// -----------------------------------------------------------------------------

////////////////////////////////////////////////////////////////////////////////
/// @brief wrapped class for TRI_vocbase_t
///
/// Layout:
/// - SLOT_CLASS_TYPE
/// - SLOT_CLASS
////////////////////////////////////////////////////////////////////////////////

int32_t const WRP_VOCBASE_TYPE = 1;

////////////////////////////////////////////////////////////////////////////////
/// @brief wrapped class for TRI_vocbase_col_t
///
/// Layout:
/// - SLOT_CLASS_TYPE
/// - SLOT_CLASS
/// - SLOT_COLLECTION
////////////////////////////////////////////////////////////////////////////////

int32_t const WRP_VOCBASE_COL_TYPE = 2;

// -----------------------------------------------------------------------------
// --SECTION--                                                  HELPER FUNCTIONS
// -----------------------------------------------------------------------------

////////////////////////////////////////////////////////////////////////////////
/// @brief wraps a C++ into a v8::Object
////////////////////////////////////////////////////////////////////////////////

template<class T>
static v8::Handle<v8::Object> WrapClass (v8::Isolate *isolate,
                                         v8::Persistent<v8::ObjectTemplate>& classTempl,
                                         int32_t type,
                                         T* y) {
  v8::EscapableHandleScope scope(isolate);

  auto localClassTemplate = v8::Local<v8::ObjectTemplate>::New(isolate, classTempl);
  // create the new handle to return, and set its template type
  v8::Handle<v8::Object> result = localClassTemplate->NewInstance();

  if (result.IsEmpty()) {
    // error
    return scope.Escape<v8::Object>(result);
  }

  // set the c++ pointer for unwrapping later
  result->SetInternalField(SLOT_CLASS_TYPE, v8::Integer::New(isolate, type));
  result->SetInternalField(SLOT_CLASS, v8::External::New(isolate, y));

  return scope.Escape<v8::Object>(result);
}


// -----------------------------------------------------------------------------
// --SECTION--                                              javascript functions
// -----------------------------------------------------------------------------

////////////////////////////////////////////////////////////////////////////////
/// @brief executes a transaction
////////////////////////////////////////////////////////////////////////////////

static void JS_Transaction (const v8::FunctionCallbackInfo<v8::Value>& args) {
  v8::Isolate* isolate = args.GetIsolate();
  v8::HandleScope scope(isolate);
  v8::TryCatch tryCatch;

  if (args.Length() != 1 || ! args[0]->IsObject()) {
    TRI_V8_EXCEPTION_USAGE("TRANSACTION(<object>)");
  }

  TRI_vocbase_t* vocbase = GetContextVocBase(isolate);

  if (vocbase == nullptr) {
    TRI_V8_EXCEPTION(TRI_ERROR_ARANGO_DATABASE_NOT_FOUND);
  }

  // treat the argument as an object from now on
  v8::Handle<v8::Object> object = v8::Handle<v8::Object>::Cast(args[0]);

  // extract the properties from the object

  // "lockTimeout"
  double lockTimeout = (double) (TRI_TRANSACTION_DEFAULT_LOCK_TIMEOUT / 1000000ULL);

  if (object->Has(TRI_V8_SYMBOL("lockTimeout"))) {
    static const string timeoutError = "<lockTimeout> must be a valid numeric value";

    if (! object->Get(TRI_V8_SYMBOL("lockTimeout"))->IsNumber()) {
      TRI_V8_EXCEPTION_PARAMETER(timeoutError);
    }

    lockTimeout = TRI_ObjectToDouble(object->Get(TRI_V8_SYMBOL("lockTimeout")));

    if (lockTimeout < 0.0) {
      TRI_V8_EXCEPTION_PARAMETER(timeoutError);
    }
  }

  // "waitForSync"
  bool waitForSync = false;

  TRI_GET_GLOBALS();
  TRI_GET_GLOBAL_STR(WaitForSyncKey);
  if (object->Has(WaitForSyncKey)) {
    if (! object->Get(WaitForSyncKey)->IsBoolean() &&
        ! object->Get(WaitForSyncKey)->IsBooleanObject()) {
      TRI_V8_EXCEPTION_PARAMETER("<waitForSync> must be a boolean value");
    }

    waitForSync = TRI_ObjectToBoolean(WaitForSyncKey);
  }

  // "collections"
  static string const collectionError = "missing/invalid collections definition for transaction";

  if (! object->Has(TRI_V8_SYMBOL("collections")) || ! object->Get(TRI_V8_SYMBOL("collections"))->IsObject()) {
    TRI_V8_EXCEPTION_PARAMETER(collectionError);
  }

  // extract collections
  v8::Handle<v8::Array> collections = v8::Handle<v8::Array>::Cast(object->Get(TRI_V8_SYMBOL("collections")));

  if (collections.IsEmpty()) {
    TRI_V8_EXCEPTION_PARAMETER(collectionError);
  }

  bool isValid = true;
  vector<string> readCollections;
  vector<string> writeCollections;

  // collections.read
  if (collections->Has(TRI_V8_SYMBOL("read"))) {
    if (collections->Get(TRI_V8_SYMBOL("read"))->IsArray()) {
      v8::Handle<v8::Array> names = v8::Handle<v8::Array>::Cast(collections->Get(TRI_V8_SYMBOL("read")));

      for (uint32_t i = 0 ; i < names->Length(); ++i) {
        v8::Handle<v8::Value> collection = names->Get(v8::Number::New(isolate,i));
        if (! collection->IsString()) {
          isValid = false;
          break;
        }

        readCollections.push_back(TRI_ObjectToString(collection));
      }
    }
    else if (collections->Get(TRI_V8_SYMBOL("read"))->IsString()) {
      readCollections.push_back(TRI_ObjectToString(collections->Get(TRI_V8_SYMBOL("read"))));
    }
    else {
      isValid = false;
    }
  }

  // collections.write
  if (collections->Has(TRI_V8_SYMBOL("write"))) {
    if (collections->Get(TRI_V8_SYMBOL("write"))->IsArray()) {
      v8::Handle<v8::Array> names = v8::Handle<v8::Array>::Cast(collections->Get(TRI_V8_SYMBOL("write")));

      for (uint32_t i = 0 ; i < names->Length(); ++i) {
        v8::Handle<v8::Value> collection = names->Get(v8::Number::New(isolate,i));
        if (! collection->IsString()) {
          isValid = false;
          break;
        }

        writeCollections.push_back(TRI_ObjectToString(collection));
      }
    }
    else if (collections->Get(TRI_V8_SYMBOL("write"))->IsString()) {
      writeCollections.push_back(TRI_ObjectToString(collections->Get(TRI_V8_SYMBOL("write"))));
    }
    else {
      isValid = false;
    }
  }

  if (! isValid) {
    TRI_V8_EXCEPTION_PARAMETER(collectionError);
  }

  // extract the "action" property
  static const string actionError = "missing/invalid action definition for transaction";

  if (! object->Has(TRI_V8_SYMBOL("action"))) {
    TRI_V8_EXCEPTION_PARAMETER(actionError);
  }

  // function parameters
  v8::Handle<v8::Value> params;

  if (object->Has(TRI_V8_SYMBOL("params"))) {
    params = v8::Handle<v8::Array>::Cast(object->Get(TRI_V8_SYMBOL("params")));
  }
  else {
    params = v8::Undefined(isolate);
  }

  if (params.IsEmpty()) {
    TRI_V8_EXCEPTION(TRI_ERROR_INTERNAL);
  }

<<<<<<< HEAD
  v8::Handle<v8::Object> current = isolate->GetCurrentContext()->Global();
=======
  bool embed = false;  
  if (object->Has(TRI_V8_SYMBOL("embed"))) {
    v8::Handle<v8::Value> v = v8::Handle<v8::Object>::Cast(object->Get(TRI_V8_SYMBOL("embed")));
    embed = TRI_ObjectToBoolean(v);
  }

  v8::Handle<v8::Object> current = v8::Context::GetCurrent()->Global();
>>>>>>> fc634b4d

  // callback function
  v8::Handle<v8::Function> action;

  if (object->Get(TRI_V8_SYMBOL("action"))->IsFunction()) {
    action = v8::Handle<v8::Function>::Cast(object->Get(TRI_V8_SYMBOL("action")));
  }
  else if (object->Get(TRI_V8_SYMBOL("action"))->IsString()) {
    // get built-in Function constructor (see ECMA-262 5th edition 15.3.2)
    v8::Local<v8::Function> ctor = v8::Local<v8::Function>::Cast(current->Get(TRI_V8_SYMBOL("Function")));

    // Invoke Function constructor to create function with the given body and no arguments
    string body = TRI_ObjectToString(object->Get(TRI_V8_SYMBOL("action"))->ToString());
    body = "return (" + body + ")(params);";
    v8::Handle<v8::Value> args[2] = { TRI_V8_SYMBOL("params"), TRI_V8_SYMBOL_STD_STRING(body) };
    v8::Local<v8::Object> function = ctor->NewInstance(2, args);

    action = v8::Local<v8::Function>::Cast(function);
  }
  else {
    TRI_V8_EXCEPTION_PARAMETER(actionError);
  }

  if (action.IsEmpty()) {
    TRI_V8_EXCEPTION_PARAMETER(actionError);
  }

  // start actual transaction
  ExplicitTransaction trx(vocbase,
                          readCollections,
                          writeCollections,
                          lockTimeout,
                          waitForSync,
                          embed);

  int res = trx.begin();

  if (res != TRI_ERROR_NO_ERROR) {
    TRI_V8_EXCEPTION(res);
  }

  v8::Handle<v8::Value> arguments = params;
  v8::Handle<v8::Value> result = action->Call(current, 1, &arguments);

  if (tryCatch.HasCaught()) {
    trx.abort();

    if (tryCatch.CanContinue()) {
      TRI_V8_LOG_THROW_EXCEPTION(tryCatch);
    }
    else {
      v8g->_canceled = true;
      TRI_V8_RETURN(result);
    }
  }

  res = trx.commit();

  if (res != TRI_ERROR_NO_ERROR) {
    TRI_V8_EXCEPTION(res);
  }

  TRI_V8_RETURN(result);
}

////////////////////////////////////////////////////////////////////////////////
/// @brief retrieves the configuration of the write-ahead log
/// @startDocuBlock walPropertiesGet
/// `internal.wal.properties()`
///
/// Retrieves the configuration of the write-ahead log. The result is a JSON
/// array with the following attributes:
/// - *allowOversizeEntries*: whether or not operations that are bigger than a
///   single logfile can be executed and stored
/// - *logfileSize*: the size of each write-ahead logfile
/// - *historicLogfiles*: the maximum number of historic logfiles to keep
/// - *reserveLogfiles*: the maximum number of reserve logfiles that ArangoDB
///   allocates in the background
/// - *syncInterval*: the interval for automatic synchronization of not-yet
///   synchronized write-ahead log data (in milliseconds)
/// - *throttleWait*: the maximum wait time that operations will wait before
///   they get aborted if case of write-throttling (in milliseconds)
/// - *throttleWhenPending*: the number of unprocessed garbage-collection 
///   operations that, when reached, will activate write-throttling. A value of
///   *0* means that write-throttling will not be triggered.
///
/// @EXAMPLES
///
/// @EXAMPLE_ARANGOSH_OUTPUT{WalPropertiesGet}
///   require("internal").wal.properties();
/// @END_EXAMPLE_ARANGOSH_OUTPUT
/// @endDocuBlock
////////////////////////////////////////////////////////////////////////////////

////////////////////////////////////////////////////////////////////////////////
/// @brief configures the write-ahead log
/// @startDocuBlock walPropertiesSet
/// `internal.wal.properties(properties)`
///
/// Configures the behavior of the write-ahead log. *properties* must be a JSON
/// JSON object with the following attributes:
/// - *allowOversizeEntries*: whether or not operations that are bigger than a 
///   single logfile can be executed and stored
/// - *logfileSize*: the size of each write-ahead logfile
/// - *historicLogfiles*: the maximum number of historic logfiles to keep
/// - *reserveLogfiles*: the maximum number of reserve logfiles that ArangoDB
///   allocates in the background
/// - *throttleWait*: the maximum wait time that operations will wait before
///   they get aborted if case of write-throttling (in milliseconds)
/// - *throttleWhenPending*: the number of unprocessed garbage-collection 
///   operations that, when reached, will activate write-throttling. A value of
///   *0* means that write-throttling will not be triggered.
///
/// Specifying any of the above attributes is optional. Not specified attributes
/// will be ignored and the configuration for them will not be modified.
///
/// @EXAMPLES
///
/// @EXAMPLE_ARANGOSH_OUTPUT{WalPropertiesSet}
///   require("internal").wal.properties({ allowOverSizeEntries: true, logfileSize: 32 * 1024 * 1024 });
/// @END_EXAMPLE_ARANGOSH_OUTPUT
/// @endDocuBlock
////////////////////////////////////////////////////////////////////////////////

static void JS_PropertiesWal (const v8::FunctionCallbackInfo<v8::Value>& args) {
  v8::Isolate* isolate = args.GetIsolate();
  v8::HandleScope scope(isolate);

  if (args.Length() > 1 || (args.Length() == 1 && ! args[0]->IsObject())) {
    TRI_V8_EXCEPTION_USAGE("properties(<object>)");
  }
  
  auto l = triagens::wal::LogfileManager::instance();

  if (args.Length() == 1) {
    // set the properties
    v8::Handle<v8::Object> object = v8::Handle<v8::Object>::Cast(args[0]);
    if (object->Has(TRI_V8_STRING("allowOversizeEntries"))) {
      bool value = TRI_ObjectToBoolean(object->Get(TRI_V8_STRING("allowOversizeEntries")));
      l->allowOversizeEntries(value);
    }
    
    if (object->Has(TRI_V8_STRING("logfileSize"))) {
      uint32_t value = static_cast<uint32_t>(TRI_ObjectToUInt64(object->Get(TRI_V8_STRING("logfileSize")), true));
      l->filesize(value);
    }

    if (object->Has(TRI_V8_STRING("historicLogfiles"))) {
      uint32_t value = static_cast<uint32_t>(TRI_ObjectToUInt64(object->Get(TRI_V8_STRING("historicLogfiles")), true));
      l->historicLogfiles(value);
    }
    
    if (object->Has(TRI_V8_STRING("reserveLogfiles"))) {
      uint32_t value = static_cast<uint32_t>(TRI_ObjectToUInt64(object->Get(TRI_V8_STRING("reserveLogfiles")), true));
      l->reserveLogfiles(value);
    }
    
    if (object->Has(TRI_V8_STRING("throttleWait"))) {
      uint64_t value = TRI_ObjectToUInt64(object->Get(TRI_V8_STRING("throttleWait")), true);
      l->maxThrottleWait(value);
    }
  
    if (object->Has(TRI_V8_STRING("throttleWhenPending"))) {
      uint64_t value = TRI_ObjectToUInt64(object->Get(TRI_V8_STRING("throttleWhenPending")), true);
      l->throttleWhenPending(value);
    }
  }

  v8::Handle<v8::Object> result = v8::Object::New(isolate);
  result->Set(TRI_V8_STRING("allowOversizeEntries"), v8::Boolean::New(isolate, l->allowOversizeEntries()));
  result->Set(TRI_V8_STRING("logfileSize"),           v8::Number::New(isolate, l->filesize()));
  result->Set(TRI_V8_STRING("historicLogfiles"),      v8::Number::New(isolate, l->historicLogfiles()));
  result->Set(TRI_V8_STRING("reserveLogfiles"),       v8::Number::New(isolate, l->reserveLogfiles()));
  result->Set(TRI_V8_STRING("syncInterval"),          v8::Number::New(isolate, (double) l->syncInterval()));
  result->Set(TRI_V8_STRING("throttleWait"),          v8::Number::New(isolate, (double) l->maxThrottleWait()));
  result->Set(TRI_V8_STRING("throttleWhenPending"),   v8::Number::New(isolate, (double) l->throttleWhenPending()));

  TRI_V8_RETURN(result);
}

////////////////////////////////////////////////////////////////////////////////
/// @brief flushes the currently open WAL logfile
/// @startDocuBlock walFlush
/// `internal.wal.flush(waitForSync, waitForCollector)`
///
/// Flushes the write-ahead log. By flushing the currently active write-ahead
/// logfile, the data in it can be transferred to collection journals and
/// datafiles. This is useful to ensure that all data for a collection is
/// present in the collection journals and datafiles, for example, when dumping
/// the data of a collection.
///
/// The *waitForSync* option determines whether or not the operation should 
/// block until the not-yet synchronized data in the write-ahead log was 
/// synchronized to disk.
///
/// The *waitForCollector* operation can be used to specify that the operation
/// should block until the data in the flushed log has been collected by the 
/// write-ahead log garbage collector. Note that setting this option to *true* 
/// might block for a long time if there are long-running transactions and 
/// the write-ahead log garbage collector cannot finish garbage collection.
///
/// @EXAMPLES
///
/// @EXAMPLE_ARANGOSH_OUTPUT{WalFlush}
///   require("internal").wal.flush();
/// @END_EXAMPLE_ARANGOSH_OUTPUT
/// @endDocuBlock
////////////////////////////////////////////////////////////////////////////////

static void JS_FlushWal (const v8::FunctionCallbackInfo<v8::Value>& args) {
  v8::Isolate* isolate = args.GetIsolate();
  v8::HandleScope scope(isolate);

  bool waitForSync = false;
  if (args.Length() > 0) {
    waitForSync = TRI_ObjectToBoolean(args[0]);
  }

  bool waitForCollector = false;
  if (args.Length() > 1) {
    waitForCollector = TRI_ObjectToBoolean(args[1]);
  }

  int res;

  if (ServerState::instance()->isCoordinator()) {
    res = flushWalOnAllDBServers( waitForSync, waitForCollector );
    if (res != TRI_ERROR_NO_ERROR) {
      TRI_V8_EXCEPTION(res);
    }
    TRI_V8_RETURN_TRUE();
  }

  res = triagens::wal::LogfileManager::instance()->flush(waitForSync, waitForCollector, false);

  if (res != TRI_ERROR_NO_ERROR) {
    TRI_V8_EXCEPTION(res);
  }

  TRI_V8_RETURN_TRUE();
}

////////////////////////////////////////////////////////////////////////////////
/// @brief normalize UTF 16 strings
////////////////////////////////////////////////////////////////////////////////

static void JS_normalize_string (const v8::FunctionCallbackInfo<v8::Value>& args) {
  v8::Isolate* isolate = args.GetIsolate();
  v8::HandleScope scope(isolate);

  if (args.Length() != 1) {
    TRI_V8_EXCEPTION_USAGE("NORMALIZE_STRING(<string>)");
  }

  TRI_normalize_V8_Obj(args, args[0]);
}

////////////////////////////////////////////////////////////////////////////////
/// @brief enables or disables native backtrace
////////////////////////////////////////////////////////////////////////////////

static void JS_EnableNativeBacktraces (const v8::FunctionCallbackInfo<v8::Value>& args) {
  v8::Isolate* isolate = args.GetIsolate();
  v8::HandleScope scope(isolate);

  if (args.Length() != 1) {
    TRI_V8_EXCEPTION_USAGE("ENABLE_NATIVE_BACKTRACES(<value>)");
  }

  triagens::arango::Exception::SetVerbose(TRI_ObjectToBoolean(args[0]));

  TRI_V8_RETURN_UNDEFINED();
}

////////////////////////////////////////////////////////////////////////////////
/// @brief compare two UTF 16 strings
////////////////////////////////////////////////////////////////////////////////

static void JS_compare_string (const v8::FunctionCallbackInfo<v8::Value>& args) {
  v8::Isolate* isolate = args.GetIsolate();
  v8::HandleScope scope(isolate);

  if (args.Length() != 2) {
    TRI_V8_EXCEPTION_USAGE("COMPARE_STRING(<left string>, <right string>)");
  }

  v8::String::Value left(args[0]);
  v8::String::Value right(args[1]);

  // ..........................................................................
  // Take note here: we are assuming that the ICU type UChar is two bytes.
  // There is no guarantee that this will be the case on all platforms and
  // compilers.
  // ..........................................................................
  int result = Utf8Helper::DefaultUtf8Helper.compareUtf16(*left, left.length(), *right, right.length());

  TRI_V8_RETURN(v8::Integer::New(isolate, result));
}

////////////////////////////////////////////////////////////////////////////////
/// @brief get list of timezones
////////////////////////////////////////////////////////////////////////////////

static void JS_getIcuTimezones (const v8::FunctionCallbackInfo<v8::Value>& args) {
  v8::Isolate* isolate = args.GetIsolate();
  v8::HandleScope scope(isolate);

  if (args.Length() != 0) {
    TRI_V8_EXCEPTION_USAGE("TIMEZONES()");
  }

  v8::Handle<v8::Array> result = v8::Array::New(isolate);

  UErrorCode status = U_ZERO_ERROR;

  StringEnumeration* timeZones = TimeZone::createEnumeration();
  if (timeZones) {
    int32_t idsCount = timeZones->count(status);

    for (int32_t i = 0; i < idsCount && U_ZERO_ERROR == status; ++i) {
      int32_t resultLength;
      const char* str = timeZones->next(&resultLength, status);
      result->Set(v8::Number::New(isolate, i), TRI_V8_SYMBOL_PAIR(str, resultLength));
    }

    delete timeZones;
  }

  TRI_V8_RETURN(result);
}

////////////////////////////////////////////////////////////////////////////////
/// @brief get list of locales
////////////////////////////////////////////////////////////////////////////////

static void JS_getIcuLocales (const v8::FunctionCallbackInfo<v8::Value>& args) {
  v8::Isolate* isolate = args.GetIsolate();
  v8::HandleScope scope(isolate);

  if (args.Length() != 0) {
    TRI_V8_EXCEPTION_USAGE("LOCALES()");
  }

  v8::Handle<v8::Array> result = v8::Array::New(isolate);

  int32_t count = 0;
  const Locale* locales = Locale::getAvailableLocales(count);
  if (locales) {

    for (int32_t i = 0; i < count; ++i) {
      const Locale* l = locales + i;
      const char* str = l->getBaseName();

      result->Set(v8::Number::New(isolate, i), TRI_V8_SYMBOL(str));
    }
  }

  TRI_V8_RETURN(result);
}

////////////////////////////////////////////////////////////////////////////////
/// @brief format datetime
////////////////////////////////////////////////////////////////////////////////

static void JS_formatDatetime (const v8::FunctionCallbackInfo<v8::Value>& args) {
  v8::Isolate* isolate = args.GetIsolate();
  v8::HandleScope scope(isolate);

  if (args.Length() < 2) {
    TRI_V8_EXCEPTION_USAGE("FORMAT_DATETIME(<datetime in sec>, <pattern>, [<timezone>, [<locale>]])");
  }

  int64_t datetime = TRI_ObjectToInt64(args[0]);
  v8::String::Value pattern(args[1]);

  TimeZone* tz = 0;
  if (args.Length() > 2) {
    v8::String::Value value(args[2]);

    // ..........................................................................
    // Take note here: we are assuming that the ICU type UChar is two bytes.
    // There is no guarantee that this will be the case on all platforms and
    // compilers.
    // ..........................................................................

    UnicodeString ts((const UChar *) *value, value.length());
    tz = TimeZone::createTimeZone(ts);
  }
  else {
    tz = TimeZone::createDefault();
  }

  Locale locale;
  if (args.Length() > 3) {
    string name = TRI_ObjectToString(args[3]);
    locale = Locale::createFromName(name.c_str());
  }
  else {
    // use language of default collator
    string name = Utf8Helper::DefaultUtf8Helper.getCollatorLanguage();
    locale = Locale::createFromName(name.c_str());
  }

  UnicodeString formattedString;
  UErrorCode status = U_ZERO_ERROR;
  UnicodeString aPattern((const UChar *) *pattern, pattern.length());
  DateFormatSymbols* ds = new DateFormatSymbols(locale, status);
  SimpleDateFormat* s = new SimpleDateFormat(aPattern, ds, status);
  s->setTimeZone(*tz);
  s->format((UDate) (datetime * 1000), formattedString);

  string resultString;
  formattedString.toUTF8String(resultString);
  delete s;
  delete tz;

  TRI_V8_RETURN_STDSTR(resultString);
}

////////////////////////////////////////////////////////////////////////////////
/// @brief parse datetime
////////////////////////////////////////////////////////////////////////////////

static void JS_parseDatetime (const v8::FunctionCallbackInfo<v8::Value>& args) {
  v8::Isolate* isolate = args.GetIsolate();
  v8::HandleScope scope(isolate);

  if (args.Length() < 2) {
    TRI_V8_EXCEPTION_USAGE("PARSE_DATETIME(<datetime string>, <pattern>, [<timezone>, [<locale>]])");
  }

  v8::String::Value datetimeString(args[0]);
  v8::String::Value pattern(args[1]);

  TimeZone* tz = 0;
  if (args.Length() > 2) {
    v8::String::Value value(args[2]);

    // ..........................................................................
    // Take note here: we are assuming that the ICU type UChar is two bytes.
    // There is no guarantee that this will be the case on all platforms and
    // compilers.
    // ..........................................................................

    UnicodeString ts((const UChar *) *value, value.length());
    tz = TimeZone::createTimeZone(ts);
  }
  else {
    tz = TimeZone::createDefault();
  }

  Locale locale;
  if (args.Length() > 3) {
    string name = TRI_ObjectToString(args[3]);
    locale = Locale::createFromName(name.c_str());
  }
  else {
    // use language of default collator
    string name = Utf8Helper::DefaultUtf8Helper.getCollatorLanguage();
    locale = Locale::createFromName(name.c_str());
  }

  UnicodeString formattedString((const UChar *) *datetimeString, datetimeString.length());
  UErrorCode status = U_ZERO_ERROR;
  UnicodeString aPattern((const UChar *) *pattern, pattern.length());
  DateFormatSymbols* ds = new DateFormatSymbols(locale, status);
  SimpleDateFormat* s = new SimpleDateFormat(aPattern, ds, status);
  s->setTimeZone(*tz);

  UDate udate = s->parse(formattedString, status);

  delete s;
  delete tz;

  TRI_V8_RETURN(v8::Number::New(isolate, udate / 1000));
}

////////////////////////////////////////////////////////////////////////////////
/// @brief reloads the authentication info, coordinator case
////////////////////////////////////////////////////////////////////////////////

static bool ReloadAuthCoordinator (TRI_vocbase_t* vocbase) {
  TRI_json_t* json = nullptr;
  bool result;

  int res = usersOnCoordinator(string(vocbase->_name),
                               json, 60.0);

  if (res == TRI_ERROR_NO_ERROR) {
    TRI_ASSERT(json != nullptr);

    result = TRI_PopulateAuthInfo(vocbase, json);
  }
  else {
    result = false;
  }

  if (json != nullptr) {
    TRI_FreeJson(TRI_UNKNOWN_MEM_ZONE, json);
  }

  return result;
}

////////////////////////////////////////////////////////////////////////////////
/// @brief reloads the authentication info from collection _users
////////////////////////////////////////////////////////////////////////////////

static void JS_ReloadAuth (const v8::FunctionCallbackInfo<v8::Value>& args) {
  v8::Isolate* isolate = args.GetIsolate();
  v8::HandleScope scope(isolate);

  TRI_vocbase_t* vocbase = GetContextVocBase(isolate);

  if (vocbase == 0) {
    TRI_V8_EXCEPTION(TRI_ERROR_ARANGO_DATABASE_NOT_FOUND);
  }

  if (args.Length() != 0) {
    TRI_V8_EXCEPTION_USAGE("RELOAD_AUTH()");
  }

  bool result;
  if (ServerState::instance()->isCoordinator()) {
    result = ReloadAuthCoordinator(vocbase);
  }
  else {
    result = TRI_ReloadAuthInfo(vocbase);
  }
  if (result) {
    TRI_V8_RETURN_TRUE();
  }
  else {
    TRI_V8_RETURN_FALSE();
  }
}


// -----------------------------------------------------------------------------
// --SECTION--                                                               AQL
// -----------------------------------------------------------------------------

////////////////////////////////////////////////////////////////////////////////
/// @brief parses an AQL query
////////////////////////////////////////////////////////////////////////////////

static void JS_ParseAql (const v8::FunctionCallbackInfo<v8::Value>& args) {
  v8::Isolate* isolate = args.GetIsolate();
  v8::HandleScope scope(isolate);

  TRI_vocbase_t* vocbase = GetContextVocBase(isolate);

  if (vocbase == nullptr) {
    TRI_V8_EXCEPTION(TRI_ERROR_ARANGO_DATABASE_NOT_FOUND);
  }
  
  if (args.Length() != 1) {
    TRI_V8_EXCEPTION_USAGE("AQL_PARSE(<querystring>)");
  }

  // get the query string
  if (! args[0]->IsString()) {
    TRI_V8_TYPE_ERROR("expecting string for <querystring>");
  }

  string const&& queryString = TRI_ObjectToString(args[0]);

  TRI_GET_GLOBALS();
  triagens::aql::Query query(v8g->_applicationV8, true, vocbase, queryString.c_str(), queryString.size(), nullptr, nullptr, triagens::aql::PART_MAIN);

  auto parseResult = query.parse();

  if (parseResult.code != TRI_ERROR_NO_ERROR) {
    TRI_V8_EXCEPTION_FULL(parseResult.code, parseResult.details);
  }

  v8::Handle<v8::Object> result = v8::Object::New(isolate);
  result->Set(TRI_V8_SYMBOL("parsed"), v8::True(isolate));

  {
    v8::Handle<v8::Array> collections = v8::Array::New(isolate);
    result->Set(TRI_V8_STRING("collections"), collections);
    uint32_t i = 0;
    for (auto it = parseResult.collectionNames.begin(); it != parseResult.collectionNames.end(); ++it) {
      collections->Set(v8::Number::New(isolate, i++), TRI_V8_SYMBOL_STD_STRING((*it)));
    }
  }

  {
    v8::Handle<v8::Array> bindVars = v8::Array::New(isolate);
    uint32_t i = 0;
    for (auto it = parseResult.bindParameters.begin(); it != parseResult.bindParameters.end(); ++it) {
      bindVars->Set(v8::Number::New(isolate, i++), TRI_V8_SYMBOL_STD_STRING((*it)));
    }
    result->Set(TRI_V8_STRING("parameters"), bindVars); 
  }

  result->Set(TRI_V8_STRING("ast"), TRI_ObjectJson(isolate, parseResult.json));
    
  if (parseResult.warnings == nullptr) {
    result->Set(TRI_V8_STRING("warnings"), v8::Array::New(isolate));
  }
  else {
    result->Set(TRI_V8_STRING("warnings"), TRI_ObjectJson(isolate, parseResult.warnings));
  }

  TRI_V8_RETURN(result);
}

////////////////////////////////////////////////////////////////////////////////
/// @brief registers a warning for the currently running AQL query
/// this function is called from aql.js
////////////////////////////////////////////////////////////////////////////////

static void JS_WarningAql (const v8::FunctionCallbackInfo<v8::Value>& args) {
  v8::Isolate* isolate = args.GetIsolate();
  v8::HandleScope scope(isolate);

  if (args.Length() != 2) {
    TRI_V8_EXCEPTION_USAGE("AQL_WARNING(<code>, <message>)");
  }

  // get the query string
  if (! args[1]->IsString()) {
    TRI_V8_TYPE_ERROR("expecting string for <message>");
  }
  
  TRI_GET_GLOBALS();

  if (v8g->_query != nullptr) {
    // only register the error if we have a query...
    // note: we may not have a query if the AQL functions are called without
    // a query, e.g. during tests
    int code = static_cast<int>(TRI_ObjectToInt64(args[0]));
    std::string const&& message = TRI_ObjectToString(args[1]);

    auto query = static_cast<triagens::aql::Query*>(v8g->_query);
    query->registerWarning(code, message.c_str());
  }

  TRI_V8_RETURN_UNDEFINED();
}

////////////////////////////////////////////////////////////////////////////////
/// @brief explains an AQL query
////////////////////////////////////////////////////////////////////////////////

static void JS_ExplainAql (const v8::FunctionCallbackInfo<v8::Value>& args) {
  v8::Isolate* isolate = args.GetIsolate();
  v8::HandleScope scope(isolate);

  TRI_vocbase_t* vocbase = GetContextVocBase(isolate);

  if (vocbase == nullptr) {
    TRI_V8_EXCEPTION(TRI_ERROR_ARANGO_DATABASE_NOT_FOUND);
  }
  
  if (args.Length() < 1 || args.Length() > 3) {
    TRI_V8_EXCEPTION_USAGE("AQL_EXPLAIN(<querystring>, <bindvalues>, <options>)");
  }

  // get the query string
  if (! args[0]->IsString()) {
    TRI_V8_TYPE_ERROR("expecting string for <querystring>");
  }

  string const&& queryString = TRI_ObjectToString(args[0]);

  // bind parameters
  TRI_json_t* parameters = nullptr;
  
  if (args.Length() > 1) {
    if (! args[1]->IsUndefined() && ! args[1]->IsNull() && ! args[1]->IsObject()) {
      TRI_V8_TYPE_ERROR("expecting object for <bindvalues>");
    }
    if (args[1]->IsObject()) {
      parameters = TRI_ObjectToJson(isolate, args[1]);
    }
  }

  TRI_json_t* options = nullptr;

  if (args.Length() > 2) {
    // handle options
    if (! args[2]->IsObject()) {
      if (parameters != nullptr) {
        TRI_FreeJson(TRI_UNKNOWN_MEM_ZONE, parameters);
      }
      TRI_V8_TYPE_ERROR("expecting object for <options>");
    }

    options = TRI_ObjectToJson(isolate, args[2]);
  }

  // bind parameters will be freed by the query later
  TRI_GET_GLOBALS();
  triagens::aql::Query query(v8g->_applicationV8, true, vocbase, queryString.c_str(), queryString.size(), parameters, options, triagens::aql::PART_MAIN);
  
  auto queryResult = query.explain();
  
  if (queryResult.code != TRI_ERROR_NO_ERROR) {
    TRI_V8_EXCEPTION_FULL(queryResult.code, queryResult.details);
  }
  
  v8::Handle<v8::Object> result = v8::Object::New(isolate);
  if (queryResult.json != nullptr) {
    if (query.allPlans()) {
      result->Set(TRI_V8_STRING("plans"), TRI_ObjectJson(isolate, queryResult.json));
    }
    else {
      result->Set(TRI_V8_STRING("plan"), TRI_ObjectJson(isolate, queryResult.json));
    }
    if (queryResult.clusterplan != nullptr) {
      result->Set(TRI_V8_STRING("clusterplans"), TRI_ObjectJson(isolate, queryResult.clusterplan));
    }

    if (queryResult.warnings == nullptr) {
      result->Set(TRI_V8_STRING("warnings"), v8::Array::New(isolate));
    }
    else {
      result->Set(TRI_V8_STRING("warnings"), TRI_ObjectJson(isolate, queryResult.warnings));
    }
  }

  TRI_V8_RETURN(result);
}

////////////////////////////////////////////////////////////////////////////////
/// @brief executes an AQL query
////////////////////////////////////////////////////////////////////////////////

static void JS_ExecuteAqlJson (const v8::FunctionCallbackInfo<v8::Value>& args) {
  v8::Isolate* isolate = args.GetIsolate();
  v8::HandleScope scope(isolate);

  TRI_vocbase_t* vocbase = GetContextVocBase(isolate);

  if (vocbase == nullptr) {
    TRI_V8_EXCEPTION(TRI_ERROR_ARANGO_DATABASE_NOT_FOUND);
  }
  
  if (args.Length() < 1 || args.Length() > 2) {
    TRI_V8_EXCEPTION_USAGE("AQL_EXECUTEJSON(<queryjson>, <options>)");
  }
  
  // return number of total records in cursor?
  bool doCount = false;

  // maximum number of results to return at once
  size_t batchSize = SIZE_MAX;
  
  // ttl for cursor  
  double ttl = 0.0;
  
  if (! args[0]->IsObject()) {
    TRI_V8_TYPE_ERROR("expecting object for <queryjson>");
  }
  TRI_json_t* queryjson = TRI_ObjectToJson(isolate, args[0]);
  TRI_json_t* options = nullptr;

  if (args.Length() > 1) {
    // we have options! yikes!
    if (! args[1]->IsUndefined() && ! args[1]->IsObject()) {
      TRI_V8_TYPE_ERROR("expecting object for <options>");
    }

    v8::Handle<v8::Object> argValue = v8::Handle<v8::Object>::Cast(args[1]);
      
    v8::Handle<v8::String> optionName = TRI_V8_SYMBOL("batchSize");
    if (argValue->Has(optionName)) {
      batchSize = static_cast<decltype(batchSize)>(TRI_ObjectToInt64(argValue->Get(optionName)));
      if (batchSize == 0) {
        TRI_V8_TYPE_ERROR("expecting non-zero value for <batchSize>");
        // well, this makes no sense
      }
    }
      
    optionName = TRI_V8_SYMBOL("count");
    if (argValue->Has(optionName)) {
      doCount = TRI_ObjectToBoolean(argValue->Get(optionName));
    }
      
    optionName = TRI_V8_SYMBOL("ttl");
    if (argValue->Has(optionName)) {
      ttl = TRI_ObjectToBoolean(argValue->Get(optionName));
      ttl = (ttl <= 0.0 ? 30.0 : ttl);
    }
      
    options = TRI_ObjectToJson(isolate, args[1]);
  }

  TRI_GET_GLOBALS();
  triagens::aql::Query query(v8g->_applicationV8, true, vocbase, Json(TRI_UNKNOWN_MEM_ZONE, queryjson), options, triagens::aql::PART_MAIN);

  auto queryResult = query.execute(static_cast<triagens::aql::QueryRegistry*>(v8g->_queryRegistry));
  
  if (queryResult.code != TRI_ERROR_NO_ERROR) {
    TRI_V8_EXCEPTION_FULL(queryResult.code, queryResult.details);
  }
  
  if (TRI_LengthListJson(queryResult.json) <= batchSize) {
    // return the array value as it is. this is a performance optimisation
    v8::Handle<v8::Object> result = v8::Object::New(isolate);
    if (queryResult.json != nullptr) {
      result->Set(TRI_V8_STRING("json"), TRI_ObjectJson(isolate, queryResult.json));
    }
    if (queryResult.stats != nullptr) {
      result->Set(TRI_V8_STRING("stats"), TRI_ObjectJson(isolate, queryResult.stats));
    }
    if (queryResult.profile != nullptr) {
      result->Set(TRI_V8_STRING("profile"), TRI_ObjectJson(isolate, queryResult.profile));
    }
    if (queryResult.warnings == nullptr) {
      result->Set(TRI_V8_STRING("warnings"), v8::Array::New(isolate));
    }
    else {
      result->Set(TRI_V8_STRING("warnings"), TRI_ObjectJson(isolate, queryResult.warnings));
    }
    TRI_V8_RETURN(result);
  }
  
  TRI_json_t* extra = TRI_CreateArrayJson(TRI_UNKNOWN_MEM_ZONE);
  if (extra == nullptr) {
    TRI_V8_EXCEPTION_MEMORY();
  }

  if (queryResult.warnings != nullptr) {
    TRI_Insert3ArrayJson(TRI_UNKNOWN_MEM_ZONE, extra, "warnings", queryResult.warnings);
    queryResult.warnings = nullptr;
  }
  if (queryResult.stats != nullptr) {
    TRI_Insert3ArrayJson(TRI_UNKNOWN_MEM_ZONE, extra, "stats", queryResult.stats);
    queryResult.stats = nullptr;
  }
  if (queryResult.profile != nullptr) {
    TRI_Insert3ArrayJson(TRI_UNKNOWN_MEM_ZONE, extra, "profile", queryResult.profile);
    queryResult.profile = nullptr;
  }

  TRI_general_cursor_result_t* cursorResult = TRI_CreateResultGeneralCursor(queryResult.json);
  
  if (cursorResult == nullptr){
    if (extra != nullptr) {
      TRI_FreeJson(TRI_UNKNOWN_MEM_ZONE, extra);
    }
    TRI_V8_EXCEPTION_MEMORY();
  }
  
  queryResult.json = nullptr;
  
  TRI_general_cursor_t* cursor = TRI_CreateGeneralCursor(vocbase, cursorResult, doCount,
      static_cast<TRI_general_cursor_length_t>(batchSize), ttl, extra);

  if (cursor == nullptr) {
    if (extra != nullptr) {
      TRI_FreeJson(TRI_UNKNOWN_MEM_ZONE, extra);
    }
    TRI_FreeCursorResult(cursorResult);
    TRI_V8_EXCEPTION_MEMORY();
  }
  TRI_ASSERT(cursor != nullptr);
  
  TRI_WrapGeneralCursor(args, cursor);
}

////////////////////////////////////////////////////////////////////////////////
/// @brief executes an AQL query
////////////////////////////////////////////////////////////////////////////////

static void JS_ExecuteAql (const v8::FunctionCallbackInfo<v8::Value>& args) {
  v8::Isolate* isolate = args.GetIsolate();
  v8::HandleScope scope(isolate);
  v8::TryCatch tryCatch;

  TRI_vocbase_t* vocbase = GetContextVocBase(isolate);

  if (vocbase == nullptr) {
    TRI_V8_EXCEPTION(TRI_ERROR_ARANGO_DATABASE_NOT_FOUND);
  }
  
  if (args.Length() < 1 || args.Length() > 3) {
    TRI_V8_EXCEPTION_USAGE("AQL_EXECUTE(<querystring>, <bindvalues>, <options>)");
  }

  // get the query string
  if (! args[0]->IsString()) {
    TRI_V8_TYPE_ERROR("expecting string for <querystring>");
  }

  string const&& queryString = TRI_ObjectToString(args[0]);

  // bind parameters
  TRI_json_t* parameters = nullptr;
  
  // return number of total records in cursor?
  bool doCount = false;

  // maximum number of results to return at once
  size_t batchSize = SIZE_MAX;
  
  // ttl for cursor  
  double ttl = 0.0;
  
  // options
  TRI_json_t* options = nullptr;

  if (args.Length() > 1) {
    if (! args[1]->IsUndefined() && ! args[1]->IsNull() && ! args[1]->IsObject()) {
      TRI_V8_TYPE_ERROR("expecting object for <bindvalues>");
    }
    if (args[1]->IsObject()) {
      parameters = TRI_ObjectToJson(isolate, args[1]);
    }
  }
    
  if (args.Length() > 2) {
    // we have options! yikes!
    if (! args[2]->IsObject()) {
      TRI_V8_TYPE_ERROR("expecting object for <options>");
    }

    v8::Handle<v8::Object> argsalue = v8::Handle<v8::Object>::Cast(args[2]);
      
    v8::Handle<v8::String> optionName = TRI_V8_SYMBOL("batchSize");
    if (argsalue->Has(optionName)) {
      batchSize = static_cast<decltype(batchSize)>(TRI_ObjectToInt64(argsalue->Get(optionName)));
      if (batchSize == 0) {
        TRI_V8_TYPE_ERROR("expecting non-zero value for <batchSize>");
        // well, this makes no sense
      }
    }
      
    optionName = TRI_V8_SYMBOL("count");
    if (argsalue->Has(optionName)) {
      doCount = TRI_ObjectToBoolean(argsalue->Get(optionName));
    }
      
    optionName = TRI_V8_SYMBOL("ttl");
    if (argsalue->Has(optionName)) {
      ttl = TRI_ObjectToBoolean(argsalue->Get(optionName));
      ttl = (ttl <= 0.0 ? 30.0 : ttl);
    }
      
    options = TRI_ObjectToJson(isolate, args[2]);
  }
      
  // bind parameters will be freed by the query later
  TRI_GET_GLOBALS();
  triagens::aql::Query query(v8g->_applicationV8, true, vocbase, queryString.c_str(), queryString.size(), parameters, options, triagens::aql::PART_MAIN);

  auto queryResult = query.executeV8(isolate, static_cast<triagens::aql::QueryRegistry*>(v8g->_queryRegistry));
  
  if (queryResult.code != TRI_ERROR_NO_ERROR) {
    if (queryResult.code == TRI_ERROR_REQUEST_CANCELED) {
      TRI_GET_GLOBALS();
      v8g->_canceled = true;
      TRI_V8_EXCEPTION(TRI_ERROR_REQUEST_CANCELED);
    }

    TRI_V8_EXCEPTION_FULL(queryResult.code, queryResult.details);
  }
  
  if (queryResult.result->Length() <= batchSize) {
    // return the array value as it is. this is a performance optimisation
    v8::Handle<v8::Object> result = v8::Object::New(isolate);

    result->Set(TRI_V8_STRING("json"), queryResult.result);

    if (queryResult.stats != nullptr) {
      result->Set(TRI_V8_STRING("stats"), TRI_ObjectJson(isolate, queryResult.stats));
    }
    if (queryResult.profile != nullptr) {
      result->Set(TRI_V8_STRING("profile"), TRI_ObjectJson(isolate, queryResult.profile));
    }
    if (queryResult.warnings == nullptr) {
      result->Set(TRI_V8_STRING("warnings"), v8::Array::New(isolate));
    }
    else {
      result->Set(TRI_V8_STRING("warnings"), TRI_ObjectJson(isolate, queryResult.warnings));
    }
    TRI_V8_RETURN(result);
  }
  
  TRI_json_t* extra = TRI_CreateArrayJson(TRI_UNKNOWN_MEM_ZONE);
  if (extra == nullptr) {
    TRI_V8_EXCEPTION_MEMORY();
  }

  if (queryResult.warnings != nullptr) {
    TRI_Insert3ArrayJson(TRI_UNKNOWN_MEM_ZONE, extra, "warnings", queryResult.warnings);
    queryResult.warnings = nullptr;
  }
  if (queryResult.stats != nullptr) {
    TRI_Insert3ArrayJson(TRI_UNKNOWN_MEM_ZONE, extra, "stats", queryResult.stats);
    queryResult.stats = nullptr;
  }
  if (queryResult.profile != nullptr) {
    TRI_Insert3ArrayJson(TRI_UNKNOWN_MEM_ZONE, extra, "profile", queryResult.profile);
    queryResult.profile = nullptr;
  }

  TRI_general_cursor_result_t* cursorResult = TRI_CreateResultGeneralCursor(isolate, queryResult.result);
  
  if (cursorResult == nullptr) {
    if (extra != nullptr) {
      TRI_FreeJson(TRI_UNKNOWN_MEM_ZONE, extra);
    }
    TRI_V8_EXCEPTION_MEMORY();
  }
  
  TRI_general_cursor_t* cursor = TRI_CreateGeneralCursor(vocbase, cursorResult, doCount,
      static_cast<TRI_general_cursor_length_t>(batchSize), ttl, extra);

  if (cursor == nullptr) {
    if (extra != nullptr) {
      TRI_FreeJson(TRI_UNKNOWN_MEM_ZONE, extra);
    }
    TRI_FreeCursorResult(cursorResult);
    TRI_V8_EXCEPTION_MEMORY();
  }

  TRI_ASSERT(cursor != nullptr);
  
  TRI_WrapGeneralCursor(args, cursor);
}

// -----------------------------------------------------------------------------
// --SECTION--                                           TRI_VOCBASE_T FUNCTIONS
// -----------------------------------------------------------------------------

// -----------------------------------------------------------------------------
// --SECTION--                                                 private functions
// -----------------------------------------------------------------------------

////////////////////////////////////////////////////////////////////////////////
/// @brief wraps a TRI_vocbase_t
////////////////////////////////////////////////////////////////////////////////

static v8::Handle<v8::Object> WrapVocBase (v8::Isolate *isolate, TRI_vocbase_t const* database) {

  TRI_GET_GLOBALS();
  
  v8::Handle<v8::Object> result = WrapClass(isolate,
                                            v8g->VocbaseTempl,
                                            WRP_VOCBASE_TYPE,
                                            const_cast<TRI_vocbase_t*>(database));
  return result;                                                       
}

////////////////////////////////////////////////////////////////////////////////
/// @brief selects a collection from the vocbase
/// @startDocuBlock collectionDatabaseCollectionName
/// `db.collection-name`
///
/// Returns the collection with the given *collection-name*. If no such
/// collection exists, create a collection named *collection-name* with the
/// default properties.
///
/// @EXAMPLES
///
/// @EXAMPLE_ARANGOSH_OUTPUT{collectionDatabaseCollectionName}
/// ~ db._create("example");
///   db.example;
/// ~ db._drop("example");
/// @END_EXAMPLE_ARANGOSH_OUTPUT
/// 
/// @endDocuBlock
////////////////////////////////////////////////////////////////////////////////

static void MapGetVocBase (v8::Local<v8::String> const name,
                           v8::PropertyCallbackInfo<v8::Value> const& args) {

  v8::Isolate* isolate = args.GetIsolate();
  v8::HandleScope scope(isolate);

  TRI_vocbase_t* vocbase = GetContextVocBase(isolate);

  if (vocbase == nullptr) {
    TRI_V8_EXCEPTION(TRI_ERROR_ARANGO_DATABASE_NOT_FOUND);
  }

  // convert the JavaScript string to a string
  v8::String::Utf8Value s(name);
  char* key = *s;

  size_t keyLength = s.length();
  if (keyLength > 2 && key[keyLength - 2] == '(') {
    keyLength -= 2;
    key[keyLength] = '\0';
  }


  // empty or null
  if (key == nullptr || *key == '\0') {
    TRI_V8_RETURN(v8::Handle<v8::Value>());
  }

  if (strcmp(key, "hasOwnProperty") == 0 ||  // this prevents calling the property getter again (i.e. recursion!)
      strcmp(key, "toString") == 0 ||
      strcmp(key, "toJSON") == 0) {
    TRI_V8_RETURN(v8::Handle<v8::Value>());
  }

  TRI_vocbase_col_t* collection = nullptr;

  // generate a name under which the cached property is stored
  string cacheKey(key, keyLength);
  cacheKey.push_back('*');

  v8::Local<v8::String> cacheName = TRI_V8_SYMBOL_STD_STRING(cacheKey);
  v8::Handle<v8::Object> holder = args.Holder()->ToObject();

  if (*key == '_') {
    // special treatment for all properties starting with _
    v8::Local<v8::String> const l = TRI_V8_SYMBOL_PAIR(key, (int) keyLength);

    if (holder->HasRealNamedProperty(l)) {
      // some internal function inside db
      TRI_V8_RETURN(v8::Handle<v8::Value>());
    }

    // something in the prototype chain?
    v8::Local<v8::Value> v = holder->GetRealNamedPropertyInPrototypeChain(l);

    if (! v.IsEmpty()) {
      if (! v->IsExternal()) {
        // something but an external... this means we can directly return this
        TRI_V8_RETURN(v8::Handle<v8::Value>());
      }
    }
  }

  if (holder->HasRealNamedProperty(cacheName)) {
    v8::Handle<v8::Object> value = holder->GetRealNamedProperty(cacheName)->ToObject();

    collection = TRI_UnwrapClass<TRI_vocbase_col_t>(value, WRP_VOCBASE_COL_TYPE);

    // check if the collection is from the same database
    if (collection != nullptr && collection->_vocbase == vocbase) {
      TRI_READ_LOCK_STATUS_VOCBASE_COL(collection);
      TRI_vocbase_col_status_e status = collection->_status;
      TRI_voc_cid_t cid = collection->_cid;
      uint32_t internalVersion = collection->_internalVersion;
      TRI_READ_UNLOCK_STATUS_VOCBASE_COL(collection);

      // check if the collection is still alive
      if (status != TRI_VOC_COL_STATUS_DELETED && cid > 0 && collection->_isLocal) {
        TRI_GET_GLOBALS();

        TRI_GET_GLOBAL_STR(_IdKey);
        TRI_GET_GLOBAL_STR(VersionKey);
        if (value->Has(_IdKey)) {
          TRI_voc_cid_t cachedCid = static_cast<TRI_voc_cid_t>(TRI_ObjectToUInt64(value->Get(_IdKey), true));
          uint32_t cachedVersion = (uint32_t) TRI_ObjectToInt64(value->Get(VersionKey));

          if (cachedCid == cid && cachedVersion == internalVersion) {
            // cache hit
            TRI_V8_RETURN(value);
          }

          // store the updated version number in the object for future comparisons
          value->ForceSet(VersionKey, v8::Number::New(isolate, (double) internalVersion), v8::DontEnum);

          // cid has changed (i.e. collection has been dropped and re-created) or version has changed
        }
      }
    }

    // cache miss
    holder->Delete(cacheName);
  }

  if (ServerState::instance()->isCoordinator()) {
    shared_ptr<CollectionInfo> const& ci
        = ClusterInfo::instance()->getCollection(vocbase->_name, std::string(key));

    if ((*ci).empty()) {
      collection = nullptr;
    }
    else {
      collection = CoordinatorCollection(vocbase, *ci);

      if (collection != nullptr && collection->_cid == 0) {
        FreeCoordinatorCollection(collection);
        TRI_V8_RETURN(v8::Handle<v8::Value>());
      }
    }
  }
  else {
    collection = TRI_LookupCollectionByNameVocBase(vocbase, key);
  }

  if (collection == nullptr) {
    if (*key == '_') {
      TRI_V8_RETURN(v8::Handle<v8::Value>());
    }

    TRI_V8_RETURN_UNDEFINED();
  }

  v8::Handle<v8::Value> result = WrapCollection(isolate, collection);

  if (result.IsEmpty()) {
    TRI_V8_RETURN_UNDEFINED();
  }

  // TODO: caching the result makes subsequent results much faster, but
  // prevents physical removal of the collection or database
  holder->ForceSet(cacheName, result, v8::DontEnum);

  TRI_V8_RETURN(result);
}

////////////////////////////////////////////////////////////////////////////////
/// @brief return the server version string
/// @startDocuBlock databaseVersion
/// `db._version()`
///
/// Returns the server version string. Note that this is not the version of the
/// database.
/// @endDocuBlock
////////////////////////////////////////////////////////////////////////////////

static void JS_VersionServer (const v8::FunctionCallbackInfo<v8::Value>& args) {
  v8::Isolate* isolate = args.GetIsolate();
  v8::HandleScope scope(isolate);

  TRI_V8_RETURN(TRI_V8_SYMBOL(TRI_VERSION));
}

////////////////////////////////////////////////////////////////////////////////
/// @brief return the path to database files
/// @startDocuBlock databasePath
/// `db._path()`
///
/// Returns the filesystem path of the current database as a string.
/// @endDocuBlock
////////////////////////////////////////////////////////////////////////////////

static void JS_PathDatabase (const v8::FunctionCallbackInfo<v8::Value>& args) {
  v8::Isolate* isolate = args.GetIsolate();
  v8::HandleScope scope(isolate);

  TRI_vocbase_t* vocbase = GetContextVocBase(isolate);

  if (vocbase == nullptr) {
    TRI_V8_EXCEPTION(TRI_ERROR_ARANGO_DATABASE_NOT_FOUND);
  }

  TRI_V8_RETURN_STR(vocbase->_path);
}

////////////////////////////////////////////////////////////////////////////////
/// @brief return the database id
/// @startDocuBlock databaseId
/// `db._id()`
///
/// Returns the id of the current database as a string.
/// @endDocuBlock
////////////////////////////////////////////////////////////////////////////////

static void JS_IdDatabase (const v8::FunctionCallbackInfo<v8::Value>& args) {
  v8::Isolate* isolate = args.GetIsolate();
  v8::HandleScope scope(isolate);

  TRI_vocbase_t* vocbase = GetContextVocBase(isolate);

  if (vocbase == nullptr) {
    TRI_V8_EXCEPTION(TRI_ERROR_ARANGO_DATABASE_NOT_FOUND);
  }

  TRI_V8_RETURN(V8TickId(isolate, vocbase->_id));
}

////////////////////////////////////////////////////////////////////////////////
/// @brief return the database name
/// @startDocuBlock databaseName
/// `db._name()`
///
/// Returns the name of the current database as a string.
/// @endDocuBlock
////////////////////////////////////////////////////////////////////////////////

static void JS_NameDatabase (const v8::FunctionCallbackInfo<v8::Value>& args) {
  v8::Isolate* isolate = args.GetIsolate();
  v8::HandleScope scope(isolate);

  TRI_vocbase_t* vocbase = GetContextVocBase(isolate);

  if (vocbase == nullptr) {
    TRI_V8_EXCEPTION(TRI_ERROR_ARANGO_DATABASE_NOT_FOUND);
  }

  TRI_V8_RETURN_STR(vocbase->_name);
}

////////////////////////////////////////////////////////////////////////////////
/// @brief return the database type
/// @startDocuBlock databaseIsSystem
/// `db._isSystem()`
///
/// Returns whether the currently used database is the *_system* database.
/// The system database has some special privileges and properties, for example,
/// database management operations such as create or drop can only be executed
/// from within this database. Additionally, the *_system* database itself
/// cannot be dropped.
/// @endDocuBlock
////////////////////////////////////////////////////////////////////////////////

static void JS_IsSystemDatabase (const v8::FunctionCallbackInfo<v8::Value>& args) {
  v8::Isolate* isolate = args.GetIsolate();
  v8::HandleScope scope(isolate);

  TRI_vocbase_t* vocbase = GetContextVocBase(isolate);

  if (vocbase == nullptr) {
    TRI_V8_EXCEPTION(TRI_ERROR_ARANGO_DATABASE_NOT_FOUND);
  }

  TRI_V8_RETURN(v8::Boolean::New(isolate, TRI_IsSystemVocBase(vocbase)));
}

////////////////////////////////////////////////////////////////////////////////
/// @brief change the current database
/// @startDocuBlock databaseUseDatabase
/// `db._useDatabase(name)`
///
/// Changes the current database to the database specified by *name*. Note
/// that the database specified by *name* must already exist.
///
/// Changing the database might be disallowed in some contexts, for example
/// server-side actions (including Foxx).
///
/// When performing this command from arangosh, the current credentials (username
/// and password) will be re-used. These credentials might not be valid to
/// connect to the database specified by *name*. Additionally, the database
/// only be accessed from certain endpoints only. In this case, switching the
/// database might not work, and the connection / session should be closed and
/// restarted with different username and password credentials and/or
/// endpoint data.
/// @endDocuBlock
////////////////////////////////////////////////////////////////////////////////

static void JS_UseDatabase (const v8::FunctionCallbackInfo<v8::Value>& args) {
  v8::Isolate* isolate = args.GetIsolate();
  v8::HandleScope scope(isolate);

  if (args.Length() != 1) {
    TRI_V8_EXCEPTION_USAGE("db._useDatabase(<name>)");
  }

  TRI_GET_GLOBALS();

  if (! v8g->_allowUseDatabase) {
    TRI_V8_EXCEPTION(TRI_ERROR_FORBIDDEN);
  }

  string const name = TRI_ObjectToString(args[0]);

  TRI_vocbase_t* vocbase = GetContextVocBase(isolate);

  if (vocbase == nullptr) {
    TRI_V8_EXCEPTION(TRI_ERROR_INTERNAL);
  }

  if (TRI_EqualString(name.c_str(), vocbase->_name)) {
    // same database. nothing to do
    TRI_V8_RETURN(WrapVocBase(isolate, vocbase));
  }

  if (ServerState::instance()->isCoordinator()) {
    vocbase = TRI_UseCoordinatorDatabaseServer(static_cast<TRI_server_t*>(v8g->_server), name.c_str());
  }
  else {
    // check if the other database exists, and increase its refcount
    vocbase = TRI_UseDatabaseServer(static_cast<TRI_server_t*>(v8g->_server), name.c_str());
  }

  if (vocbase != nullptr) {
    // switch databases
    void* orig = v8g->_vocbase;
    TRI_ASSERT(orig != nullptr);

    v8g->_vocbase = vocbase;

    if (orig != vocbase) {
      TRI_ReleaseDatabaseServer(static_cast<TRI_server_t*>(v8g->_server), (TRI_vocbase_t*) orig);
    }

    TRI_V8_RETURN(WrapVocBase(isolate, vocbase));
  }

  TRI_V8_EXCEPTION(TRI_ERROR_ARANGO_DATABASE_NOT_FOUND);
}

////////////////////////////////////////////////////////////////////////////////
/// @brief return the list of all existing databases in a coordinator
////////////////////////////////////////////////////////////////////////////////

static void ListDatabasesCoordinator (const v8::FunctionCallbackInfo<v8::Value>& args) {
  v8::Isolate* isolate = args.GetIsolate();
  v8::HandleScope scope(isolate);

  // Arguments are already checked, there are 0 or 3.

  ClusterInfo* ci = ClusterInfo::instance();

  if (args.Length() == 0) {
    vector<DatabaseID> list = ci->listDatabases(true);
    v8::Handle<v8::Array> result = v8::Array::New(isolate);
    for (size_t i = 0;  i < list.size();  ++i) {
      result->Set(v8::Number::New(isolate, (uint32_t) i), TRI_V8_SYMBOL_STD_STRING(list[i]));
    }
    TRI_V8_RETURN(result);
  }
  else {
    // We have to ask a DBServer, any will do:
    int tries = 0;
    vector<ServerID> DBServers;
    while (++tries <= 2) {
      DBServers = ci->getCurrentDBServers();

      if (! DBServers.empty()) {
        ServerID sid = DBServers[0];
        ClusterComm* cc = ClusterComm::instance();
        ClusterCommResult* res;
        map<string, string> headers;
        headers["Authentication"] = TRI_ObjectToString(args[2]);
        res = cc->syncRequest("", 0, "server:" + sid,
                              triagens::rest::HttpRequest::HTTP_REQUEST_GET,
                              "/_api/database/user", string(""), headers, 0.0);

        if (res->status == CL_COMM_SENT) {
          // We got an array back as JSON, let's parse it and build a v8
          StringBuffer& body = res->result->getBody();

          TRI_json_t* json = JsonHelper::fromString(body.c_str());
          delete res;

          if (json != 0 && JsonHelper::isArray(json)) {
            TRI_json_t const* dotresult = JsonHelper::getArrayElement(json, "result");

            if (dotresult != 0) {
              vector<string> list = JsonHelper::stringList(dotresult);
              TRI_FreeJson(TRI_UNKNOWN_MEM_ZONE, json);
              v8::Handle<v8::Array> result = v8::Array::New(isolate);
              for (size_t i = 0;  i < list.size();  ++i) {
                result->Set(v8::Number::New(isolate, (uint32_t) i), TRI_V8_SYMBOL_STD_STRING(list[i]));
              }
              TRI_V8_RETURN(result);
            }
            TRI_FreeJson(TRI_UNKNOWN_MEM_ZONE, json);
          }
        }
        else {
          delete res;
        }
      }
      ci->loadCurrentDBServers();   // just in case some new have arrived
    }
    // Give up:
    TRI_V8_RETURN_UNDEFINED();
  }
}

////////////////////////////////////////////////////////////////////////////////
/// @brief return the list of all existing databases
/// @startDocuBlock databaseListDatabase
/// `db._listDatabases()`
///
/// Returns the list of all databases. This method can only be used from within
/// the *_system* database.
/// @endDocuBlock
////////////////////////////////////////////////////////////////////////////////

static void JS_ListDatabases (const v8::FunctionCallbackInfo<v8::Value>& args) {
  v8::Isolate* isolate = args.GetIsolate();
  v8::HandleScope scope(isolate);

  const uint32_t argc = args.Length();
  if (argc != 0 && argc != 3) {
    TRI_V8_EXCEPTION_USAGE("db._listDatabases()");
  }

  TRI_vocbase_t* vocbase = GetContextVocBase(isolate);

  if (vocbase == nullptr) {
    TRI_V8_EXCEPTION(TRI_ERROR_ARANGO_DATABASE_NOT_FOUND);
  }

  if (argc == 0 &&
      ! TRI_IsSystemVocBase(vocbase)) {
    TRI_V8_EXCEPTION(TRI_ERROR_ARANGO_USE_SYSTEM_DATABASE);
  }

  // If we are a coordinator in a cluster, we have to behave differently:
  if (ServerState::instance()->isCoordinator()) {
    ListDatabasesCoordinator(args);
    return;
  }

  TRI_GET_GLOBALS();

  TRI_vector_string_t names;
  TRI_InitVectorString(&names, TRI_UNKNOWN_MEM_ZONE);

  int res;

  if (argc == 0) {
    // return all databases
    res = TRI_GetDatabaseNamesServer(static_cast<TRI_server_t*>(v8g->_server), &names);
  }
  else {
    // return all databases for a specific user
    string username = TRI_ObjectToString(args[0]);
    string password = TRI_ObjectToString(args[1]);
    res = TRI_GetUserDatabasesServer((TRI_server_t*) v8g->_server, username.c_str(), password.c_str(), &names);
  }

  if (res != TRI_ERROR_NO_ERROR) {
    TRI_DestroyVectorString(&names);
    TRI_V8_EXCEPTION(res);
  }

  v8::Handle<v8::Array> result = v8::Array::New(isolate);
  for (size_t i = 0;  i < names._length;  ++i) {
    result->Set(v8::Number::New(isolate, (uint32_t) i), TRI_V8_SYMBOL((char const*) TRI_AtVectorString(&names, i)));
  }

  TRI_DestroyVectorString(&names);

  TRI_V8_RETURN(result);
}

////////////////////////////////////////////////////////////////////////////////
/// @brief create a new database, case of a coordinator in a cluster
////////////////////////////////////////////////////////////////////////////////

////////////////////////////////////////////////////////////////////////////////
/// @brief helper function for the agency
///
/// `place` can be "/Target", "/Plan" or "/Current" and name is the database
/// name.
////////////////////////////////////////////////////////////////////////////////

static void CreateDatabaseCoordinator (const v8::FunctionCallbackInfo<v8::Value>& args) {
  v8::Isolate* isolate = args.GetIsolate();
  v8::HandleScope scope(isolate);

  // First work with the arguments to create a JSON entry:
  string const name = TRI_ObjectToString(args[0]);

  if (! TRI_IsAllowedNameVocBase(false, name.c_str())) {
    TRI_V8_EXCEPTION(TRI_ERROR_ARANGO_DATABASE_NAME_INVALID);
  }

  TRI_json_t* json = TRI_CreateArrayJson(TRI_UNKNOWN_MEM_ZONE);

  if (nullptr == json) {
    TRI_V8_EXCEPTION_MEMORY();
  }

  uint64_t const id = ClusterInfo::instance()->uniqid();

  TRI_Insert3ArrayJson(TRI_UNKNOWN_MEM_ZONE, json, "id",
      TRI_CreateStringCopyJson(TRI_UNKNOWN_MEM_ZONE,
                               StringUtils::itoa(id).c_str()));
  TRI_Insert3ArrayJson(TRI_UNKNOWN_MEM_ZONE, json, "name",
      TRI_CreateStringCopyJson(TRI_UNKNOWN_MEM_ZONE,
                               TRI_ObjectToString(args[0]).c_str()));
  if (args.Length() > 1) {
    TRI_Insert3ArrayJson(TRI_UNKNOWN_MEM_ZONE, json, "options",
                         TRI_ObjectToJson(isolate, args[1]));
  }

  TRI_Insert3ArrayJson(TRI_UNKNOWN_MEM_ZONE, json, "coordinator",
      TRI_CreateStringCopyJson(TRI_UNKNOWN_MEM_ZONE, ServerState::instance()->getId().c_str()));

  ClusterInfo* ci = ClusterInfo::instance();
  string errorMsg;

  int res = ci->createDatabaseCoordinator( name, json, errorMsg, 120.0);
  TRI_FreeJson(TRI_UNKNOWN_MEM_ZONE, json);

  if (res != TRI_ERROR_NO_ERROR) {
    TRI_V8_EXCEPTION_MESSAGE(res, errorMsg);
  }

  // database was created successfully in agency

  TRI_GET_GLOBALS();

  // now wait for heartbeat thread to create the database object
  TRI_vocbase_t* vocbase = nullptr;
  int tries = 0;

  while (++tries <= 6000) {
    vocbase = TRI_UseByIdCoordinatorDatabaseServer(static_cast<TRI_server_t*>(v8g->_server), id);

    if (vocbase != nullptr) {
      break;
    }

    // sleep
    usleep(10000);
  }

  if (vocbase == nullptr) {
    TRI_V8_EXCEPTION(TRI_ERROR_INTERNAL);
  }

  // now run upgrade and copy users into context
  if (args.Length() >= 3 && args[2]->IsArray()) {
    v8::Handle<v8::Object> users = v8::Object::New(isolate);
    users->Set(TRI_V8_SYMBOL("users"), args[2]);

    isolate->GetCurrentContext()->Global()->Set(TRI_V8_SYMBOL("UPGRADE_ARGS"), users);
  }
  else {
    isolate->GetCurrentContext()->Global()->Set(TRI_V8_SYMBOL("UPGRADE_ARGS"), v8::Object::New(isolate));
  }

  // switch databases
  TRI_vocbase_t* orig = v8g->_vocbase;
  TRI_ASSERT(orig != nullptr);

  v8g->_vocbase = vocbase;

  // initalise database
  bool allowUseDatabase = v8g->_allowUseDatabase;
  v8g->_allowUseDatabase = true;

  v8g->_loader->executeGlobalScript(isolate, isolate->GetCurrentContext(), "server/bootstrap/coordinator-database.js");
  
  v8g->_allowUseDatabase = allowUseDatabase;

  // and switch back
  v8g->_vocbase = orig;

  TRI_ReleaseVocBase(vocbase);

  TRI_V8_RETURN_TRUE();
}

////////////////////////////////////////////////////////////////////////////////
/// @brief create a new database
/// @startDocuBlock databaseCreateDatabase
/// `db._createDatabase(name, options, users)`
///
/// Creates a new database with the name specified by *name*.
/// There are restrictions for database names
/// (see [DatabaseNames](../NamingConventions/DatabaseNames.md)).
///
/// Note that even if the database is created successfully, there will be no
/// change into the current database to the new database. Changing the current
/// database must explicitly be requested by using the
/// *db._useDatabase* method.
///
/// The *options* attribute currently has no meaning and is reserved for
/// future use.
///
/// The optional *users* attribute can be used to create initial users for
/// the new database. If specified, it must be a list of user objects. Each user
/// object can contain the following attributes:
///
/// * *username*: the user name as a string. This attribute is mandatory.
/// * *passwd*: the user password as a string. If not specified, then it defaults
///   to the empty string.
/// * *active*: a boolean flag indicating whether the user account should be
///   active or not. The default value is *true*.
/// * *extra*: an optional JSON object with extra user information. The data
///   contained in *extra* will be stored for the user but not be interpreted
///   further by ArangoDB.
///
/// If no initial users are specified, a default user *root* will be created
/// with an empty string password. This ensures that the new database will be
/// accessible via HTTP after it is created.
///
/// You can create users in a database if no initial user is specified. Switch 
/// into the new database (username and password must be identical to the current
/// session) and add or modify users with the following commands.
///
/// ```js
///   require("org/arangodb/users").save(username, password, true);
///   require("org/arangodb/users").update(username, password, true);
///   require("org/arangodb/users").remove(username);
/// ```
///
/// This method can only be used from within the *_system* database.
/// @endDocuBlock
////////////////////////////////////////////////////////////////////////////////

static void JS_CreateDatabase (const v8::FunctionCallbackInfo<v8::Value>& args) {
  v8::Isolate* isolate = args.GetIsolate();
  v8::HandleScope scope(isolate);

  if (args.Length() < 1 || args.Length() > 3) {
    TRI_V8_EXCEPTION_USAGE("db._createDatabase(<name>, <options>, <users>)");
  }

  TRI_vocbase_t* vocbase = GetContextVocBase(isolate);

  if (vocbase == nullptr) {
    TRI_V8_EXCEPTION(TRI_ERROR_ARANGO_DATABASE_NOT_FOUND);
  }

  if (TRI_GetOperationModeServer() == TRI_VOCBASE_MODE_NO_CREATE) {
    TRI_V8_EXCEPTION(TRI_ERROR_ARANGO_READ_ONLY);
  }

  if (! TRI_IsSystemVocBase(vocbase)) {
    TRI_V8_EXCEPTION(TRI_ERROR_ARANGO_USE_SYSTEM_DATABASE);
  }

  if (ServerState::instance()->isCoordinator()) {
    CreateDatabaseCoordinator(args);
    return;
  }


  TRI_GET_GLOBALS();
  TRI_voc_tick_t id = 0;

  // get database defaults from server
  TRI_vocbase_defaults_t defaults;
  TRI_GetDatabaseDefaultsServer(static_cast<TRI_server_t*>(v8g->_server), &defaults);

  v8::Local<v8::String> keyDefaultMaximalSize               = TRI_V8_SYMBOL("defaultMaximalSize");
  v8::Local<v8::String> keyDefaultWaitForSync               = TRI_V8_SYMBOL("defaultWaitForSync");
  v8::Local<v8::String> keyRequireAuthentication            = TRI_V8_SYMBOL("requireAuthentication");
  v8::Local<v8::String> keyRequireAuthenticationUnixSockets = TRI_V8_SYMBOL("requireAuthenticationUnixSockets");
  v8::Local<v8::String> keyAuthenticateSystemOnly           = TRI_V8_SYMBOL("authenticateSystemOnly");
  v8::Local<v8::String> keyForceSyncProperties              = TRI_V8_SYMBOL("forceSyncProperties");

  // overwrite database defaults from args[2]
  if (args.Length() > 1 && args[1]->IsObject()) {
    v8::Handle<v8::Object> options = args[1]->ToObject();

    if (options->Has(keyDefaultMaximalSize)) {
      defaults.defaultMaximalSize = (TRI_voc_size_t) options->Get(keyDefaultMaximalSize)->IntegerValue();
    }

    if (options->Has(keyDefaultWaitForSync)) {
      defaults.defaultWaitForSync = options->Get(keyDefaultWaitForSync)->BooleanValue();
    }

    if (options->Has(keyRequireAuthentication)) {
      defaults.requireAuthentication = options->Get(keyRequireAuthentication)->BooleanValue();
    }

    if (options->Has(keyRequireAuthenticationUnixSockets)) {
      defaults.requireAuthenticationUnixSockets = options->Get(keyRequireAuthenticationUnixSockets)->BooleanValue();
    }

    if (options->Has(keyAuthenticateSystemOnly)) {
      defaults.authenticateSystemOnly = options->Get(keyAuthenticateSystemOnly)->BooleanValue();
    }

    if (options->Has(keyForceSyncProperties)) {
      defaults.forceSyncProperties = options->Get(keyForceSyncProperties)->BooleanValue();
    }
    
    TRI_GET_GLOBAL_STR(IdKey);
    if (options->Has(IdKey)) {
      // only used for testing to create database with a specific id
      id = TRI_ObjectToUInt64(options->Get(IdKey), true);
    }
  }

  string const name = TRI_ObjectToString(args[0]);

  TRI_vocbase_t* database;
  int res = TRI_CreateDatabaseServer(static_cast<TRI_server_t*>(v8g->_server), id, name.c_str(), &defaults, &database, true);

  if (res != TRI_ERROR_NO_ERROR) {
    TRI_V8_EXCEPTION(res);
  }

  TRI_ASSERT(database != nullptr);

  // copy users into context
  if (args.Length() >= 3 && args[2]->IsArray()) {
    v8::Handle<v8::Object> users = v8::Object::New(isolate);
    users->Set(TRI_V8_SYMBOL("users"), args[2]);

    isolate->GetCurrentContext()->Global()->Set(TRI_V8_SYMBOL("UPGRADE_ARGS"), users);
  }
  else {
    isolate->GetCurrentContext()->Global()->Set(TRI_V8_SYMBOL("UPGRADE_ARGS"), v8::Object::New(isolate));
  }

  // switch databases
  TRI_vocbase_t* orig = v8g->_vocbase;
  TRI_ASSERT(orig != nullptr);

  v8g->_vocbase = database;

  // initalise database
  v8g->_loader->executeGlobalScript(isolate, isolate->GetCurrentContext(), "server/bootstrap/local-database.js");

  // and switch back
  v8g->_vocbase = orig;

  // populate the authentication cache. otherwise no one can access the new database
  TRI_ReloadAuthInfo(database);

  // finally decrease the reference-counter
  TRI_ReleaseVocBase(database);

  TRI_V8_RETURN_TRUE();
}

////////////////////////////////////////////////////////////////////////////////
/// @brief drop a database, case of a coordinator in a cluster
////////////////////////////////////////////////////////////////////////////////

static void DropDatabaseCoordinator (const v8::FunctionCallbackInfo<v8::Value>& args) {
  v8::Isolate* isolate = args.GetIsolate();
  v8::HandleScope scope(isolate);

  TRI_GET_GLOBALS();

  // Arguments are already checked, there is exactly one argument
  string const name = TRI_ObjectToString(args[0]);
  TRI_vocbase_t* vocbase = TRI_UseCoordinatorDatabaseServer(static_cast<TRI_server_t*>(v8g->_server), name.c_str());

  if (vocbase == nullptr) {
    // no such database
    TRI_V8_EXCEPTION(TRI_ERROR_ARANGO_DATABASE_NOT_FOUND);
  }

  TRI_voc_tick_t const id = vocbase->_id;
  TRI_ReleaseVocBase(vocbase);


  ClusterInfo* ci = ClusterInfo::instance();
  string errorMsg;

  int res = ci->dropDatabaseCoordinator(name, errorMsg, 120.0);

  if (res != TRI_ERROR_NO_ERROR) {
    TRI_V8_EXCEPTION_MESSAGE(res, errorMsg);
  }

  // now wait for heartbeat thread to drop the database object
  int tries = 0;

  while (++tries <= 6000) {
    TRI_vocbase_t* vocbase = TRI_UseByIdCoordinatorDatabaseServer((TRI_server_t*) v8g->_server, id);

    if (vocbase == 0) {
      // object has vanished
      break;
    }

    // sleep
    usleep(10000);
  }

  TRI_V8_RETURN_TRUE();
}

////////////////////////////////////////////////////////////////////////////////
/// @brief drop an existing database
/// @startDocuBlock databaseDropDatabase
/// `db._dropDatabase(name)`
///
/// Drops the database specified by *name*. The database specified by
/// *name* must exist.
///
/// **Note**: Dropping databases is only possible from within the *_system*
/// database. The *_system* database itself cannot be dropped.
///
/// Databases are dropped asynchronously, and will be physically removed if
/// all clients have disconnected and references have been garbage-collected.
/// @endDocuBlock
////////////////////////////////////////////////////////////////////////////////

static void JS_DropDatabase (const v8::FunctionCallbackInfo<v8::Value>& args) {
  v8::Isolate* isolate = args.GetIsolate();
  v8::HandleScope scope(isolate);

  if (args.Length() != 1) {
    TRI_V8_EXCEPTION_USAGE("db._dropDatabase(<name>)");
  }

  TRI_vocbase_t* vocbase = GetContextVocBase(isolate);

  if (vocbase == nullptr) {
    TRI_V8_EXCEPTION(TRI_ERROR_ARANGO_DATABASE_NOT_FOUND);
  }

  if (! TRI_IsSystemVocBase(vocbase)) {
    TRI_V8_EXCEPTION(TRI_ERROR_ARANGO_USE_SYSTEM_DATABASE);
  }

  // If we are a coordinator in a cluster, we have to behave differently:
  if (ServerState::instance()->isCoordinator()) {
    DropDatabaseCoordinator(args);
  }

  string const name = TRI_ObjectToString(args[0]);
  TRI_GET_GLOBALS();

  int res = TRI_DropDatabaseServer(static_cast<TRI_server_t*>(v8g->_server), name.c_str(), true, true);

  if (res != TRI_ERROR_NO_ERROR) {
    TRI_V8_EXCEPTION(res);
  }

  TRI_V8ReloadRouting(isolate);

  TRI_V8_RETURN_TRUE();
}

////////////////////////////////////////////////////////////////////////////////
/// @brief configure a new endpoint
///
/// @FUN{CONFIGURE_ENDPOINT}
////////////////////////////////////////////////////////////////////////////////

static void JS_ConfigureEndpoint (const v8::FunctionCallbackInfo<v8::Value>& args) {
  v8::Isolate* isolate = args.GetIsolate();
  v8::HandleScope scope(isolate);

  if (args.Length() < 1 || args.Length() > 2) {
    TRI_V8_EXCEPTION_USAGE("db._configureEndpoint(<endpoint>, <databases>)");
  }

  TRI_GET_GLOBALS();
  TRI_server_t* server = static_cast<TRI_server_t*>(v8g->_server);
  ApplicationEndpointServer* s = static_cast<ApplicationEndpointServer*>(server->_applicationEndpointServer);

  if (s == 0) {
    // not implemented in console mode
    TRI_V8_EXCEPTION(TRI_ERROR_NOT_IMPLEMENTED);
  }

  TRI_vocbase_t* vocbase = GetContextVocBase(isolate);

  if (vocbase == 0) {
    TRI_V8_EXCEPTION(TRI_ERROR_ARANGO_DATABASE_NOT_FOUND);
  }

  if (! TRI_IsSystemVocBase(vocbase)) {
    TRI_V8_EXCEPTION(TRI_ERROR_ARANGO_USE_SYSTEM_DATABASE);
  }

  const string endpoint = TRI_ObjectToString(args[0]);

  // register dbNames
  vector<string> dbNames;

  if (args.Length() > 1) {
    if (! args[1]->IsArray()) {
      TRI_V8_EXCEPTION_PARAMETER("<databases> must be a list");
    }

    v8::Handle<v8::Array> list = v8::Handle<v8::Array>::Cast(args[1]);

    const uint32_t n = list->Length();
    for (uint32_t i = 0; i < n; ++i) {
      v8::Handle<v8::Value> name = list->Get(v8::Number::New(isolate, i));

      if (name->IsString()) {
        const string dbName = TRI_ObjectToString(name);

        if (! TRI_IsAllowedNameVocBase(true, dbName.c_str())) {
          TRI_V8_EXCEPTION_PARAMETER("<databases> must be a list of database names");
        }

        dbNames.push_back(dbName);
      }
      else {
        TRI_V8_EXCEPTION_PARAMETER("<databases> must be a list of database names");
      }
    }
  }

  bool result = s->addEndpoint(endpoint, dbNames, true);

  if (! result) {
    TRI_V8_EXCEPTION_MESSAGE(TRI_ERROR_BAD_PARAMETER, "unable to bind to endpoint");
  }

  TRI_V8_RETURN_TRUE();
}

////////////////////////////////////////////////////////////////////////////////
/// @brief removes a new endpoint
///
/// @FUN{REMOVE_ENDPOINT}
////////////////////////////////////////////////////////////////////////////////

static void JS_RemoveEndpoint (const v8::FunctionCallbackInfo<v8::Value>& args) {
  v8::Isolate* isolate = args.GetIsolate();
  v8::HandleScope scope(isolate);

  if (args.Length() < 1 || args.Length() > 2) {
    TRI_V8_EXCEPTION_USAGE("db._removeEndpoint(<endpoint>)");
  }

  TRI_GET_GLOBALS();
  TRI_server_t* server = static_cast<TRI_server_t*>(v8g->_server);
  ApplicationEndpointServer* s = static_cast<ApplicationEndpointServer*>(server->_applicationEndpointServer);

  if (s == nullptr) {
    // not implemented in console mode
    TRI_V8_EXCEPTION(TRI_ERROR_NOT_IMPLEMENTED);
  }

  TRI_vocbase_t* vocbase = GetContextVocBase(isolate);

  if (vocbase == nullptr) {
    TRI_V8_EXCEPTION(TRI_ERROR_ARANGO_DATABASE_NOT_FOUND);
  }

  if (! TRI_IsSystemVocBase(vocbase)) {
    TRI_V8_EXCEPTION(TRI_ERROR_ARANGO_USE_SYSTEM_DATABASE);
  }

  bool result = s->removeEndpoint(TRI_ObjectToString(args[0]));

  if (! result) {
    TRI_V8_EXCEPTION(TRI_ERROR_ARANGO_ENDPOINT_NOT_FOUND);
  }

  TRI_V8_RETURN_TRUE();
}

////////////////////////////////////////////////////////////////////////////////
/// @brief returns a list of all endpoints
///
/// @FUN{LIST_ENDPOINTS}
////////////////////////////////////////////////////////////////////////////////

static void JS_ListEndpoints (const v8::FunctionCallbackInfo<v8::Value>& args) {
  v8::Isolate* isolate = args.GetIsolate();
  v8::HandleScope scope(isolate);

  if (args.Length() != 0) {
    TRI_V8_EXCEPTION_USAGE("db._listEndpoints()");
  }

  TRI_GET_GLOBALS();
  TRI_server_t* server = static_cast<TRI_server_t*>(v8g->_server);
  ApplicationEndpointServer* s = static_cast<ApplicationEndpointServer*>(server->_applicationEndpointServer);

  if (s == nullptr) {
    // not implemented in console mode
    TRI_V8_EXCEPTION(TRI_ERROR_NOT_IMPLEMENTED);
  }

  TRI_vocbase_t* vocbase = GetContextVocBase(isolate);

  if (vocbase == nullptr) {
    TRI_V8_EXCEPTION(TRI_ERROR_ARANGO_DATABASE_NOT_FOUND);
  }

  if (! TRI_IsSystemVocBase(vocbase)) {
    TRI_V8_EXCEPTION(TRI_ERROR_ARANGO_USE_SYSTEM_DATABASE);
  }

  auto const& endpoints = s->getEndpoints();

  v8::Handle<v8::Array> result = v8::Array::New(isolate);
  uint32_t j = 0;

  map<string, vector<string> >::const_iterator it;
  for (it = endpoints.begin(); it != endpoints.end(); ++it) {
    v8::Handle<v8::Array> dbNames = v8::Array::New(isolate);

    for (uint32_t i = 0; i < (*it).second.size(); ++i) {
      dbNames->Set(v8::Number::New(isolate, i), TRI_V8_SYMBOL_STD_STRING((*it).second.at(i)));
    }

    v8::Handle<v8::Object> item = v8::Object::New(isolate);
    item->Set(TRI_V8_SYMBOL("endpoint"), TRI_V8_SYMBOL_STD_STRING((*it).first));
    item->Set(TRI_V8_SYMBOL("databases"), dbNames);

    result->Set(j++, item);
  }

  TRI_V8_RETURN(result);
}

// -----------------------------------------------------------------------------
// --SECTION--                                                            MODULE
// -----------------------------------------------------------------------------

////////////////////////////////////////////////////////////////////////////////
/// @brief parse vertex handle from a v8 value (string | object)
////////////////////////////////////////////////////////////////////////////////

int TRI_ParseVertex (const v8::FunctionCallbackInfo<v8::Value>& args,
                     CollectionNameResolver const* resolver,
                     TRI_voc_cid_t& cid,
                     std::unique_ptr<char[]>& key,
                     v8::Handle<v8::Value> const val) {

  v8::Isolate* isolate = args.GetIsolate();
  v8::HandleScope scope(isolate);

  TRI_ASSERT(key.get() == nullptr);

  // reset everything
  string collectionName;
  TRI_voc_rid_t rid = 0;

  // try to extract the collection name, key, and revision from the object passed
  if (! ExtractDocumentHandle(isolate, val, collectionName, key, rid)) {
    return TRI_ERROR_ARANGO_DOCUMENT_HANDLE_BAD;
  }

  // we have at least a key, we also might have a collection name
  TRI_ASSERT(key.get() != nullptr);

  if (collectionName.empty()) {
    // we do not know the collection
    return TRI_ERROR_ARANGO_DOCUMENT_HANDLE_BAD;
  }

  if (ServerState::instance()->isDBserver()) {
    cid = resolver->getCollectionIdCluster(collectionName);
  }
  else {
    cid = resolver->getCollectionId(collectionName);
  }

  if (cid == 0) {
    return TRI_ERROR_ARANGO_COLLECTION_NOT_FOUND;
  }

  return TRI_ERROR_NO_ERROR;
}

////////////////////////////////////////////////////////////////////////////////
/// @brief return the private WRP_VOCBASE_COL_TYPE value
////////////////////////////////////////////////////////////////////////////////

int32_t TRI_GetVocBaseColType () {
  return WRP_VOCBASE_COL_TYPE;
}

////////////////////////////////////////////////////////////////////////////////
/// @brief run version check
////////////////////////////////////////////////////////////////////////////////

bool TRI_UpgradeDatabase (TRI_vocbase_t* vocbase,
                          JSLoader* startupLoader,
                          v8::Handle<v8::Context> context) {
  TRI_ASSERT(startupLoader != nullptr);
  ISOLATE;
  v8::HandleScope scope(isolate);
  TRI_GET_GLOBALS();
  TRI_vocbase_t* orig = v8g->_vocbase;
  v8g->_vocbase = vocbase;

  v8::Handle<v8::Value> result = startupLoader->executeGlobalScript(isolate, isolate->GetCurrentContext(), "server/upgrade-database.js");
  bool ok = TRI_ObjectToBoolean(result);

  if (! ok) {
    ((TRI_vocbase_t*) vocbase)->_state = (sig_atomic_t) TRI_VOCBASE_STATE_FAILED_VERSION;
  }

  v8g->_vocbase = orig;

  return ok;
}

////////////////////////////////////////////////////////////////////////////////
/// @brief run upgrade check
////////////////////////////////////////////////////////////////////////////////

int TRI_CheckDatabaseVersion (TRI_vocbase_t* vocbase,
                              JSLoader* startupLoader,
                              v8::Handle<v8::Context> context) {
  TRI_ASSERT(startupLoader != nullptr);

  ISOLATE;
  v8::HandleScope scope(isolate);
  TRI_GET_GLOBALS();
  TRI_vocbase_t* orig = v8g->_vocbase;
  v8g->_vocbase = vocbase;

  v8::Handle<v8::Value> result = startupLoader->executeGlobalScript(isolate, isolate->GetCurrentContext(), "server/check-version.js");
  int code = (int) TRI_ObjectToInt64(result);

  v8g->_vocbase = orig;

  return code;
}

////////////////////////////////////////////////////////////////////////////////
/// @brief reloads routing
////////////////////////////////////////////////////////////////////////////////

void TRI_V8ReloadRouting (v8::Isolate *isolate) {
  TRI_ExecuteJavaScriptString(isolate,
							  isolate->GetCurrentContext(),
                              TRI_V8_SYMBOL("require('internal').executeGlobalContextFunction('reloadRouting')"),
                              TRI_V8_SYMBOL("reload routing"),
                              false);
}

////////////////////////////////////////////////////////////////////////////////
/// @brief creates a TRI_vocbase_t global context
////////////////////////////////////////////////////////////////////////////////

void TRI_InitV8VocBridge (v8::Isolate* isolate, 
                          triagens::arango::ApplicationV8* applicationV8,
                          v8::Handle<v8::Context> context,
                          triagens::aql::QueryRegistry* queryRegistry,
                          TRI_server_t* server,
                          TRI_vocbase_t* vocbase,
                          JSLoader* loader,
                          size_t threadNumber) {
  v8::HandleScope scope(isolate);

  // check the isolate
  TRI_v8_global_t* v8g = TRI_CreateV8Globals(isolate);

  TRI_ASSERT(v8g->_transactionContext == nullptr);
  v8g->_transactionContext = new V8TransactionContext(true);
  static_cast<V8TransactionContext*>(v8g->_transactionContext)->makeGlobal();

  // register the query registry
  v8g->_queryRegistry = queryRegistry;

  // register the server
  v8g->_server = server;

  // register the database
  v8g->_vocbase = vocbase;

  // register the startup loader
  v8g->_loader = loader;
  
  // register the context dealer
  v8g->_applicationV8 = applicationV8;

  v8::Handle<v8::ObjectTemplate> ArangoNS;
  v8::Handle<v8::ObjectTemplate> rt;
  v8::Handle<v8::FunctionTemplate> ft;
  v8::Handle<v8::Template> pt;

  // .............................................................................
  // generate the TRI_vocbase_t template
  // .............................................................................

  ft = v8::FunctionTemplate::New(isolate);
  ft->SetClassName(TRI_V8_SYMBOL("ArangoDatabase"));

  ArangoNS = ft->InstanceTemplate();
  ArangoNS->SetInternalFieldCount(2);
  ArangoNS->SetNamedPropertyHandler(MapGetVocBase);

  // for any database function added here, be sure to add it to in function
  // JS_CompletionsVocbase, too for the auto-completion

  TRI_AddMethodVocbase(isolate, ArangoNS, "_version", JS_VersionServer);
  TRI_AddMethodVocbase(isolate, ArangoNS, "_id", JS_IdDatabase);
  TRI_AddMethodVocbase(isolate, ArangoNS, "_isSystem", JS_IsSystemDatabase);
  TRI_AddMethodVocbase(isolate, ArangoNS, "_name", JS_NameDatabase);
  TRI_AddMethodVocbase(isolate, ArangoNS, "_path", JS_PathDatabase);
  TRI_AddMethodVocbase(isolate, ArangoNS, "_createDatabase", JS_CreateDatabase);
  TRI_AddMethodVocbase(isolate, ArangoNS, "_dropDatabase", JS_DropDatabase);
  TRI_AddMethodVocbase(isolate, ArangoNS, "_listDatabases", JS_ListDatabases);
  TRI_AddMethodVocbase(isolate, ArangoNS, "_useDatabase", JS_UseDatabase);

  TRI_InitV8indexArangoDB(isolate, ArangoNS);

  TRI_InitV8collection(context, server, vocbase, loader, threadNumber, v8g, isolate, ArangoNS);

  v8g->VocbaseTempl.Reset(isolate, ArangoNS);
  TRI_AddGlobalFunctionVocbase(isolate, context, "ArangoDatabase", ft->GetFunction());

  TRI_InitV8ShapedJson(isolate, context, threadNumber, v8g);

  TRI_InitV8cursor(context, v8g);

  // .............................................................................
  // generate global functions
  // .............................................................................

  // AQL functions. not intended to be used directly by end users
  TRI_AddGlobalFunctionVocbase(isolate, context, "AQL_EXECUTE", JS_ExecuteAql, true);
  TRI_AddGlobalFunctionVocbase(isolate, context, "AQL_EXECUTEJSON", JS_ExecuteAqlJson, true);
  TRI_AddGlobalFunctionVocbase(isolate, context, "AQL_EXPLAIN", JS_ExplainAql, true);
  TRI_AddGlobalFunctionVocbase(isolate, context, "AQL_PARSE", JS_ParseAql, true);
  TRI_AddGlobalFunctionVocbase(isolate, context, "AQL_WARNING", JS_WarningAql, true);

  TRI_InitV8replication(isolate, context, server, vocbase, loader, threadNumber, v8g);

  TRI_AddGlobalFunctionVocbase(isolate, context, "COMPARE_STRING", JS_compare_string);
  TRI_AddGlobalFunctionVocbase(isolate, context, "NORMALIZE_STRING", JS_normalize_string);
  TRI_AddGlobalFunctionVocbase(isolate, context, "TIMEZONES", JS_getIcuTimezones);
  TRI_AddGlobalFunctionVocbase(isolate, context, "LOCALES", JS_getIcuLocales);
  TRI_AddGlobalFunctionVocbase(isolate, context, "FORMAT_DATETIME", JS_formatDatetime);
  TRI_AddGlobalFunctionVocbase(isolate, context, "PARSE_DATETIME", JS_parseDatetime);

  TRI_AddGlobalFunctionVocbase(isolate, context, "CONFIGURE_ENDPOINT", JS_ConfigureEndpoint, true);
  TRI_AddGlobalFunctionVocbase(isolate, context, "REMOVE_ENDPOINT", JS_RemoveEndpoint, true);
  TRI_AddGlobalFunctionVocbase(isolate, context, "LIST_ENDPOINTS", JS_ListEndpoints, true);
  TRI_AddGlobalFunctionVocbase(isolate, context, "RELOAD_AUTH", JS_ReloadAuth, true);
  TRI_AddGlobalFunctionVocbase(isolate, context, "TRANSACTION", JS_Transaction, true);
  TRI_AddGlobalFunctionVocbase(isolate, context, "WAL_FLUSH", JS_FlushWal, true);
  TRI_AddGlobalFunctionVocbase(isolate, context, "WAL_PROPERTIES", JS_PropertiesWal, true);
  
  TRI_AddGlobalFunctionVocbase(isolate, context, "ENABLE_NATIVE_BACKTRACES", JS_EnableNativeBacktraces, true);

  // .............................................................................
  // create global variables
  // .............................................................................

  v8::Handle<v8::Object> v = WrapVocBase(isolate, vocbase);
  if (v.IsEmpty()) {
    // TODO: raise an error here
    LOG_ERROR("out of memory when initialising VocBase");
  }
  else {
    TRI_AddGlobalVariableVocbase(isolate, context, "db", v);
  }
  
  // current thread number
  context->Global()->ForceSet(TRI_V8_SYMBOL("THREAD_NUMBER"), v8::Number::New(isolate, (double) threadNumber), v8::ReadOnly);
  
  // whether or not statistics are enabled
  context->Global()->ForceSet(TRI_V8_SYMBOL("ENABLE_STATISTICS"), v8::Boolean::New(isolate, TRI_ENABLE_STATISTICS), v8::ReadOnly);
  
  // a thread-global variable that will is supposed to contain the AQL module
  // do not remove this, otherwise AQL queries will break
  context->Global()->ForceSet(TRI_V8_SYMBOL("_AQL"), v8::Undefined(isolate), v8::DontEnum);
}

// -----------------------------------------------------------------------------
// --SECTION--                                                       END-OF-FILE
// -----------------------------------------------------------------------------

// Local Variables:
// mode: outline-minor
// outline-regexp: "/// @brief\\|/// {@inheritDoc}\\|/// @page\\|// --SECTION--\\|/// @\\}"
// End:<|MERGE_RESOLUTION|>--- conflicted
+++ resolved
@@ -281,17 +281,13 @@
     TRI_V8_EXCEPTION(TRI_ERROR_INTERNAL);
   }
 
-<<<<<<< HEAD
-  v8::Handle<v8::Object> current = isolate->GetCurrentContext()->Global();
-=======
   bool embed = false;  
   if (object->Has(TRI_V8_SYMBOL("embed"))) {
     v8::Handle<v8::Value> v = v8::Handle<v8::Object>::Cast(object->Get(TRI_V8_SYMBOL("embed")));
     embed = TRI_ObjectToBoolean(v);
   }
 
-  v8::Handle<v8::Object> current = v8::Context::GetCurrent()->Global();
->>>>>>> fc634b4d
+  v8::Handle<v8::Object> current = isolate->GetCurrentContext()->Global();
 
   // callback function
   v8::Handle<v8::Function> action;
