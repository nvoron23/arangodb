////////////////////////////////////////////////////////////////////////////////
/// @brief V8-vocbase bridge
///
/// @file
///
/// DISCLAIMER
///
/// Copyright 2014 ArangoDB GmbH, Cologne, Germany
/// Copyright 2004-2014 triAGENS GmbH, Cologne, Germany
///
/// Licensed under the Apache License, Version 2.0 (the "License");
/// you may not use this file except in compliance with the License.
/// You may obtain a copy of the License at
///
///     http://www.apache.org/licenses/LICENSE-2.0
///
/// Unless required by applicable law or agreed to in writing, software
/// distributed under the License is distributed on an "AS IS" BASIS,
/// WITHOUT WARRANTIES OR CONDITIONS OF ANY KIND, either express or implied.
/// See the License for the specific language governing permissions and
/// limitations under the License.
///
/// Copyright holder is ArangoDB GmbH, Cologne, Germany
///
/// @author Dr. Frank Celler
/// @author Copyright 2014, ArangoDB GmbH, Cologne, Germany
/// @author Copyright 2011-2013, triAGENS GmbH, Cologne, Germany
////////////////////////////////////////////////////////////////////////////////

#include <iostream>

#include "v8-vocbaseprivate.h"
#include "Aql/Query.h"
#include "Aql/QueryCache.h"
#include "Aql/QueryList.h"
#include "Aql/QueryRegistry.h"
#include "Basics/conversions.h"
#include "Basics/json-utilities.h"
#include "Basics/MutexLocker.h"
#include "Basics/ScopeGuard.h"
#include "Basics/Utf8Helper.h"
#include "Cluster/AgencyComm.h"
#include "Cluster/ClusterComm.h"
#include "Cluster/ClusterInfo.h"
#include "Cluster/ClusterMethods.h"
#include "Cluster/ServerState.h"
#include "HttpServer/ApplicationEndpointServer.h"
#include "RestServer/ConsoleThread.h"
#include "RestServer/VocbaseContext.h"
#include "Utils/transactions.h"
#include "Utils/V8ResolverGuard.h"
#include "V8/JSLoader.h"
#include "V8/v8-conv.h"
#include "V8/v8-utils.h"
#include "V8/V8LineEditor.h"
#include "V8Server/v8-collection.h"
#include "V8Server/v8-replication.h"
#include "V8Server/v8-voccursor.h"
#include "V8Server/v8-vocindex.h"
#include "V8Server/v8-wrapshapedjson.h"
#include "V8Server/V8Traverser.h"
#include "VocBase/auth.h"
#include "VocBase/KeyGenerator.h"
#include "VocBase/VocShaper.h"
#include "Wal/LogfileManager.h"

#include <unicode/timezone.h>
#include <unicode/smpdtfmt.h>
#include <unicode/dtfmtsym.h>

#include <v8.h>

using namespace std;
using namespace triagens::basics;
using namespace triagens::basics::traverser;
using namespace triagens::arango;
using namespace triagens::rest;

// -----------------------------------------------------------------------------
// --SECTION--                                              forward declarations
// -----------------------------------------------------------------------------

extern bool TRI_ENABLE_STATISTICS;

// -----------------------------------------------------------------------------
// --SECTION--                                                 private constants
// -----------------------------------------------------------------------------

////////////////////////////////////////////////////////////////////////////////
/// @brief wrapped class for TRI_vocbase_t
///
/// Layout:
/// - SLOT_CLASS_TYPE
/// - SLOT_CLASS
////////////////////////////////////////////////////////////////////////////////

int32_t const WRP_VOCBASE_TYPE = 1;

////////////////////////////////////////////////////////////////////////////////
/// @brief wrapped class for TRI_vocbase_col_t
///
/// Layout:
/// - SLOT_CLASS_TYPE
/// - SLOT_CLASS
/// - SLOT_COLLECTION
////////////////////////////////////////////////////////////////////////////////

int32_t const WRP_VOCBASE_COL_TYPE = 2;

// -----------------------------------------------------------------------------
// --SECTION--                                                 private constants
// -----------------------------------------------------------------------------

struct CollectionDitchInfo {
  triagens::arango::DocumentDitch* ditch;
  TRI_transaction_collection_t* col;

  CollectionDitchInfo (triagens::arango::DocumentDitch* ditch,
                       TRI_transaction_collection_t* col) 
    : ditch(ditch),
      col(col) {
  }
};

// -----------------------------------------------------------------------------
// --SECTION--                                                  HELPER FUNCTIONS
// -----------------------------------------------------------------------------
  
////////////////////////////////////////////////////////////////////////////////
/// @brief wraps a C++ into a v8::Object
////////////////////////////////////////////////////////////////////////////////

template<class T>
static v8::Handle<v8::Object> WrapClass (v8::Isolate *isolate,
                                         v8::Persistent<v8::ObjectTemplate>& classTempl,
                                         int32_t type,
                                         T* y) {
  v8::EscapableHandleScope scope(isolate);

  auto localClassTemplate = v8::Local<v8::ObjectTemplate>::New(isolate, classTempl);
  // create the new handle to return, and set its template type
  v8::Handle<v8::Object> result = localClassTemplate->NewInstance();

  if (result.IsEmpty()) {
    // error
    return scope.Escape<v8::Object>(result);
  }

  // set the c++ pointer for unwrapping later
  result->SetInternalField(SLOT_CLASS_TYPE, v8::Integer::New(isolate, type));
  result->SetInternalField(SLOT_CLASS,      v8::External::New(isolate, y));

  return scope.Escape<v8::Object>(result);
}


// -----------------------------------------------------------------------------
// --SECTION--                                              javascript functions
// -----------------------------------------------------------------------------

////////////////////////////////////////////////////////////////////////////////
/// @brief executes a transaction
////////////////////////////////////////////////////////////////////////////////

static void JS_Transaction (const v8::FunctionCallbackInfo<v8::Value>& args) {
  TRI_V8_TRY_CATCH_BEGIN(isolate);
  v8::HandleScope scope(isolate);

  if (args.Length() != 1 || ! args[0]->IsObject()) {
    TRI_V8_THROW_EXCEPTION_USAGE("TRANSACTION(<object>)");
  }

  TRI_vocbase_t* vocbase = GetContextVocBase(isolate);

  if (vocbase == nullptr) {
    TRI_V8_THROW_EXCEPTION(TRI_ERROR_ARANGO_DATABASE_NOT_FOUND);
  }

  // treat the argument as an object from now on
  v8::Handle<v8::Object> object = v8::Handle<v8::Object>::Cast(args[0]);

  // extract the properties from the object

  // "lockTimeout"
  double lockTimeout = (double) (TRI_TRANSACTION_DEFAULT_LOCK_TIMEOUT / 1000000ULL);

  if (object->Has(TRI_V8_ASCII_STRING("lockTimeout"))) {
    static const string timeoutError = "<lockTimeout> must be a valid numeric value";

    if (! object->Get(TRI_V8_ASCII_STRING("lockTimeout"))->IsNumber()) {
      TRI_V8_THROW_EXCEPTION_PARAMETER(timeoutError);
    }

    lockTimeout = TRI_ObjectToDouble(object->Get(TRI_V8_ASCII_STRING("lockTimeout")));

    if (lockTimeout < 0.0) {
      TRI_V8_THROW_EXCEPTION_PARAMETER(timeoutError);
    }
  }

  // "waitForSync"
  bool waitForSync = false;

  TRI_GET_GLOBALS();
  TRI_GET_GLOBAL_STRING(WaitForSyncKey);
  if (object->Has(WaitForSyncKey)) {
    if (! object->Get(WaitForSyncKey)->IsBoolean() &&
        ! object->Get(WaitForSyncKey)->IsBooleanObject()) {
      TRI_V8_THROW_EXCEPTION_PARAMETER("<waitForSync> must be a boolean value");
    }

    waitForSync = TRI_ObjectToBoolean(WaitForSyncKey);
  }

  // "collections"
  static string const collectionError = "missing/invalid collections definition for transaction";

  if (! object->Has(TRI_V8_ASCII_STRING("collections")) || ! object->Get(TRI_V8_ASCII_STRING("collections"))->IsObject()) {
    TRI_V8_THROW_EXCEPTION_PARAMETER(collectionError);
  }

  // extract collections
  v8::Handle<v8::Array> collections = v8::Handle<v8::Array>::Cast(object->Get(TRI_V8_ASCII_STRING("collections")));

  if (collections.IsEmpty()) {
    TRI_V8_THROW_EXCEPTION_PARAMETER(collectionError);
  }

  bool isValid = true;
  vector<string> readCollections;
  vector<string> writeCollections;

  // collections.read
  if (collections->Has(TRI_V8_ASCII_STRING("read"))) {
    if (collections->Get(TRI_V8_ASCII_STRING("read"))->IsArray()) {
      v8::Handle<v8::Array> names = v8::Handle<v8::Array>::Cast(collections->Get(TRI_V8_ASCII_STRING("read")));

      for (uint32_t i = 0 ; i < names->Length(); ++i) {
        v8::Handle<v8::Value> collection = names->Get(i);
        if (! collection->IsString()) {
          isValid = false;
          break;
        }

        readCollections.emplace_back(TRI_ObjectToString(collection));
      }
    }
    else if (collections->Get(TRI_V8_ASCII_STRING("read"))->IsString()) {
      readCollections.emplace_back(TRI_ObjectToString(collections->Get(TRI_V8_ASCII_STRING("read"))));
    }
    else {
      isValid = false;
    }
  }

  // collections.write
  if (collections->Has(TRI_V8_ASCII_STRING("write"))) {
    if (collections->Get(TRI_V8_ASCII_STRING("write"))->IsArray()) {
      v8::Handle<v8::Array> names = v8::Handle<v8::Array>::Cast(collections->Get(TRI_V8_ASCII_STRING("write")));

      for (uint32_t i = 0 ; i < names->Length(); ++i) {
        v8::Handle<v8::Value> collection = names->Get(i);
        if (! collection->IsString()) {
          isValid = false;
          break;
        }

        writeCollections.emplace_back(TRI_ObjectToString(collection));
      }
    }
    else if (collections->Get(TRI_V8_ASCII_STRING("write"))->IsString()) {
      writeCollections.emplace_back(TRI_ObjectToString(collections->Get(TRI_V8_ASCII_STRING("write"))));
    }
    else {
      isValid = false;
    }
  }

  if (! isValid) {
    TRI_V8_THROW_EXCEPTION_PARAMETER(collectionError);
  }

  // extract the "action" property
  static const string actionErrorPrototype = "missing/invalid action definition for transaction";
  string actionError = actionErrorPrototype;

  if (! object->Has(TRI_V8_ASCII_STRING("action"))) {
    TRI_V8_THROW_EXCEPTION_PARAMETER(actionError);
  }

  // function parameters
  v8::Handle<v8::Value> params;

  if (object->Has(TRI_V8_ASCII_STRING("params"))) {
    params = v8::Handle<v8::Array>::Cast(object->Get(TRI_V8_ASCII_STRING("params")));
  }
  else {
    params = v8::Undefined(isolate);
  }

  if (params.IsEmpty()) {
    TRI_V8_THROW_EXCEPTION(TRI_ERROR_INTERNAL);
  }

  bool embed = false;  
  if (object->Has(TRI_V8_ASCII_STRING("embed"))) {
    v8::Handle<v8::Value> v = v8::Handle<v8::Object>::Cast(object->Get(TRI_V8_ASCII_STRING("embed")));
    embed = TRI_ObjectToBoolean(v);
  }

  v8::Handle<v8::Object> current = isolate->GetCurrentContext()->Global();

  // callback function
  v8::Handle<v8::Function> action;

  if (object->Get(TRI_V8_ASCII_STRING("action"))->IsFunction()) {
    action = v8::Handle<v8::Function>::Cast(object->Get(TRI_V8_ASCII_STRING("action")));
  }
  else if (object->Get(TRI_V8_ASCII_STRING("action"))->IsString()) {
    v8::TryCatch tryCatch;
    // get built-in Function constructor (see ECMA-262 5th edition 15.3.2)
    v8::Local<v8::Function> ctor = v8::Local<v8::Function>::Cast(current->Get(TRI_V8_ASCII_STRING("Function")));

    // Invoke Function constructor to create function with the given body and no arguments
    string body = TRI_ObjectToString(object->Get(TRI_V8_ASCII_STRING("action"))->ToString());
    body = "return (" + body + ")(params);";
    v8::Handle<v8::Value> args[2] = { TRI_V8_ASCII_STRING("params"), TRI_V8_STD_STRING(body) };
    v8::Local<v8::Object> function = ctor->NewInstance(2, args);

    action = v8::Local<v8::Function>::Cast(function);
    if (tryCatch.HasCaught()) {
      actionError += " - ";
      actionError += *v8::String::Utf8Value(tryCatch.Message()->Get());
      actionError += " - ";
      actionError += *v8::String::Utf8Value(tryCatch.StackTrace());
      
      TRI_CreateErrorObject(isolate, TRI_ERROR_BAD_PARAMETER, actionError);
      tryCatch.ReThrow();
      return;
    }
  }
  else {
    TRI_V8_THROW_EXCEPTION_PARAMETER(actionError);
  }

  if (action.IsEmpty()) {
    TRI_V8_THROW_EXCEPTION_PARAMETER(actionError);
  }

  // start actual transaction
  ExplicitTransaction trx(vocbase,
                          readCollections,
                          writeCollections,
                          lockTimeout,
                          waitForSync,
                          embed);

  int res = trx.begin();
  
  if (res != TRI_ERROR_NO_ERROR) {
      TRI_V8_THROW_EXCEPTION(res);
  }

  v8::Handle<v8::Value> result;
  try {
    v8::TryCatch tryCatch;
    v8::Handle<v8::Value> arguments = params;
    result = action->Call(current, 1, &arguments);

    if (tryCatch.HasCaught()) {
      trx.abort();

      if (tryCatch.CanContinue()) {
        tryCatch.ReThrow();
        return;
      }
      else {
        v8g->_canceled = true;
        TRI_V8_RETURN(result);
      }
    }
  }
  catch (triagens::basics::Exception const& ex) {
    TRI_V8_THROW_EXCEPTION_MESSAGE(ex.code(), ex.what());
  }
  catch (std::bad_alloc const&) {
    TRI_V8_THROW_EXCEPTION(TRI_ERROR_OUT_OF_MEMORY);
  }
  catch (std::exception const& ex) {
    TRI_V8_THROW_EXCEPTION_MESSAGE(TRI_ERROR_INTERNAL, ex.what());
  }
  catch (...) {
    TRI_V8_THROW_EXCEPTION(TRI_ERROR_INTERNAL);
  }

  res = trx.commit();

  if (res != TRI_ERROR_NO_ERROR) {
    TRI_V8_THROW_EXCEPTION(res);
  }
  
  TRI_V8_RETURN(result);
  TRI_V8_TRY_CATCH_END
}

////////////////////////////////////////////////////////////////////////////////
/// @brief retrieves the configuration of the write-ahead log
/// @startDocuBlock walPropertiesGet
/// `internal.wal.properties()`
///
/// Retrieves the configuration of the write-ahead log. The result is a JSON
/// array with the following attributes:
/// - *allowOversizeEntries*: whether or not operations that are bigger than a
///   single logfile can be executed and stored
/// - *logfileSize*: the size of each write-ahead logfile
/// - *historicLogfiles*: the maximum number of historic logfiles to keep
/// - *reserveLogfiles*: the maximum number of reserve logfiles that ArangoDB
///   allocates in the background
/// - *syncInterval*: the interval for automatic synchronization of not-yet
///   synchronized write-ahead log data (in milliseconds)
/// - *throttleWait*: the maximum wait time that operations will wait before
///   they get aborted if case of write-throttling (in milliseconds)
/// - *throttleWhenPending*: the number of unprocessed garbage-collection 
///   operations that, when reached, will activate write-throttling. A value of
///   *0* means that write-throttling will not be triggered.
///
/// @EXAMPLES
///
/// @EXAMPLE_ARANGOSH_OUTPUT{WalPropertiesGet}
///   require("internal").wal.properties();
/// @END_EXAMPLE_ARANGOSH_OUTPUT
/// @endDocuBlock
////////////////////////////////////////////////////////////////////////////////

////////////////////////////////////////////////////////////////////////////////
/// @brief configures the write-ahead log
/// @startDocuBlock walPropertiesSet
/// `internal.wal.properties(properties)`
///
/// Configures the behavior of the write-ahead log. *properties* must be a JSON
/// JSON object with the following attributes:
/// - *allowOversizeEntries*: whether or not operations that are bigger than a 
///   single logfile can be executed and stored
/// - *logfileSize*: the size of each write-ahead logfile
/// - *historicLogfiles*: the maximum number of historic logfiles to keep
/// - *reserveLogfiles*: the maximum number of reserve logfiles that ArangoDB
///   allocates in the background
/// - *throttleWait*: the maximum wait time that operations will wait before
///   they get aborted if case of write-throttling (in milliseconds)
/// - *throttleWhenPending*: the number of unprocessed garbage-collection 
///   operations that, when reached, will activate write-throttling. A value of
///   *0* means that write-throttling will not be triggered.
///
/// Specifying any of the above attributes is optional. Not specified attributes
/// will be ignored and the configuration for them will not be modified.
///
/// @EXAMPLES
///
/// @EXAMPLE_ARANGOSH_OUTPUT{WalPropertiesSet}
///   require("internal").wal.properties({ allowOverSizeEntries: true, logfileSize: 32 * 1024 * 1024 });
/// @END_EXAMPLE_ARANGOSH_OUTPUT
/// @endDocuBlock
////////////////////////////////////////////////////////////////////////////////

static void JS_PropertiesWal (const v8::FunctionCallbackInfo<v8::Value>& args) {
  TRI_V8_TRY_CATCH_BEGIN(isolate);
  v8::HandleScope scope(isolate);

  if (args.Length() > 1 || (args.Length() == 1 && ! args[0]->IsObject())) {
    TRI_V8_THROW_EXCEPTION_USAGE("properties(<object>)");
  }
  
  auto l = triagens::wal::LogfileManager::instance();

  if (args.Length() == 1) {
    // set the properties
    v8::Handle<v8::Object> object = v8::Handle<v8::Object>::Cast(args[0]);
    if (object->Has(TRI_V8_ASCII_STRING("allowOversizeEntries"))) {
      bool value = TRI_ObjectToBoolean(object->Get(TRI_V8_ASCII_STRING("allowOversizeEntries")));
      l->allowOversizeEntries(value);
    }
    
    if (object->Has(TRI_V8_ASCII_STRING("logfileSize"))) {
      uint32_t value = static_cast<uint32_t>(TRI_ObjectToUInt64(object->Get(TRI_V8_ASCII_STRING("logfileSize")), true));
      l->filesize(value);
    }

    if (object->Has(TRI_V8_ASCII_STRING("historicLogfiles"))) {
      uint32_t value = static_cast<uint32_t>(TRI_ObjectToUInt64(object->Get(TRI_V8_ASCII_STRING("historicLogfiles")), true));
      l->historicLogfiles(value);
    }
    
    if (object->Has(TRI_V8_ASCII_STRING("reserveLogfiles"))) {
      uint32_t value = static_cast<uint32_t>(TRI_ObjectToUInt64(object->Get(TRI_V8_ASCII_STRING("reserveLogfiles")), true));
      l->reserveLogfiles(value);
    }
    
    if (object->Has(TRI_V8_ASCII_STRING("throttleWait"))) {
      uint64_t value = TRI_ObjectToUInt64(object->Get(TRI_V8_ASCII_STRING("throttleWait")), true);
      l->maxThrottleWait(value);
    }
  
    if (object->Has(TRI_V8_ASCII_STRING("throttleWhenPending"))) {
      uint64_t value = TRI_ObjectToUInt64(object->Get(TRI_V8_ASCII_STRING("throttleWhenPending")), true);
      l->throttleWhenPending(value);
    }
  }

  v8::Handle<v8::Object> result = v8::Object::New(isolate);
  result->Set(TRI_V8_ASCII_STRING("allowOversizeEntries"), v8::Boolean::New(isolate, l->allowOversizeEntries()));
  result->Set(TRI_V8_ASCII_STRING("logfileSize"),           v8::Number::New(isolate, l->filesize()));
  result->Set(TRI_V8_ASCII_STRING("historicLogfiles"),      v8::Number::New(isolate, l->historicLogfiles()));
  result->Set(TRI_V8_ASCII_STRING("reserveLogfiles"),       v8::Number::New(isolate, l->reserveLogfiles()));
  result->Set(TRI_V8_ASCII_STRING("syncInterval"),          v8::Number::New(isolate, (double) l->syncInterval()));
  result->Set(TRI_V8_ASCII_STRING("throttleWait"),          v8::Number::New(isolate, (double) l->maxThrottleWait()));
  result->Set(TRI_V8_ASCII_STRING("throttleWhenPending"),   v8::Number::New(isolate, (double) l->throttleWhenPending()));

  TRI_V8_RETURN(result);
  TRI_V8_TRY_CATCH_END
}

////////////////////////////////////////////////////////////////////////////////
/// @brief flushes the currently open WAL logfile
/// @startDocuBlock walFlush
/// `internal.wal.flush(waitForSync, waitForCollector)`
///
/// Flushes the write-ahead log. By flushing the currently active write-ahead
/// logfile, the data in it can be transferred to collection journals and
/// datafiles. This is useful to ensure that all data for a collection is
/// present in the collection journals and datafiles, for example, when dumping
/// the data of a collection.
///
/// The *waitForSync* option determines whether or not the operation should 
/// block until the not-yet synchronized data in the write-ahead log was 
/// synchronized to disk.
///
/// The *waitForCollector* operation can be used to specify that the operation
/// should block until the data in the flushed log has been collected by the 
/// write-ahead log garbage collector. Note that setting this option to *true* 
/// might block for a long time if there are long-running transactions and 
/// the write-ahead log garbage collector cannot finish garbage collection.
///
/// @EXAMPLES
///
/// @EXAMPLE_ARANGOSH_OUTPUT{WalFlush}
///   require("internal").wal.flush();
/// @END_EXAMPLE_ARANGOSH_OUTPUT
/// @endDocuBlock
////////////////////////////////////////////////////////////////////////////////

static void JS_FlushWal (const v8::FunctionCallbackInfo<v8::Value>& args) {
  TRI_V8_TRY_CATCH_BEGIN(isolate);
  v8::HandleScope scope(isolate);

  bool waitForSync = false;
  if (args.Length() > 0) {
    waitForSync = TRI_ObjectToBoolean(args[0]);
  }

  bool waitForCollector = false;
  if (args.Length() > 1) {
    waitForCollector = TRI_ObjectToBoolean(args[1]);
  }

  bool writeShutdownFile = false;
  if (args.Length() > 2) {
    writeShutdownFile = TRI_ObjectToBoolean(args[2]);
  }

  int res;

  if (ServerState::instance()->isCoordinator()) {
    res = flushWalOnAllDBServers( waitForSync, waitForCollector );
    if (res != TRI_ERROR_NO_ERROR) {
      TRI_V8_THROW_EXCEPTION(res);
    }
    TRI_V8_RETURN_TRUE();
  }

  res = triagens::wal::LogfileManager::instance()->flush(waitForSync, waitForCollector, writeShutdownFile);

  if (res != TRI_ERROR_NO_ERROR) {
    TRI_V8_THROW_EXCEPTION(res);
  }

  TRI_V8_RETURN_TRUE();
  TRI_V8_TRY_CATCH_END
}

////////////////////////////////////////////////////////////////////////////////
/// @brief normalize UTF 16 strings
////////////////////////////////////////////////////////////////////////////////

static void JS_NormalizeString (const v8::FunctionCallbackInfo<v8::Value>& args) {
  TRI_V8_TRY_CATCH_BEGIN(isolate);
  v8::HandleScope scope(isolate);

  if (args.Length() != 1) {
    TRI_V8_THROW_EXCEPTION_USAGE("NORMALIZE_STRING(<string>)");
  }

  TRI_normalize_V8_Obj(args, args[0]);
  TRI_V8_TRY_CATCH_END
}

////////////////////////////////////////////////////////////////////////////////
/// @brief enables or disables native backtrace
////////////////////////////////////////////////////////////////////////////////

static void JS_EnableNativeBacktraces (const v8::FunctionCallbackInfo<v8::Value>& args) {
  TRI_V8_TRY_CATCH_BEGIN(isolate);
  v8::HandleScope scope(isolate);

  if (args.Length() != 1) {
    TRI_V8_THROW_EXCEPTION_USAGE("ENABLE_NATIVE_BACKTRACES(<value>)");
  }

  triagens::basics::Exception::SetVerbose(TRI_ObjectToBoolean(args[0]));

  TRI_V8_RETURN_UNDEFINED();
  TRI_V8_TRY_CATCH_END
}

extern triagens::V8LineEditor* theConsole;

////////////////////////////////////////////////////////////////////////////////
/// @brief starts a debugging console
////////////////////////////////////////////////////////////////////////////////

static void JS_Debug (const v8::FunctionCallbackInfo<v8::Value>& args) {
  TRI_V8_TRY_CATCH_BEGIN(isolate);

  v8::Local<v8::String> name(TRI_V8_ASCII_STRING("debug loop"));
  v8::Local<v8::String> debug(TRI_V8_ASCII_STRING("debug"));

  v8::Local<v8::Object> callerScope;
  if (args.Length() >= 1) {
    TRI_AddGlobalVariableVocbase(isolate, isolate->GetCurrentContext(),
                                 debug, args[0]);
  }

  triagens::V8LineEditor* console = triagens::arango::serverConsole.load();

  if (console != nullptr) {
    MUTEX_LOCKER(triagens::arango::serverConsoleMutex);
    if (serverConsole.load() != nullptr) {   
      while (true) {
        char* input = console->prompt("debug> ");

        if (input == nullptr) {
          break;
        }

        if (*input == '\0') {
          TRI_FreeString(TRI_UNKNOWN_MEM_ZONE, input);
          continue;
        }

        console->addHistory(input);

        {
          v8::TryCatch tryCatch;
          v8::HandleScope scope(isolate);

          TRI_ExecuteJavaScriptString(isolate, isolate->GetCurrentContext(), TRI_V8_STRING(input), name, true);
          TRI_FreeString(TRI_UNKNOWN_MEM_ZONE, input);

          if (tryCatch.HasCaught()) {
            std::cout << TRI_StringifyV8Exception(isolate, &tryCatch);
          }
        }
      }
    }
  }

  TRI_V8_RETURN_UNDEFINED();
  TRI_V8_TRY_CATCH_END
}

////////////////////////////////////////////////////////////////////////////////
/// @brief compare two UTF 16 strings
////////////////////////////////////////////////////////////////////////////////

static void JS_CompareString (const v8::FunctionCallbackInfo<v8::Value>& args) {
  TRI_V8_TRY_CATCH_BEGIN(isolate);
  v8::HandleScope scope(isolate);

  if (args.Length() != 2) {
    TRI_V8_THROW_EXCEPTION_USAGE("COMPARE_STRING(<left string>, <right string>)");
  }

  v8::String::Value left(args[0]);
  v8::String::Value right(args[1]);

  // ..........................................................................
  // Take note here: we are assuming that the ICU type UChar is two bytes.
  // There is no guarantee that this will be the case on all platforms and
  // compilers.
  // ..........................................................................
  int result = Utf8Helper::DefaultUtf8Helper.compareUtf16(*left, left.length(), *right, right.length());

  TRI_V8_RETURN(v8::Integer::New(isolate, result));
  TRI_V8_TRY_CATCH_END
}

////////////////////////////////////////////////////////////////////////////////
/// @brief get list of timezones
////////////////////////////////////////////////////////////////////////////////

static void JS_GetIcuTimezones (const v8::FunctionCallbackInfo<v8::Value>& args) {
  TRI_V8_TRY_CATCH_BEGIN(isolate);
  v8::HandleScope scope(isolate);

  if (args.Length() != 0) {
    TRI_V8_THROW_EXCEPTION_USAGE("TIMEZONES()");
  }

  v8::Handle<v8::Array> result = v8::Array::New(isolate);

  UErrorCode status = U_ZERO_ERROR;

  StringEnumeration* timeZones = TimeZone::createEnumeration();
  if (timeZones) {
    int32_t idsCount = timeZones->count(status);

    for (int32_t i = 0; i < idsCount && U_ZERO_ERROR == status; ++i) {
      int32_t resultLength;
      const char* str = timeZones->next(&resultLength, status);
      result->Set((uint32_t) i, TRI_V8_PAIR_STRING(str, resultLength));
    }

    delete timeZones;
  }

  TRI_V8_RETURN(result);
  TRI_V8_TRY_CATCH_END
}

////////////////////////////////////////////////////////////////////////////////
/// @brief get list of locales
////////////////////////////////////////////////////////////////////////////////

static void JS_GetIcuLocales (const v8::FunctionCallbackInfo<v8::Value>& args) {
  TRI_V8_TRY_CATCH_BEGIN(isolate);
  v8::HandleScope scope(isolate);

  if (args.Length() != 0) {
    TRI_V8_THROW_EXCEPTION_USAGE("LOCALES()");
  }

  v8::Handle<v8::Array> result = v8::Array::New(isolate);

  int32_t count = 0;
  const Locale* locales = Locale::getAvailableLocales(count);
  if (locales) {

    for (int32_t i = 0; i < count; ++i) {
      const Locale* l = locales + i;
      const char* str = l->getBaseName();

      result->Set((uint32_t) i, TRI_V8_STRING(str));
    }
  }

  TRI_V8_RETURN(result);
  TRI_V8_TRY_CATCH_END
}

////////////////////////////////////////////////////////////////////////////////
/// @brief format datetime
////////////////////////////////////////////////////////////////////////////////

static void JS_FormatDatetime (const v8::FunctionCallbackInfo<v8::Value>& args) {
  TRI_V8_TRY_CATCH_BEGIN(isolate);
  v8::HandleScope scope(isolate);

  if (args.Length() < 2) {
    TRI_V8_THROW_EXCEPTION_USAGE("FORMAT_DATETIME(<datetime in sec>, <pattern>, [<timezone>, [<locale>]])");
  }

  int64_t datetime = TRI_ObjectToInt64(args[0]);
  v8::String::Value pattern(args[1]);

  TimeZone* tz = 0;
  if (args.Length() > 2) {
    v8::String::Value value(args[2]);

    // ..........................................................................
    // Take note here: we are assuming that the ICU type UChar is two bytes.
    // There is no guarantee that this will be the case on all platforms and
    // compilers.
    // ..........................................................................

    UnicodeString ts((const UChar *) *value, value.length());
    tz = TimeZone::createTimeZone(ts);
  }
  else {
    tz = TimeZone::createDefault();
  }

  Locale locale;
  if (args.Length() > 3) {
    string name = TRI_ObjectToString(args[3]);
    locale = Locale::createFromName(name.c_str());
  }
  else {
    // use language of default collator
    string name = Utf8Helper::DefaultUtf8Helper.getCollatorLanguage();
    locale = Locale::createFromName(name.c_str());
  }

  UnicodeString formattedString;
  UErrorCode status = U_ZERO_ERROR;
  UnicodeString aPattern((const UChar *) *pattern, pattern.length());
  DateFormatSymbols* ds = new DateFormatSymbols(locale, status);
  SimpleDateFormat* s = new SimpleDateFormat(aPattern, ds, status);
  s->setTimeZone(*tz);
  s->format((UDate) (datetime * 1000), formattedString);

  string resultString;
  formattedString.toUTF8String(resultString);
  delete s;
  delete tz;

  TRI_V8_RETURN_STD_STRING(resultString);
  TRI_V8_TRY_CATCH_END
}

////////////////////////////////////////////////////////////////////////////////
/// @brief parse datetime
////////////////////////////////////////////////////////////////////////////////

static void JS_ParseDatetime (const v8::FunctionCallbackInfo<v8::Value>& args) {
  TRI_V8_TRY_CATCH_BEGIN(isolate);
  v8::HandleScope scope(isolate);

  if (args.Length() < 2) {
    TRI_V8_THROW_EXCEPTION_USAGE("PARSE_DATETIME(<datetime string>, <pattern>, [<timezone>, [<locale>]])");
  }

  v8::String::Value datetimeString(args[0]);
  v8::String::Value pattern(args[1]);

  TimeZone* tz = 0;
  if (args.Length() > 2) {
    v8::String::Value value(args[2]);

    // ..........................................................................
    // Take note here: we are assuming that the ICU type UChar is two bytes.
    // There is no guarantee that this will be the case on all platforms and
    // compilers.
    // ..........................................................................

    UnicodeString ts((const UChar *) *value, value.length());
    tz = TimeZone::createTimeZone(ts);
  }
  else {
    tz = TimeZone::createDefault();
  }

  Locale locale;
  if (args.Length() > 3) {
    string name = TRI_ObjectToString(args[3]);
    locale = Locale::createFromName(name.c_str());
  }
  else {
    // use language of default collator
    string name = Utf8Helper::DefaultUtf8Helper.getCollatorLanguage();
    locale = Locale::createFromName(name.c_str());
  }

  UnicodeString formattedString((const UChar *) *datetimeString, datetimeString.length());
  UErrorCode status = U_ZERO_ERROR;
  UnicodeString aPattern((const UChar *) *pattern, pattern.length());
  DateFormatSymbols* ds = new DateFormatSymbols(locale, status);
  SimpleDateFormat* s = new SimpleDateFormat(aPattern, ds, status);
  s->setTimeZone(*tz);

  UDate udate = s->parse(formattedString, status);

  delete s;
  delete tz;

  TRI_V8_RETURN(v8::Number::New(isolate, udate / 1000));
  TRI_V8_TRY_CATCH_END
}

////////////////////////////////////////////////////////////////////////////////
/// @brief reloads the authentication info, coordinator case
////////////////////////////////////////////////////////////////////////////////

static bool ReloadAuthCoordinator (TRI_vocbase_t* vocbase) {
  TRI_json_t* json = nullptr;
  bool result;

  int res = usersOnCoordinator(string(vocbase->_name),
                               json, 60.0);

  if (res == TRI_ERROR_NO_ERROR) {
    TRI_ASSERT(json != nullptr);

    result = TRI_PopulateAuthInfo(vocbase, json);
  }
  else {
    result = false;
  }

  if (json != nullptr) {
    TRI_FreeJson(TRI_UNKNOWN_MEM_ZONE, json);
  }

  return result;
}

////////////////////////////////////////////////////////////////////////////////
/// @brief reloads the authentication info from collection _users
////////////////////////////////////////////////////////////////////////////////

static void JS_ReloadAuth (const v8::FunctionCallbackInfo<v8::Value>& args) {
  TRI_V8_TRY_CATCH_BEGIN(isolate);
  v8::HandleScope scope(isolate);

  TRI_vocbase_t* vocbase = GetContextVocBase(isolate);

  if (vocbase == nullptr) {
    TRI_V8_THROW_EXCEPTION(TRI_ERROR_ARANGO_DATABASE_NOT_FOUND);
  }

  if (args.Length() != 0) {
    TRI_V8_THROW_EXCEPTION_USAGE("RELOAD_AUTH()");
  }

  bool result;
  if (ServerState::instance()->isCoordinator()) {
    result = ReloadAuthCoordinator(vocbase);
  }
  else {
    result = TRI_ReloadAuthInfo(vocbase);
  }
  if (result) {
    TRI_V8_RETURN_TRUE();
  }
  TRI_V8_RETURN_FALSE();
  TRI_V8_TRY_CATCH_END
}

// -----------------------------------------------------------------------------
// --SECTION--                                                               AQL
// -----------------------------------------------------------------------------

////////////////////////////////////////////////////////////////////////////////
/// @brief parses an AQL query
////////////////////////////////////////////////////////////////////////////////

static void JS_ParseAql (const v8::FunctionCallbackInfo<v8::Value>& args) {
  TRI_V8_TRY_CATCH_BEGIN(isolate);
  v8::HandleScope scope(isolate);

  TRI_vocbase_t* vocbase = GetContextVocBase(isolate);

  if (vocbase == nullptr) {
    TRI_V8_THROW_EXCEPTION(TRI_ERROR_ARANGO_DATABASE_NOT_FOUND);
  }
  
  if (args.Length() != 1) {
    TRI_V8_THROW_EXCEPTION_USAGE("AQL_PARSE(<querystring>)");
  }

  // get the query string
  if (! args[0]->IsString()) {
    TRI_V8_THROW_TYPE_ERROR("expecting string for <querystring>");
  }

  string const&& queryString = TRI_ObjectToString(args[0]);

  TRI_GET_GLOBALS();
  triagens::aql::Query query(v8g->_applicationV8, true, vocbase, queryString.c_str(), queryString.size(), nullptr, nullptr, triagens::aql::PART_MAIN);

  auto parseResult = query.parse();

  if (parseResult.code != TRI_ERROR_NO_ERROR) {
    TRI_V8_THROW_EXCEPTION_FULL(parseResult.code, parseResult.details);
  }

  v8::Handle<v8::Object> result = v8::Object::New(isolate);
  result->Set(TRI_V8_ASCII_STRING("parsed"), v8::True(isolate));

  {
    v8::Handle<v8::Array> collections = v8::Array::New(isolate);
    result->Set(TRI_V8_ASCII_STRING("collections"), collections);
    uint32_t i = 0;
    for (auto it = parseResult.collectionNames.begin(); it != parseResult.collectionNames.end(); ++it) {
      collections->Set(i++, TRI_V8_STD_STRING((*it)));
    }
  }

  {
    v8::Handle<v8::Array> bindVars = v8::Array::New(isolate);
    uint32_t i = 0;
    for (auto it = parseResult.bindParameters.begin(); it != parseResult.bindParameters.end(); ++it) {
      bindVars->Set(i++, TRI_V8_STD_STRING((*it)));
    }
    result->Set(TRI_V8_ASCII_STRING("parameters"), bindVars); 
  }

  result->Set(TRI_V8_ASCII_STRING("ast"), TRI_ObjectJson(isolate, parseResult.json));
    
  if (parseResult.warnings == nullptr) {
    result->Set(TRI_V8_ASCII_STRING("warnings"), v8::Array::New(isolate));
  }
  else {
    result->Set(TRI_V8_ASCII_STRING("warnings"), TRI_ObjectJson(isolate, parseResult.warnings));
  }

  TRI_V8_RETURN(result);
  TRI_V8_TRY_CATCH_END
}

////////////////////////////////////////////////////////////////////////////////
/// @brief registers a warning for the currently running AQL query
/// this function is called from aql.js
////////////////////////////////////////////////////////////////////////////////

static void JS_WarningAql (const v8::FunctionCallbackInfo<v8::Value>& args) {
  TRI_V8_TRY_CATCH_BEGIN(isolate);
  v8::HandleScope scope(isolate);

  if (args.Length() != 2) {
    TRI_V8_THROW_EXCEPTION_USAGE("AQL_WARNING(<code>, <message>)");
  }

  // get the query string
  if (! args[1]->IsString()) {
    TRI_V8_THROW_TYPE_ERROR("expecting string for <message>");
  }
  
  TRI_GET_GLOBALS();

  if (v8g->_query != nullptr) {
    // only register the error if we have a query...
    // note: we may not have a query if the AQL functions are called without
    // a query, e.g. during tests
    int code = static_cast<int>(TRI_ObjectToInt64(args[0]));
    std::string const&& message = TRI_ObjectToString(args[1]);

    auto query = static_cast<triagens::aql::Query*>(v8g->_query);
    query->registerWarning(code, message.c_str());
  }

  TRI_V8_RETURN_UNDEFINED();
  TRI_V8_TRY_CATCH_END
}

////////////////////////////////////////////////////////////////////////////////
/// @brief explains an AQL query
////////////////////////////////////////////////////////////////////////////////

static void JS_ExplainAql (const v8::FunctionCallbackInfo<v8::Value>& args) {
  TRI_V8_TRY_CATCH_BEGIN(isolate);
  v8::HandleScope scope(isolate);

  TRI_vocbase_t* vocbase = GetContextVocBase(isolate);

  if (vocbase == nullptr) {
    TRI_V8_THROW_EXCEPTION(TRI_ERROR_ARANGO_DATABASE_NOT_FOUND);
  }
  
  if (args.Length() < 1 || args.Length() > 3) {
    TRI_V8_THROW_EXCEPTION_USAGE("AQL_EXPLAIN(<querystring>, <bindvalues>, <options>)");
  }

  // get the query string
  if (! args[0]->IsString()) {
    TRI_V8_THROW_TYPE_ERROR("expecting string for <querystring>");
  }

  string const&& queryString = TRI_ObjectToString(args[0]);

  // bind parameters
  std::unique_ptr<TRI_json_t> parameters;
  
  if (args.Length() > 1) {
    if (! args[1]->IsUndefined() && ! args[1]->IsNull() && ! args[1]->IsObject()) {
      TRI_V8_THROW_TYPE_ERROR("expecting object for <bindvalues>");
    }
    if (args[1]->IsObject()) {
      parameters.reset(TRI_ObjectToJson(isolate, args[1]));
    }
  }

  std::unique_ptr<TRI_json_t> options;

  if (args.Length() > 2) {
    // handle options
    if (! args[2]->IsObject()) {
      TRI_V8_THROW_TYPE_ERROR("expecting object for <options>");
    }

    options.reset(TRI_ObjectToJson(isolate, args[2]));
  }

  // bind parameters will be freed by the query later
  TRI_GET_GLOBALS();
  triagens::aql::Query query(
    v8g->_applicationV8, 
    true, 
    vocbase, 
    queryString.c_str(), 
    queryString.size(), 
    parameters.release(), 
    options.release(), 
    triagens::aql::PART_MAIN
  );
  
  auto queryResult = query.explain();
  
  if (queryResult.code != TRI_ERROR_NO_ERROR) {
    TRI_V8_THROW_EXCEPTION_FULL(queryResult.code, queryResult.details);
  }
  
  v8::Handle<v8::Object> result = v8::Object::New(isolate);
  if (queryResult.json != nullptr) {
    if (query.allPlans()) {
      result->Set(TRI_V8_ASCII_STRING("plans"), TRI_ObjectJson(isolate, queryResult.json));
    }
    else {
      result->Set(TRI_V8_ASCII_STRING("plan"), TRI_ObjectJson(isolate, queryResult.json));
    }
    if (queryResult.clusterplan != nullptr) {
      result->Set(TRI_V8_ASCII_STRING("clusterplans"), TRI_ObjectJson(isolate, queryResult.clusterplan));
    }

    if (queryResult.warnings == nullptr) {
      result->Set(TRI_V8_ASCII_STRING("warnings"), v8::Array::New(isolate));
    }
    else {
      result->Set(TRI_V8_ASCII_STRING("warnings"), TRI_ObjectJson(isolate, queryResult.warnings));
    }
    if (queryResult.stats == nullptr) {
      result->Set(TRI_V8_STRING("stats"), v8::Object::New(isolate));
    }
    else {
      result->Set(TRI_V8_STRING("stats"), TRI_ObjectJson(isolate, queryResult.stats));
    }
  }

  TRI_V8_RETURN(result);
  TRI_V8_TRY_CATCH_END
}

////////////////////////////////////////////////////////////////////////////////
/// @brief executes an AQL query
////////////////////////////////////////////////////////////////////////////////

static void JS_ExecuteAqlJson (const v8::FunctionCallbackInfo<v8::Value>& args) {
  TRI_V8_TRY_CATCH_BEGIN(isolate);
  v8::HandleScope scope(isolate);

  TRI_vocbase_t* vocbase = GetContextVocBase(isolate);

  if (vocbase == nullptr) {
    TRI_V8_THROW_EXCEPTION(TRI_ERROR_ARANGO_DATABASE_NOT_FOUND);
  }
  
  if (args.Length() < 1 || args.Length() > 2) {
    TRI_V8_THROW_EXCEPTION_USAGE("AQL_EXECUTEJSON(<queryjson>, <options>)");
  }
  
  if (! args[0]->IsObject()) {
    TRI_V8_THROW_TYPE_ERROR("expecting object for <queryjson>");
  }

  std::unique_ptr<TRI_json_t> queryjson(TRI_ObjectToJson(isolate, args[0]));
  std::unique_ptr<TRI_json_t> options;

  if (args.Length() > 1) {
    // we have options! yikes!
    if (! args[1]->IsUndefined() && ! args[1]->IsObject()) {
      TRI_V8_THROW_TYPE_ERROR("expecting object for <options>");
    }

    options.reset(TRI_ObjectToJson(isolate, args[1]));
  }

  TRI_GET_GLOBALS();
  triagens::aql::Query query(
    v8g->_applicationV8, 
    true, 
    vocbase, 
    Json(TRI_UNKNOWN_MEM_ZONE, queryjson.release()), 
    options.get(), 
    triagens::aql::PART_MAIN
  );

  options.release();

  auto queryResult = query.execute(static_cast<triagens::aql::QueryRegistry*>(v8g->_queryRegistry));
  
  if (queryResult.code != TRI_ERROR_NO_ERROR) {
    TRI_V8_THROW_EXCEPTION_FULL(queryResult.code, queryResult.details);
  }
  
  // return the array value as it is. this is a performance optimisation
  v8::Handle<v8::Object> result = v8::Object::New(isolate);
  if (queryResult.json != nullptr) {
    result->ForceSet(TRI_V8_ASCII_STRING("json"),     TRI_ObjectJson(isolate, queryResult.json));
  }
  if (queryResult.stats != nullptr) {
    result->ForceSet(TRI_V8_ASCII_STRING("stats"),    TRI_ObjectJson(isolate, queryResult.stats));
  }
  if (queryResult.profile != nullptr) {
    result->ForceSet(TRI_V8_ASCII_STRING("profile"), TRI_ObjectJson(isolate, queryResult.profile));
  }
  if (queryResult.warnings == nullptr) {
    result->ForceSet(TRI_V8_ASCII_STRING("warnings"), v8::Array::New(isolate));
  }
  else {
    result->ForceSet(TRI_V8_ASCII_STRING("warnings"), TRI_ObjectJson(isolate, queryResult.warnings));
  }
  result->ForceSet(TRI_V8_ASCII_STRING("cached"), v8::Boolean::New(isolate, queryResult.cached));
  
  TRI_V8_RETURN(result);
  TRI_V8_TRY_CATCH_END
}

////////////////////////////////////////////////////////////////////////////////
/// @brief executes an AQL query
////////////////////////////////////////////////////////////////////////////////

static void JS_ExecuteAql (const v8::FunctionCallbackInfo<v8::Value>& args) {
  TRI_V8_TRY_CATCH_BEGIN(isolate);

  v8::HandleScope scope(isolate);

  TRI_vocbase_t* vocbase = GetContextVocBase(isolate);

  if (vocbase == nullptr) {
    TRI_V8_THROW_EXCEPTION(TRI_ERROR_ARANGO_DATABASE_NOT_FOUND);
  }
  
  if (args.Length() < 1 || args.Length() > 3) {
    TRI_V8_THROW_EXCEPTION_USAGE("AQL_EXECUTE(<querystring>, <bindvalues>, <options>)");
  }

  // get the query string
  if (! args[0]->IsString()) {
    TRI_V8_THROW_TYPE_ERROR("expecting string for <querystring>");
  }

  string const&& queryString = TRI_ObjectToString(args[0]);

  // bind parameters
  std::unique_ptr<TRI_json_t> parameters;
  
  // options
  std::unique_ptr<TRI_json_t> options;

  if (args.Length() > 1) {
    if (! args[1]->IsUndefined() && ! args[1]->IsNull() && ! args[1]->IsObject()) {
      TRI_V8_THROW_TYPE_ERROR("expecting object for <bindvalues>");
    }
    if (args[1]->IsObject()) {
      parameters.reset(TRI_ObjectToJson(isolate, args[1]));
    }
  }
    
  if (args.Length() > 2) {
    // we have options! yikes!
    if (! args[2]->IsObject()) {
      TRI_V8_THROW_TYPE_ERROR("expecting object for <options>");
    }

    options.reset(TRI_ObjectToJson(isolate, args[2]));
  }
      
  // bind parameters will be freed by the query later
  TRI_GET_GLOBALS();
  triagens::aql::Query query(
    v8g->_applicationV8, 
    true, 
    vocbase, 
    queryString.c_str(), 
    queryString.size(), 
    parameters.get(), 
    options.get(), 
    triagens::aql::PART_MAIN
  );

  options.release();
  parameters.release();

  auto queryResult = query.executeV8(isolate, static_cast<triagens::aql::QueryRegistry*>(v8g->_queryRegistry));
  
  if (queryResult.code != TRI_ERROR_NO_ERROR) {
    if (queryResult.code == TRI_ERROR_REQUEST_CANCELED) {
      TRI_GET_GLOBALS();
      v8g->_canceled = true;
      TRI_V8_THROW_EXCEPTION(TRI_ERROR_REQUEST_CANCELED);
    }

    TRI_V8_THROW_EXCEPTION_FULL(queryResult.code, queryResult.details);
  }
  
  // return the array value as it is. this is a performance optimisation
  v8::Handle<v8::Object> result = v8::Object::New(isolate);

  result->ForceSet(TRI_V8_ASCII_STRING("json"), queryResult.result);

  if (queryResult.stats != nullptr) {
    result->ForceSet(TRI_V8_ASCII_STRING("stats"), TRI_ObjectJson(isolate, queryResult.stats));
  }
  if (queryResult.profile != nullptr) {
    result->ForceSet(TRI_V8_ASCII_STRING("profile"), TRI_ObjectJson(isolate, queryResult.profile));
  }
  if (queryResult.warnings == nullptr) {
    result->ForceSet(TRI_V8_ASCII_STRING("warnings"), v8::Array::New(isolate));
  }
  else {
    result->ForceSet(TRI_V8_ASCII_STRING("warnings"), TRI_ObjectJson(isolate, queryResult.warnings));
  }
  result->ForceSet(TRI_V8_ASCII_STRING("cached"), v8::Boolean::New(isolate, queryResult.cached));
  
  TRI_V8_RETURN(result);
  TRI_V8_TRY_CATCH_END
}

////////////////////////////////////////////////////////////////////////////////
/// @brief retrieve global query options or configure them
////////////////////////////////////////////////////////////////////////////////

static void JS_QueriesPropertiesAql (const v8::FunctionCallbackInfo<v8::Value>& args) {
  TRI_V8_TRY_CATCH_BEGIN(isolate);
  v8::HandleScope scope(isolate);

  TRI_vocbase_t* vocbase = GetContextVocBase(isolate);

  if (vocbase == nullptr) {
    TRI_V8_THROW_EXCEPTION(TRI_ERROR_ARANGO_DATABASE_NOT_FOUND);
  }
  
  auto queryList = static_cast<triagens::aql::QueryList*>(vocbase->_queries);
  TRI_ASSERT(queryList != nullptr);

  
  if (args.Length() > 1) {
    TRI_V8_THROW_EXCEPTION_USAGE("AQL_QUERIES_PROPERTIES(<options>)");
  }

  if (args.Length() == 1) {
    // store options
    if (! args[0]->IsObject()) {
      TRI_V8_THROW_EXCEPTION_USAGE("AQL_QUERIES_PROPERTIES(<options>)");
    }

    auto obj = args[0]->ToObject();
    if (obj->Has(TRI_V8_ASCII_STRING("enabled"))) {
      queryList->enabled(TRI_ObjectToBoolean(obj->Get(TRI_V8_ASCII_STRING("enabled"))));
    }
    if (obj->Has(TRI_V8_ASCII_STRING("trackSlowQueries"))) {
      queryList->trackSlowQueries(TRI_ObjectToBoolean(obj->Get(TRI_V8_ASCII_STRING("trackSlowQueries"))));
    }
    if (obj->Has(TRI_V8_ASCII_STRING("maxSlowQueries"))) {
      queryList->maxSlowQueries(static_cast<size_t>(TRI_ObjectToInt64(obj->Get(TRI_V8_ASCII_STRING("maxSlowQueries")))));
    }
    if (obj->Has(TRI_V8_ASCII_STRING("slowQueryThreshold"))) {
      queryList->slowQueryThreshold(TRI_ObjectToDouble(obj->Get(TRI_V8_ASCII_STRING("slowQueryThreshold"))));
    }
    if (obj->Has(TRI_V8_ASCII_STRING("maxQueryStringLength"))) {
      queryList->maxQueryStringLength(static_cast<size_t>(TRI_ObjectToInt64(obj->Get(TRI_V8_ASCII_STRING("maxQueryStringLength")))));
    }

    // fall-through intentional
  }

  // return current settings
  auto result = v8::Object::New(isolate);
  result->Set(TRI_V8_ASCII_STRING("enabled"), v8::Boolean::New(isolate, queryList->enabled()));
  result->Set(TRI_V8_ASCII_STRING("trackSlowQueries"), v8::Boolean::New(isolate, queryList->trackSlowQueries()));
  result->Set(TRI_V8_ASCII_STRING("maxSlowQueries"), v8::Number::New(isolate, static_cast<double>(queryList->maxSlowQueries())));
  result->Set(TRI_V8_ASCII_STRING("slowQueryThreshold"), v8::Number::New(isolate, queryList->slowQueryThreshold()));
  result->Set(TRI_V8_ASCII_STRING("maxQueryStringLength"), v8::Number::New(isolate, static_cast<double>(queryList->maxQueryStringLength())));
  
  TRI_V8_RETURN(result);
  TRI_V8_TRY_CATCH_END
}

////////////////////////////////////////////////////////////////////////////////
/// @brief returns the list of currently running queries
////////////////////////////////////////////////////////////////////////////////

static void JS_QueriesCurrentAql (const v8::FunctionCallbackInfo<v8::Value>& args) {
  TRI_V8_TRY_CATCH_BEGIN(isolate);
  v8::HandleScope scope(isolate);

  TRI_vocbase_t* vocbase = GetContextVocBase(isolate);

  if (vocbase == nullptr) {
    TRI_V8_THROW_EXCEPTION(TRI_ERROR_ARANGO_DATABASE_NOT_FOUND);
  }
  
  if (args.Length() != 0) {
    TRI_V8_THROW_EXCEPTION_USAGE("AQL_QUERIES_CURRENT()");
  }

  auto queryList = static_cast<triagens::aql::QueryList*>(vocbase->_queries);
  TRI_ASSERT(queryList != nullptr);


  try {
    auto const&& queries = queryList->listCurrent(); 

    uint32_t i = 0;
    auto result = v8::Array::New(isolate, static_cast<int>(queries.size()));

    for (auto it : queries) {
      auto const&& timeString = TRI_StringTimeStamp(it.started);

      v8::Handle<v8::Object> obj = v8::Object::New(isolate);
      obj->Set(TRI_V8_ASCII_STRING("id"), V8TickId(isolate, it.id));
      obj->Set(TRI_V8_ASCII_STRING("query"), TRI_V8_STD_STRING(it.queryString));
      obj->Set(TRI_V8_ASCII_STRING("started"), TRI_V8_STD_STRING(timeString));
      obj->Set(TRI_V8_ASCII_STRING("runTime"), v8::Number::New(isolate, it.runTime));
   
      result->Set(i++, obj);
    }

    TRI_V8_RETURN(result);
  }
  catch (...) {
    TRI_V8_THROW_EXCEPTION_MEMORY();
  }
  TRI_V8_TRY_CATCH_END
}

////////////////////////////////////////////////////////////////////////////////
/// @brief returns the list of slow running queries or clears the list
////////////////////////////////////////////////////////////////////////////////

static void JS_QueriesSlowAql (const v8::FunctionCallbackInfo<v8::Value>& args) {
  TRI_V8_TRY_CATCH_BEGIN(isolate);
  v8::HandleScope scope(isolate);

  TRI_vocbase_t* vocbase = GetContextVocBase(isolate);

  if (vocbase == nullptr) {
    TRI_V8_THROW_EXCEPTION(TRI_ERROR_ARANGO_DATABASE_NOT_FOUND);
  }
  
  auto queryList = static_cast<triagens::aql::QueryList*>(vocbase->_queries);
  TRI_ASSERT(queryList != nullptr);
  
  if (args.Length() == 1) {
    queryList->clearSlow();
    TRI_V8_RETURN_TRUE();
  }
  
  if (args.Length() != 0) {
    TRI_V8_THROW_EXCEPTION_USAGE("AQL_QUERIES_SLOW()");
  }

  try {
    auto const&& queries = queryList->listSlow(); 

    uint32_t i = 0;
    auto result = v8::Array::New(isolate, static_cast<int>(queries.size()));

    for (auto it : queries) {
      auto const&& timeString = TRI_StringTimeStamp(it.started);

      v8::Handle<v8::Object> obj = v8::Object::New(isolate);
      obj->Set(TRI_V8_ASCII_STRING("id"), V8TickId(isolate, it.id));
      obj->Set(TRI_V8_ASCII_STRING("query"), TRI_V8_STD_STRING(it.queryString));
      obj->Set(TRI_V8_ASCII_STRING("started"), TRI_V8_STD_STRING(timeString));
      obj->Set(TRI_V8_ASCII_STRING("runTime"), v8::Number::New(isolate, it.runTime));
   
      result->Set(i++, obj);
    }

    TRI_V8_RETURN(result);
  }
  catch (...) {
    TRI_V8_THROW_EXCEPTION_MEMORY();
  }
  TRI_V8_TRY_CATCH_END
}

////////////////////////////////////////////////////////////////////////////////
/// @brief kills an AQL query
////////////////////////////////////////////////////////////////////////////////

static void JS_QueriesKillAql (const v8::FunctionCallbackInfo<v8::Value>& args) {
  TRI_V8_TRY_CATCH_BEGIN(isolate);
  v8::HandleScope scope(isolate);

  TRI_vocbase_t* vocbase = GetContextVocBase(isolate);

  if (vocbase == nullptr) {
    TRI_V8_THROW_EXCEPTION(TRI_ERROR_ARANGO_DATABASE_NOT_FOUND);
  }
  
  if (args.Length() != 1) {
    TRI_V8_THROW_EXCEPTION_USAGE("AQL_QUERIES_KILL(<id>)");
  }

  auto id = TRI_ObjectToUInt64(args[0], true);

  auto queryList = static_cast<triagens::aql::QueryList*>(vocbase->_queries);
  TRI_ASSERT(queryList != nullptr);
  
  auto res = queryList->kill(id);

  if (res == TRI_ERROR_NO_ERROR) {
    TRI_V8_RETURN_TRUE();
  }

  TRI_V8_THROW_EXCEPTION(res);
  TRI_V8_TRY_CATCH_END
}

////////////////////////////////////////////////////////////////////////////////
/// @brief whether or not a query is killed
////////////////////////////////////////////////////////////////////////////////

static void JS_QueryIsKilledAql (const v8::FunctionCallbackInfo<v8::Value>& args) {
  TRI_V8_TRY_CATCH_BEGIN(isolate);
  v8::HandleScope scope(isolate);

  TRI_GET_GLOBALS();
  if (v8g->_query != nullptr && static_cast<triagens::aql::Query*>(v8g->_query)->killed()) {
    TRI_V8_RETURN_TRUE();
  }

  TRI_V8_RETURN_FALSE();
  TRI_V8_TRY_CATCH_END
}

////////////////////////////////////////////////////////////////////////////////
/// @brief configures the AQL query cache
////////////////////////////////////////////////////////////////////////////////

static void JS_QueryCachePropertiesAql (const v8::FunctionCallbackInfo<v8::Value>& args) {
  TRI_V8_TRY_CATCH_BEGIN(isolate);
  v8::HandleScope scope(isolate);

  TRI_vocbase_t* vocbase = GetContextVocBase(isolate);

  if (vocbase == nullptr) {
    TRI_V8_THROW_EXCEPTION(TRI_ERROR_ARANGO_DATABASE_NOT_FOUND);
  }
  
  if (args.Length() > 1 || (args.Length() == 1 && ! args[0]->IsObject())) {
    TRI_V8_THROW_EXCEPTION_USAGE("AQL_QUERY_CACHE_PROPERTIES(<properties>)");
  }
    
  auto queryCache = triagens::aql::QueryCache::instance();

  if (args.Length() == 1) {
    // called with options
    auto obj = args[0]->ToObject();

    std::pair<std::string, size_t> cacheProperties;
    // fetch current configuration
    queryCache->properties(cacheProperties);

    if (obj->Has(TRI_V8_ASCII_STRING("mode"))) {
      cacheProperties.first = TRI_ObjectToString(obj->Get(TRI_V8_ASCII_STRING("mode")));
    }

    if (obj->Has(TRI_V8_ASCII_STRING("maxResults"))) {
      cacheProperties.second = static_cast<size_t>(TRI_ObjectToInt64(obj->Get(TRI_V8_ASCII_STRING("maxResults"))));
    }

    // set mode and max elements
    queryCache->setProperties(cacheProperties);
  }

  auto properties = queryCache->properties();
  TRI_V8_RETURN(TRI_ObjectJson(isolate, properties.json()));
  
  // fetch current configuration and return it
  TRI_V8_TRY_CATCH_END
}

////////////////////////////////////////////////////////////////////////////////
/// @brief invalidates the AQL query cache
////////////////////////////////////////////////////////////////////////////////

static void JS_QueryCacheInvalidateAql (const v8::FunctionCallbackInfo<v8::Value>& args) {
  TRI_V8_TRY_CATCH_BEGIN(isolate);
  v8::HandleScope scope(isolate);

  TRI_vocbase_t* vocbase = GetContextVocBase(isolate);

  if (vocbase == nullptr) {
    TRI_V8_THROW_EXCEPTION(TRI_ERROR_ARANGO_DATABASE_NOT_FOUND);
  }
  
  if (args.Length() != 0) {
    TRI_V8_THROW_EXCEPTION_USAGE("AQL_QUERY_CACHE_INVALIDATE()");
  }

  triagens::aql::QueryCache::instance()->invalidate();
  TRI_V8_TRY_CATCH_END
}

////////////////////////////////////////////////////////////////////////////////
/// @brief Transforms VertexId to v8String
////////////////////////////////////////////////////////////////////////////////

static v8::Local<v8::String> VertexIdToString (v8::Isolate* isolate,
                                               CollectionNameResolver const* resolver,
                                               VertexId const& id) {
  return TRI_V8_STD_STRING((resolver->getCollectionName(id.cid) + "/" + string(id.key)));
}
////////////////////////////////////////////////////////////////////////////////
/// @brief Transforms EdgeId to v8String
////////////////////////////////////////////////////////////////////////////////

static v8::Local<v8::String> EdgeIdToString (v8::Isolate* isolate,
                                             CollectionNameResolver const* resolver,
                                             EdgeId const& id) {
  return TRI_V8_STD_STRING((resolver->getCollectionName(id.cid) + "/" + string(id.key)));
}

////////////////////////////////////////////////////////////////////////////////
/// @brief Transforms VertexId to v8 json
////////////////////////////////////////////////////////////////////////////////

static v8::Handle<v8::Value> VertexIdToData (v8::Isolate* isolate,
                                             CollectionNameResolver const* resolver,
                                             ExplicitTransaction* trx,
                                             unordered_map<TRI_voc_cid_t, CollectionDitchInfo> const& ditches,
                                             VertexId const& vertexId) {
  auto i = ditches.find(vertexId.cid);

  if (i == ditches.end()) {
    v8::EscapableHandleScope scope(isolate);
    return scope.Escape<v8::Value>(v8::Null(isolate));
  }

  TRI_doc_mptr_copy_t document;

  int res = trx->readSingle(i->second.col, &document, vertexId.key);

  if (res != TRI_ERROR_NO_ERROR) {
    v8::EscapableHandleScope scope(isolate);
    return scope.Escape<v8::Value>(v8::Null(isolate));
  }

  return TRI_WrapShapedJson(isolate, resolver, i->second.ditch,
      vertexId.cid, i->second.col->_collection->_collection, document.getDataPtr());
}

////////////////////////////////////////////////////////////////////////////////
/// @brief Transforms EdgeId to v8 json
////////////////////////////////////////////////////////////////////////////////

static v8::Handle<v8::Value> EdgeIdToData (v8::Isolate* isolate,
                                           CollectionNameResolver const* resolver,
                                           ExplicitTransaction* trx,
                                           unordered_map<TRI_voc_cid_t, CollectionDitchInfo> const& ditches,
                                           EdgeId const& edgeId) {
  // EdgeId is a typedef of VertexId.
  return VertexIdToData(isolate, resolver, trx, ditches, edgeId);
}
 
////////////////////////////////////////////////////////////////////////////////
/// @brief Extracts all touched collections from ArangoDBPathFinder::Path
////////////////////////////////////////////////////////////////////////////////

static void ExtractCidsFromPath (TRI_vocbase_t* vocbase,
                                 ArangoDBPathFinder::Path const& p,
                                 vector<TRI_voc_cid_t>& result) {
  unordered_set<TRI_voc_cid_t> found;
  uint32_t const vn = static_cast<uint32_t>(p.vertices.size());
  uint32_t const en = static_cast<uint32_t>(p.edges.size());

  for (uint32_t j = 0;  j < vn;  ++j) {
    TRI_voc_cid_t cid = p.vertices[j].cid;
    auto it = found.find(cid);

    if (it == found.end()) {
      // Not yet found. Insert it if it exists
      if (TRI_LookupCollectionByIdVocBase(vocbase, cid) != nullptr) {
        result.emplace_back(cid);
        found.insert(cid);
      }
    }
  }

  for (uint32_t j = 0;  j < en;  ++j) {
    TRI_voc_cid_t cid = p.edges[j].cid;
    auto it = found.find(cid);

    if (it == found.end()) {
      // Not yet found. Insert it if it exists
      if (TRI_LookupCollectionByIdVocBase(vocbase, cid) != nullptr) {
        result.emplace_back(cid);
        found.insert(cid);
      }
    }
  }
}

////////////////////////////////////////////////////////////////////////////////
/// @brief Extracts all touched collections from ArangoDBPathFinder::Path
////////////////////////////////////////////////////////////////////////////////

static void ExtractCidsFromPath (TRI_vocbase_t* vocbase,
                                 ArangoDBConstDistancePathFinder::Path const& p,
                                 vector<TRI_voc_cid_t>& result) {
  unordered_set<TRI_voc_cid_t> found;
  uint32_t const vn = static_cast<uint32_t>(p.vertices.size());
  uint32_t const en = static_cast<uint32_t>(p.edges.size());

  for (uint32_t j = 0;  j < vn;  ++j) {
    TRI_voc_cid_t cid = p.vertices[j].cid;
    auto it = found.find(cid);

    if (it == found.end()) {
      // Not yet found. Insert it if it exists
      if (TRI_LookupCollectionByIdVocBase(vocbase, cid) != nullptr) {
        result.emplace_back(cid);
        found.insert(cid);
      }
    }
  }

  for (uint32_t j = 0;  j < en;  ++j) {
    TRI_voc_cid_t cid = p.edges[j].cid;
    auto it = found.find(cid);

    if (it == found.end()) {
      // Not yet found. Insert it if it exists
      if (TRI_LookupCollectionByIdVocBase(vocbase, cid) != nullptr) {
        result.emplace_back(cid);
        found.insert(cid);
      }
    }
  }
}




////////////////////////////////////////////////////////////////////////////////
/// @brief Request a ditch for the given collection
////////////////////////////////////////////////////////////////////////////////

static void AddDitch (ExplicitTransaction* trx,
                      TRI_voc_cid_t const& cid,
                      unordered_map<TRI_voc_cid_t, CollectionDitchInfo>& ditches) {
  TRI_transaction_collection_t* col = trx->trxCollection(cid);

  auto ditch = trx->orderDitch(col);

  if (ditch == nullptr) {
    THROW_ARANGO_EXCEPTION(TRI_ERROR_OUT_OF_MEMORY);
  }

  ditches.emplace(cid, CollectionDitchInfo(ditch, col));
}

////////////////////////////////////////////////////////////////////////////////
/// @brief Start a new transaction for the given collections and request
///        all necessary ditches.
///        The caller is responsible to finish and delete the transaction.
///        If this function throws the transaction is non-existent.
////////////////////////////////////////////////////////////////////////////////

static ExplicitTransaction* BeginTransaction (TRI_vocbase_t* vocbase,
                                              vector<TRI_voc_cid_t> const& readCollections,
                                              vector<TRI_voc_cid_t> const& writeCollections,
                                              CollectionNameResolver const* resolver,
                                              unordered_map<TRI_voc_cid_t, CollectionDitchInfo>& ditches) {

  // IHHF isCoordinator
  double lockTimeout = (double) (TRI_TRANSACTION_DEFAULT_LOCK_TIMEOUT / 1000000ULL);
  bool embed = true;
  bool waitForSync = false;

  // Start Transaction to collect all parts of the path
  std::unique_ptr<ExplicitTransaction> trx(new ExplicitTransaction(
    vocbase,
    readCollections,
    writeCollections,
    lockTimeout,
    waitForSync,
    embed
  ));
  
  int res = trx->begin();

  if (res != TRI_ERROR_NO_ERROR) {
    trx->finish(res);
    THROW_ARANGO_EXCEPTION(res);
  }

  // Get all ditches at once
  for (auto const& it : readCollections) {
    AddDitch(trx.get(), it, ditches);
  }
  for (auto const& it : writeCollections) {
    AddDitch(trx.get(), it, ditches);
  }

  return trx.release();
}

////////////////////////////////////////////////////////////////////////////////
/// @brief Transforms an ArangoDBPathFinder::Path to v8 json values
////////////////////////////////////////////////////////////////////////////////

static v8::Handle<v8::Value> PathIdsToV8 (v8::Isolate* isolate, 
                                          TRI_vocbase_t* vocbase,
                                          CollectionNameResolver const* resolver,
                                          ArangoDBPathFinder::Path const& p,
                                          unordered_map<TRI_voc_cid_t, CollectionDitchInfo>& ditches,
                                          bool& includeData) {
  v8::EscapableHandleScope scope(isolate);
  v8::Handle<v8::Object> result = v8::Object::New(isolate);

  uint32_t const vn = static_cast<uint32_t>(p.vertices.size());
  v8::Handle<v8::Array> vertices = v8::Array::New(isolate, static_cast<int>(vn));

  uint32_t const en = static_cast<uint32_t>(p.edges.size());
  v8::Handle<v8::Array> edges = v8::Array::New(isolate, static_cast<int>(en));

  if (includeData) {
    vector<TRI_voc_cid_t> readCollections;
    ExtractCidsFromPath(vocbase, p, readCollections);
    vector<TRI_voc_cid_t> writeCollections;
    unordered_map<TRI_voc_cid_t, CollectionDitchInfo> ditches;

    std::unique_ptr<ExplicitTransaction> trx;
    trx.reset(BeginTransaction(vocbase, readCollections,
                               writeCollections, resolver, ditches));
    for (uint32_t j = 0;  j < vn;  ++j) {
      vertices->Set(j, VertexIdToData(isolate, resolver, trx.get(), ditches, p.vertices[j]));
    }
    for (uint32_t j = 0;  j < en;  ++j) {
      edges->Set(j, EdgeIdToData(isolate, resolver, trx.get(), ditches, p.edges[j]));
    }
    trx->finish(TRI_ERROR_NO_ERROR);
  } 
  else {
    for (uint32_t j = 0;  j < vn;  ++j) {
      vertices->Set(j, VertexIdToString(isolate, resolver, p.vertices[j]));
    }
    for (uint32_t j = 0;  j < en;  ++j) {
      edges->Set(j, EdgeIdToString(isolate, resolver, p.edges[j]));
    }
  }

  result->Set(TRI_V8_STRING("vertices"), vertices);
  result->Set(TRI_V8_STRING("edges"), edges);
  result->Set(TRI_V8_STRING("distance"), v8::Number::New(isolate, static_cast<double>(p.weight)));

  return scope.Escape<v8::Value>(result);
}

////////////////////////////////////////////////////////////////////////////////
/// @brief Transforms an ConstDistanceFinder::Path to v8 json values
////////////////////////////////////////////////////////////////////////////////

static v8::Handle<v8::Value> PathIdsToV8 (v8::Isolate* isolate, 
                                          TRI_vocbase_t* vocbase,
                                          CollectionNameResolver const* resolver,
                                          ArangoDBConstDistancePathFinder::Path const& p,
                                          unordered_map<TRI_voc_cid_t, CollectionDitchInfo>& ditches,
                                          bool& includeData) {
  v8::EscapableHandleScope scope(isolate);
  v8::Handle<v8::Object> result = v8::Object::New(isolate);

  uint32_t const vn = static_cast<uint32_t>(p.vertices.size());
  v8::Handle<v8::Array> vertices = v8::Array::New(isolate, static_cast<int>(vn));

  uint32_t const en = static_cast<uint32_t>(p.edges.size());
  v8::Handle<v8::Array> edges = v8::Array::New(isolate, static_cast<int>(en));

  if (includeData) {
    vector<TRI_voc_cid_t> readCollections;
    ExtractCidsFromPath(vocbase, p, readCollections);
    vector<TRI_voc_cid_t> writeCollections;
    unordered_map<TRI_voc_cid_t, CollectionDitchInfo> ditches;

    std::unique_ptr<ExplicitTransaction> trx;
    trx.reset(BeginTransaction(vocbase, readCollections,
                               writeCollections, resolver, ditches));
    for (uint32_t j = 0;  j < vn;  ++j) {
      vertices->Set(j, VertexIdToData(isolate, resolver, trx.get(), ditches, p.vertices[j]));
    }
    for (uint32_t j = 0;  j < en;  ++j) {
      edges->Set(j, EdgeIdToData(isolate, resolver, trx.get(), ditches, p.edges[j]));
    }
    trx->finish(TRI_ERROR_NO_ERROR);
  } 
  else {
    for (uint32_t j = 0;  j < vn;  ++j) {
      vertices->Set(j, VertexIdToString(isolate, resolver, p.vertices[j]));
    }
    for (uint32_t j = 0;  j < en;  ++j) {
      edges->Set(j, EdgeIdToString(isolate, resolver, p.edges[j]));
    }
  }

  result->Set(TRI_V8_STRING("vertices"), vertices);
  result->Set(TRI_V8_STRING("edges"), edges);
  result->Set(TRI_V8_STRING("distance"), v8::Number::New(isolate, static_cast<double>(p.weight)));

  return scope.Escape<v8::Value>(result);
}



////////////////////////////////////////////////////////////////////////////////
/// @brief Extract collection names from v8 array.
////////////////////////////////////////////////////////////////////////////////

static void V8ArrayToStrings (const v8::Handle<v8::Value>& parameter,
                              unordered_set<string>& result) {
  v8::Handle<v8::Array> array = v8::Handle<v8::Array>::Cast(parameter);
  uint32_t const n = array->Length();
  for (uint32_t i = 0; i < n; ++i) {
    if (! array->Get(i)->IsString()) {
      // TODO Error Handling
    } 
    else {
      result.emplace(TRI_ObjectToString(array->Get(i)));
    }
  }
}

////////////////////////////////////////////////////////////////////////////////
/// @brief Define edge weight by the number of hops.
///        Respectively 1 for any edge.
////////////////////////////////////////////////////////////////////////////////

class HopWeightCalculator {
  public: 
    HopWeightCalculator() {};

////////////////////////////////////////////////////////////////////////////////
/// @brief Callable weight calculator for edge
////////////////////////////////////////////////////////////////////////////////

    double operator() (TRI_doc_mptr_copy_t& edge) {
      return 1;
    }
};

////////////////////////////////////////////////////////////////////////////////
/// @brief Define edge weight by ony special attribute.
///        Respectively 1 for any edge.
////////////////////////////////////////////////////////////////////////////////

class AttributeWeightCalculator {

  TRI_shape_pid_t _shapePid;
  double _defaultWeight;
  VocShaper* _shaper;

  public: 
    AttributeWeightCalculator (string const& keyWeight,
                               double defaultWeight,
                               VocShaper* shaper) : 
      _defaultWeight(defaultWeight),
      _shaper(shaper) {

      _shapePid = _shaper->lookupAttributePathByName(keyWeight.c_str());
    }

////////////////////////////////////////////////////////////////////////////////
/// @brief Callable weight calculator for edge
////////////////////////////////////////////////////////////////////////////////

    double operator() (TRI_doc_mptr_copy_t const& edge) {
      if (_shapePid == 0) {
        return _defaultWeight;
      }

      TRI_shape_sid_t sid;
      TRI_EXTRACT_SHAPE_IDENTIFIER_MARKER(sid, edge.getDataPtr());
      TRI_shape_access_t const* accessor = _shaper->findAccessor(sid, _shapePid);
      TRI_shaped_json_t shapedJson;
      TRI_EXTRACT_SHAPED_JSON_MARKER(shapedJson, edge.getDataPtr());
      TRI_shaped_json_t resultJson;
      TRI_ExecuteShapeAccessor(accessor, &shapedJson, &resultJson);

      if (resultJson._sid != TRI_SHAPE_NUMBER) {
        return _defaultWeight;
      }

      std::unique_ptr<TRI_json_t> json(TRI_JsonShapedJson(_shaper, &resultJson));

      if (json == nullptr) {
        return _defaultWeight;
      }

      return json.get()->_value._number;
    }
};

<<<<<<< HEAD
=======

////////////////////////////////////////////////////////////////////////////////
/// @brief Helper to transform a vertex _id string to VertexId struct.
////////////////////////////////////////////////////////////////////////////////

static VertexId IdStringToVertexId (CollectionNameResolver const* resolver,
                                    string const& vertex) {
  size_t split;
  char const* str = vertex.c_str();

  if (! TRI_ValidateDocumentIdKeyGenerator(str, &split)) {
    THROW_ARANGO_EXCEPTION(TRI_ERROR_ARANGO_DOCUMENT_KEY_BAD);
  }

  string const collectionName = vertex.substr(0, split);
  auto coli = resolver->getCollectionStruct(collectionName);

  if (coli == nullptr) {
    THROW_ARANGO_EXCEPTION(TRI_ERROR_ARANGO_COLLECTION_NOT_FOUND);
  }

  return VertexId(coli->_cid, const_cast<char*>(str + split + 1));
}

>>>>>>> f15ae22b
////////////////////////////////////////////////////////////////////////////////
/// @brief Executes a shortest Path Traversal
////////////////////////////////////////////////////////////////////////////////

static void JS_QueryShortestPath (const v8::FunctionCallbackInfo<v8::Value>& args) {
  TRI_V8_TRY_CATCH_BEGIN(isolate);
  v8::HandleScope scope(isolate);

  if (args.Length() < 4 || args.Length() > 5) {
    TRI_V8_THROW_EXCEPTION_USAGE("CPP_SHORTEST_PATH(<vertexcollcetions[]>, <edgecollections[]>, <start>, <end>, <options>)");
  }

  // get the vertex collections
  if (! args[0]->IsArray()) {
    TRI_V8_THROW_TYPE_ERROR("expecting array for <vertexcollections[]>");
  }
  unordered_set<string> vertexCollectionNames;
  V8ArrayToStrings(args[0], vertexCollectionNames);

  // get the edge collections
  if (! args[1]->IsArray()) {
    TRI_V8_THROW_TYPE_ERROR("expecting array for <edgecollections[]>");
  }
  unordered_set<string> edgeCollectionNames;
  V8ArrayToStrings(args[1], edgeCollectionNames);

  TRI_vocbase_t* vocbase = GetContextVocBase(isolate);

  if (vocbase == nullptr) {
    TRI_V8_THROW_EXCEPTION(TRI_ERROR_ARANGO_DATABASE_NOT_FOUND);
  }

  if (! args[2]->IsString()) {
    TRI_V8_THROW_TYPE_ERROR("expecting id for <startVertex>");
  }
  string const startVertex = TRI_ObjectToString(args[2]);
 
  if (! args[3]->IsString()) {
    TRI_V8_THROW_TYPE_ERROR("expecting id for <targetVertex>");
  }
  string const targetVertex = TRI_ObjectToString(args[3]);

  traverser::ShortestPathOptions opts;

  bool includeData = false;
  v8::Handle<v8::Object> edgeExample;
  v8::Handle<v8::Object> vertexExample;
  if (args.Length() == 5) {
    if (! args[4]->IsObject()) {
      TRI_V8_THROW_TYPE_ERROR("expecting json for <options>");
    }
    v8::Handle<v8::Object> options = args[4]->ToObject();

    // Parse direction
    v8::Local<v8::String> keyDirection = TRI_V8_ASCII_STRING("direction");
    if (options->Has(keyDirection) ) {
      opts.direction = TRI_ObjectToString(options->Get(keyDirection));
      if (   opts.direction != "outbound"
          && opts.direction != "inbound"
          && opts.direction != "any"
         ) {
        TRI_V8_THROW_TYPE_ERROR("expecting direction to be 'outbound', 'inbound' or 'any'");
      }
    }

    // Parse Distance
    v8::Local<v8::String> keyWeight= TRI_V8_ASCII_STRING("weight");
    v8::Local<v8::String> keyDefaultWeight= TRI_V8_ASCII_STRING("defaultWeight");
    if (options->Has(keyWeight) && options->Has(keyDefaultWeight) ) {
      opts.useWeight = true;
      opts.weightAttribute = TRI_ObjectToString(options->Get(keyWeight));
      opts.defaultWeight = TRI_ObjectToDouble(options->Get(keyDefaultWeight));
    }

    // Parse includeData
    v8::Local<v8::String> keyIncludeData = TRI_V8_ASCII_STRING("includeData");
    if (options->Has(keyIncludeData)) {
      includeData = TRI_ObjectToBoolean(options->Get(keyIncludeData));
    }

    // Parse bidirectional
    v8::Local<v8::String> keyBidirectional = TRI_V8_ASCII_STRING("bidirectional");
    if (options->Has(keyBidirectional)) {
      opts.bidirectional = TRI_ObjectToBoolean(options->Get(keyBidirectional));
    }

    // Parse multiThreaded
    v8::Local<v8::String> keyMultiThreaded = TRI_V8_ASCII_STRING("multiThreaded");
    if (options->Has(keyMultiThreaded)) {
      opts.multiThreaded = TRI_ObjectToBoolean(options->Get(keyMultiThreaded));
    }

    // Parse filterEdges
    // note: only works with edge examples and not with user-defined AQL functions
    v8::Local<v8::String> keyFilterEdges = TRI_V8_ASCII_STRING("filterEdges");
    if (options->Has(keyFilterEdges)) {
      opts.useEdgeFilter = true;
      edgeExample = v8::Handle<v8::Object>::Cast(options->Get(keyFilterEdges));
    }

    // Parse vertexFilter
    // note: only works with vertex examples and not with user-defined AQL functions
    v8::Local<v8::String> keyFilterVertices = TRI_V8_ASCII_STRING("filterVertices");
    if (options->Has(keyFilterVertices)) {
      opts.useVertexFilter = true;
      vertexExample = v8::Handle<v8::Object>::Cast(options->Get(keyFilterVertices));
    }
  } 

  vector<TRI_voc_cid_t> readCollections;
  vector<TRI_voc_cid_t> writeCollections;

  V8ResolverGuard resolverGuard(vocbase);

  int res = TRI_ERROR_NO_ERROR;
  CollectionNameResolver const* resolver = resolverGuard.getResolver();

  for (auto const& it : edgeCollectionNames) {
    readCollections.emplace_back(resolver->getCollectionId(it));
  }
  for (auto const& it : vertexCollectionNames) {
    readCollections.emplace_back(resolver->getCollectionId(it));
  }

  // Start the transaction and order ditches
  unordered_map<TRI_voc_cid_t, CollectionDitchInfo> ditches;
  
  std::unique_ptr<ExplicitTransaction> trx;

  try {
    trx.reset(BeginTransaction(vocbase, readCollections,
                               writeCollections, resolver, ditches));
  } catch (Exception& e) {
    TRI_V8_THROW_EXCEPTION(e.code());
  }
  
  vector<EdgeCollectionInfo*> edgeCollectionInfos;
  vector<VertexCollectionInfo*> vertexCollectionInfos;
      
  triagens::basics::ScopeGuard guard{
    []() -> void { },
    [&edgeCollectionInfos, &vertexCollectionInfos]() -> void {
      for (auto& p : edgeCollectionInfos) {
        delete p;
      }
      for (auto& p : vertexCollectionInfos) {
        delete p;
      }
    }
  };

  if (opts.useWeight) {
    for (auto const& it : edgeCollectionNames) {
      auto cid = resolver->getCollectionId(it);
      auto colObj = ditches.find(cid)->second.col->_collection->_collection;
      edgeCollectionInfos.emplace_back(new EdgeCollectionInfo(
        cid,
        colObj,
        AttributeWeightCalculator(
          opts.weightAttribute, opts.defaultWeight, colObj->getShaper()
        )
      ));
    }
  } 
  else {
    for (auto const& it : edgeCollectionNames) {
      auto cid = resolver->getCollectionId(it);
      auto colObj = ditches.find(cid)->second.col->_collection->_collection;
      edgeCollectionInfos.emplace_back(new EdgeCollectionInfo(
        cid,
        colObj,
        HopWeightCalculator()
      ));
    }
  }
  
  for(auto const& it : vertexCollectionNames) {
    auto cid = resolver->getCollectionId(it);
    auto colObj = ditches.find(cid)->second.col;
    vertexCollectionInfos.emplace_back(new VertexCollectionInfo(
      cid,
      colObj
    ));
  }

  if (opts.useEdgeFilter) {
    string errorMessage;
    for (auto const& it: edgeCollectionInfos) {
      try {
        opts.addEdgeFilter(isolate, edgeExample, it->getShaper(), it->getCid(), errorMessage);
      } 
      catch (Exception& e) {
        // ELEMENT not found is expected, if there is no shape of this type in this collection
        if (e.code() != TRI_RESULT_ELEMENT_NOT_FOUND) {
          TRI_V8_THROW_EXCEPTION(e.code());
        }
      }
    }
  }

  if (opts.useVertexFilter) {
    string errorMessage;
    for (auto const& it: vertexCollectionInfos) {
      try {
        opts.addVertexFilter(isolate, vertexExample, trx.get(), it->getCollection(), it->getShaper(), it->getCid(), errorMessage);
      } 
      catch (Exception& e) {
        // ELEMENT not found is expected, if there is no shape of this type in this collection
        if (e.code() != TRI_RESULT_ELEMENT_NOT_FOUND) {
          TRI_V8_THROW_EXCEPTION(e.code());
        }
      }
    }
  }

  try {
    opts.start = IdStringToVertexId(resolver, startVertex);
    opts.end   = IdStringToVertexId(resolver, targetVertex);
  } 
  catch (Exception& e) {
    // Id string might have illegal collection name
    trx->finish(e.code());
    TRI_V8_THROW_EXCEPTION(e.code());
  }
  
  if (opts.useVertexFilter || opts.useEdgeFilter || opts.useWeight) {
    // Compute the path
    unique_ptr<ArangoDBPathFinder::Path> path;

    try {
      path = TRI_RunShortestPathSearch(
        edgeCollectionInfos,
        opts
      );
    } 
    catch (Exception& e) {
      trx->finish(e.code());
      TRI_V8_THROW_EXCEPTION(e.code());
    }

    // Lift the result to v8
    if (path.get() == nullptr) {
      v8::EscapableHandleScope scope(isolate);
      trx->finish(res);
      TRI_V8_RETURN(scope.Escape<v8::Value>(v8::Null(isolate)));
    }

    trx->finish(res);
    // must finish "old" transaction first before starting a new in PathIdsToV8
    delete trx.release();

    // Potential inconsistency here. Graph is outside a transaction in this very second.
    // Adding additional locks on vertex collections at this point to the transaction
    // would cause dead-locks.
    // Will be fixed automatically with new MVCC version.
    try {
      auto result = PathIdsToV8(isolate, vocbase, resolver, *path, ditches, includeData);
      TRI_V8_RETURN(result);
    } 
    catch (Exception& e) {
      TRI_V8_THROW_EXCEPTION(e.code());
    }
  } else {
    // No Data reading required for this path. Use shortcuts.
    // Compute the path
    unique_ptr<ArangoDBConstDistancePathFinder::Path> path;

    try {
      path = TRI_RunSimpleShortestPathSearch(
        edgeCollectionInfos,
        opts
      );
    } 
    catch (Exception& e) {
      trx->finish(e.code());
      TRI_V8_THROW_EXCEPTION(e.code());
    }

    // Lift the result to v8
    if (path.get() == nullptr) {
      v8::EscapableHandleScope scope(isolate);
      trx->finish(res);
      TRI_V8_RETURN(scope.Escape<v8::Value>(v8::Null(isolate)));
    }

    trx->finish(res);
    // must finish "old" transaction first before starting a new in PathIdsToV8
    delete trx.release();

    // Potential inconsistency here. Graph is outside a transaction in this very second.
    // Adding additional locks on vertex collections at this point to the transaction
    // would cause dead-locks.
    // Will be fixed automatically with new MVCC version.
      try {
        auto result = PathIdsToV8(isolate, vocbase, resolver, *path, ditches, includeData);
        TRI_V8_RETURN(result);
      } 
      catch (Exception& e) {
        TRI_V8_THROW_EXCEPTION(e.code());
      }
  }
  TRI_V8_TRY_CATCH_END
}

////////////////////////////////////////////////////////////////////////////////
/// @brief Transforms an vector<VertexId> to v8 json values
////////////////////////////////////////////////////////////////////////////////

static v8::Handle<v8::Value> VertexIdsToV8 (v8::Isolate* isolate, 
                                            ExplicitTransaction* trx,
                                            CollectionNameResolver const* resolver,
                                            unordered_set<VertexId>& ids,
                                            unordered_map<TRI_voc_cid_t, CollectionDitchInfo>& ditches,
                                            bool includeData = false) {
  v8::EscapableHandleScope scope(isolate);
  uint32_t const vn = static_cast<uint32_t>(ids.size());
  v8::Handle<v8::Array> vertices = v8::Array::New(isolate, static_cast<int>(vn));

  uint32_t j = 0;
  if (includeData) {
    for (auto& it: ids) {
      vertices->Set(j, VertexIdToData(isolate, resolver, trx, ditches, it));
      ++j;
    }
  } 
  else {
    for (auto& it: ids) {
      vertices->Set(j, VertexIdToString(isolate, resolver, it));
      ++j;
    }
  }
  return scope.Escape<v8::Value>(vertices);
}

////////////////////////////////////////////////////////////////////////////////
/// @brief Executes a Neighbors computation
////////////////////////////////////////////////////////////////////////////////

static void JS_QueryNeighbors (const v8::FunctionCallbackInfo<v8::Value>& args) {
  TRI_V8_TRY_CATCH_BEGIN(isolate);
  v8::HandleScope scope(isolate);

  if (args.Length() < 3 || args.Length() > 4) {
    TRI_V8_THROW_EXCEPTION_USAGE("CPP_NEIGHBORS(<vertexcollections[]>, <edgecollections[]>, <start>, <options>)");
  }

  // get the vertex collections
  if (! args[0]->IsArray()) {
    TRI_V8_THROW_TYPE_ERROR("expecting array for <vertexcollections[]>");
  }
  unordered_set<string> vertexCollectionNames;
  V8ArrayToStrings(args[0], vertexCollectionNames);

  // get the edge collections
  if (! args[1]->IsArray()) {
    TRI_V8_THROW_TYPE_ERROR("expecting array for <edgecollections[]>");
  }
  unordered_set<string> edgeCollectionNames;
  V8ArrayToStrings(args[1], edgeCollectionNames);

  TRI_vocbase_t* vocbase = GetContextVocBase(isolate);

  if (vocbase == nullptr) {
    TRI_V8_THROW_EXCEPTION(TRI_ERROR_ARANGO_DATABASE_NOT_FOUND);
  }

  vector<string> startVertices;
  if (args[2]->IsString()) {
    startVertices.emplace_back(TRI_ObjectToString(args[2]));
  }
  else if (args[2]->IsArray()) {
    auto list = v8::Handle<v8::Array>::Cast(args[2]);
    for (uint32_t i = 0; i < list->Length(); i++) {
      if (list->Get(i)->IsString()) {
        startVertices.emplace_back(TRI_ObjectToString(list->Get(i)));
      }
      else {
        TRI_V8_THROW_TYPE_ERROR("expecting array of IDs for <startVertex>");
      }
    }
  }
  else {
    TRI_V8_THROW_TYPE_ERROR("expecting string ID for <startVertex>");
  }

  traverser::NeighborsOptions opts;
  bool includeData = false;
  v8::Handle<v8::Value> edgeExample;
  v8::Handle<v8::Value> vertexExample;

  if (args.Length() == 4) {
    if (! args[3]->IsObject()) {
      TRI_V8_THROW_TYPE_ERROR("expecting json for <options>");
    }
    v8::Handle<v8::Object> options = args[3]->ToObject();

    // Parse direction
    v8::Local<v8::String> keyDirection = TRI_V8_ASCII_STRING("direction");
    if (options->Has(keyDirection) ) {
      string dir = TRI_ObjectToString(options->Get(keyDirection));
      if (dir == "outbound") {
        opts.direction = TRI_EDGE_OUT;
      } 
      else if (dir == "inbound") {
        opts.direction = TRI_EDGE_IN;
      } 
      else if (dir == "any") {
        opts.direction = TRI_EDGE_ANY;
      } 
      else {
        TRI_V8_THROW_TYPE_ERROR("expecting direction to be 'outbound', 'inbound' or 'any'");
      }
    }

    // Parse includeData
    v8::Local<v8::String> keyIncludeData = TRI_V8_ASCII_STRING("includeData");
    if (options->Has(keyIncludeData)) {
      includeData = TRI_ObjectToBoolean(options->Get(keyIncludeData));
    }

    // Parse filterEdges
    v8::Local<v8::String> keyFilterEdges = TRI_V8_ASCII_STRING("filterEdges");
    if (options->Has(keyFilterEdges)) {
      opts.useEdgeFilter = true;
      edgeExample = options->Get(keyFilterEdges);
    }

    // Parse vertexFilter
    v8::Local<v8::String> keyFilterVertices = TRI_V8_ASCII_STRING("filterVertices");
    if (options->Has(keyFilterVertices)) {
      opts.useVertexFilter = true;
    // note: only works with vertex examples and not with user-defined AQL functions
      vertexExample = v8::Handle<v8::Object>::Cast(options->Get(keyFilterVertices));
    }

    // Parse minDepth
    v8::Local<v8::String> keyMinDepth = TRI_V8_ASCII_STRING("minDepth");
    if (options->Has(keyMinDepth)) {
      opts.minDepth = TRI_ObjectToUInt64(options->Get(keyMinDepth), false);
    }

    // Parse maxDepth
    v8::Local<v8::String> keyMaxDepth = TRI_V8_ASCII_STRING("maxDepth");
    if (options->Has(keyMaxDepth)) {
      opts.maxDepth = TRI_ObjectToUInt64(options->Get(keyMaxDepth), false);
    }
  }

  vector<TRI_voc_cid_t> readCollections;
  vector<TRI_voc_cid_t> writeCollections;

  V8ResolverGuard resolverGuard(vocbase);

  int res = TRI_ERROR_NO_ERROR;
  CollectionNameResolver const* resolver = resolverGuard.getResolver();

  for (auto const& it : edgeCollectionNames) {
    readCollections.emplace_back(resolver->getCollectionId(it));
  }
  for (auto const& it : vertexCollectionNames) {
    readCollections.emplace_back(resolver->getCollectionId(it));
  }

  unordered_map<TRI_voc_cid_t, CollectionDitchInfo> ditches;
  // Start the transaction
  std::unique_ptr<ExplicitTransaction> trx;
  try {
    trx.reset(BeginTransaction(vocbase, readCollections,
                               writeCollections, resolver, ditches));
  } catch (Exception& e) {
    TRI_V8_THROW_EXCEPTION(e.code());
  }
  
  vector<EdgeCollectionInfo*> edgeCollectionInfos;
  vector<VertexCollectionInfo*> vertexCollectionInfos;
  
  triagens::basics::ScopeGuard guard{
    []() -> void { },
    [&edgeCollectionInfos, &vertexCollectionInfos]() -> void {
      for (auto& p : edgeCollectionInfos) {
        delete p;
      }
      for (auto& p : vertexCollectionInfos) {
        delete p;
      }
    }
  };

  for (auto const& it : edgeCollectionNames) {
    auto cid = resolver->getCollectionId(it);
    auto colObj = ditches.find(cid)->second.col->_collection->_collection;
    edgeCollectionInfos.emplace_back(new EdgeCollectionInfo(
      cid,
      colObj,
      HopWeightCalculator()
    ));
    TRI_IF_FAILURE("EdgeCollectionDitchOOM") {
      THROW_ARANGO_EXCEPTION(TRI_ERROR_DEBUG);
    }
  }

  for (auto it : vertexCollectionNames) {
    auto cid = resolver->getCollectionId(it);
    auto colObj = ditches.find(cid)->second.col;
    vertexCollectionInfos.emplace_back(new VertexCollectionInfo(
      cid,
      colObj
    ));
    // Explicitly allow all collections.
    opts.addCollectionRestriction(cid);
    TRI_IF_FAILURE("VertexCollectionDitchOOM") {
      THROW_ARANGO_EXCEPTION(TRI_ERROR_DEBUG);
    }
  }

  unordered_set<VertexId> neighbors;

  if (opts.useEdgeFilter) {
    string errorMessage;
    for (auto const& it : edgeCollectionInfos) {
      try {
        opts.addEdgeFilter(isolate, edgeExample, it->getShaper(), it->getCid(), errorMessage);
      } 
      catch (Exception& e) {
        // ELEMENT not found is expected, if there is no shape of this type in this collection
        if (e.code() != TRI_RESULT_ELEMENT_NOT_FOUND) {
          TRI_V8_THROW_EXCEPTION(e.code());
        }
      }
    }
  }

  if (opts.useVertexFilter) {
    string errorMessage;
    for (auto const& it: vertexCollectionInfos) {
      try {
        opts.addVertexFilter(isolate, vertexExample, trx.get(), it->getCollection(), it->getShaper(), it->getCid(), errorMessage);
      } 
      catch (Exception& e) {
        // ELEMENT not found is expected, if there is no shape of this type in this collection
        if (e.code() != TRI_RESULT_ELEMENT_NOT_FOUND) {
          TRI_V8_THROW_EXCEPTION(e.code());
        }
      }
    }
  }

  for (auto const& startVertex : startVertices) {
    try {
      opts.start = IdStringToVertexId(resolver, startVertex);
    } 
    catch (Exception& e) {
      // Id string might have illegal collection name
      trx->finish(e.code());
      TRI_V8_THROW_EXCEPTION(e.code());
    }
    try {
      TRI_RunNeighborsSearch(
        edgeCollectionInfos,
        opts,
        neighbors
      );
    } 
    catch (Exception& e) {
      trx->finish(e.code());
      TRI_V8_THROW_EXCEPTION(e.code());
    }
  }

  auto result = VertexIdsToV8(isolate, trx.get(), resolver, neighbors, ditches, includeData);

  trx->finish(res);

  TRI_V8_RETURN(result);
  TRI_V8_TRY_CATCH_END
}

////////////////////////////////////////////////////////////////////////////////
/// @brief sleeps and checks for query abortion in between
////////////////////////////////////////////////////////////////////////////////

static void JS_QuerySleepAql (const v8::FunctionCallbackInfo<v8::Value>& args) {
  TRI_V8_TRY_CATCH_BEGIN(isolate);
  v8::HandleScope scope(isolate);

  // extract arguments
  if (args.Length() != 1) {
    TRI_V8_THROW_EXCEPTION_USAGE("sleep(<seconds>)");
  }
  
  TRI_GET_GLOBALS();
  triagens::aql::Query* query = static_cast<triagens::aql::Query*>(v8g->_query);

  if (query == nullptr) {
    TRI_V8_THROW_EXCEPTION(TRI_ERROR_QUERY_NOT_FOUND);
  }

  double n = TRI_ObjectToDouble(args[0]);
  double const until = TRI_microtime() + n;

  // TODO: use select etc. to wait until point in time
  while (TRI_microtime() < until) {
    usleep(10000);

    if (query != nullptr) {
      if (query->killed()) {
        TRI_V8_THROW_EXCEPTION(TRI_ERROR_QUERY_KILLED);
      }
    }
  }

  TRI_V8_RETURN_UNDEFINED();
  TRI_V8_TRY_CATCH_END
}

// -----------------------------------------------------------------------------
// --SECTION--                                           TRI_VOCBASE_T FUNCTIONS
// -----------------------------------------------------------------------------

// -----------------------------------------------------------------------------
// --SECTION--                                                 private functions
// -----------------------------------------------------------------------------

////////////////////////////////////////////////////////////////////////////////
/// @brief wraps a TRI_vocbase_t
////////////////////////////////////////////////////////////////////////////////

static v8::Handle<v8::Object> WrapVocBase (v8::Isolate *isolate, TRI_vocbase_t const* database) {

  TRI_GET_GLOBALS();
  
  v8::Handle<v8::Object> result = WrapClass(isolate,
                                            v8g->VocbaseTempl,
                                            WRP_VOCBASE_TYPE,
                                            const_cast<TRI_vocbase_t*>(database));
  return result;                                                       
}

////////////////////////////////////////////////////////////////////////////////
/// @brief selects a collection from the vocbase
/// @startDocuBlock collectionDatabaseCollectionName
/// `db.collection-name`
///
/// Returns the collection with the given *collection-name*. If no such
/// collection exists, create a collection named *collection-name* with the
/// default properties.
///
/// @EXAMPLES
///
/// @EXAMPLE_ARANGOSH_OUTPUT{collectionDatabaseCollectionName}
/// ~ db._create("example");
///   db.example;
/// ~ db._drop("example");
/// @END_EXAMPLE_ARANGOSH_OUTPUT
/// 
/// @endDocuBlock
////////////////////////////////////////////////////////////////////////////////

static void MapGetVocBase (v8::Local<v8::String> const name,
                           v8::PropertyCallbackInfo<v8::Value> const& args) {

  v8::Isolate* isolate = args.GetIsolate();
  v8::HandleScope scope(isolate);

  TRI_vocbase_t* vocbase = GetContextVocBase(isolate);

  if (vocbase == nullptr) {
    TRI_V8_THROW_EXCEPTION(TRI_ERROR_ARANGO_DATABASE_NOT_FOUND);
  }

  // convert the JavaScript string to a string
  v8::String::Utf8Value s(name);
  char* key = *s;

  size_t keyLength = s.length();
  if (keyLength > 2 && key[keyLength - 2] == '(') {
    keyLength -= 2;
    key[keyLength] = '\0';
  }


  // empty or null
  if (key == nullptr || *key == '\0') {
    TRI_V8_RETURN(v8::Handle<v8::Value>());
  }

  if (strcmp(key, "hasOwnProperty") == 0 ||  // this prevents calling the property getter again (i.e. recursion!)
      strcmp(key, "toString") == 0 ||
      strcmp(key, "toJSON") == 0) {
    TRI_V8_RETURN(v8::Handle<v8::Value>());
  }

  TRI_vocbase_col_t* collection = nullptr;

  // generate a name under which the cached property is stored
  string cacheKey(key, keyLength);
  cacheKey.push_back('*');

  v8::Local<v8::String> cacheName = TRI_V8_STD_STRING(cacheKey);
  v8::Handle<v8::Object> holder   = args.Holder()->ToObject();

  if (*key == '_') {
    // special treatment for all properties starting with _
    v8::Local<v8::String> const l = TRI_V8_PAIR_STRING(key, (int) keyLength);

    if (holder->HasRealNamedProperty(l)) {
      // some internal function inside db
      TRI_V8_RETURN(v8::Handle<v8::Value>());
    }

    // something in the prototype chain?
    v8::Local<v8::Value> v = holder->GetRealNamedPropertyInPrototypeChain(l);

    if (! v.IsEmpty()) {
      if (! v->IsExternal()) {
        // something but an external... this means we can directly return this
        TRI_V8_RETURN(v8::Handle<v8::Value>());
      }
    }
  }

  if (holder->HasRealNamedProperty(cacheName)) {
    v8::Handle<v8::Object> value = holder->GetRealNamedProperty(cacheName)->ToObject();

    collection = TRI_UnwrapClass<TRI_vocbase_col_t>(value, WRP_VOCBASE_COL_TYPE);

    // check if the collection is from the same database
    if (collection != nullptr && collection->_vocbase == vocbase) {
      TRI_READ_LOCK_STATUS_VOCBASE_COL(collection);
      TRI_vocbase_col_status_e status = collection->_status;
      TRI_voc_cid_t cid = collection->_cid;
      uint32_t internalVersion = collection->_internalVersion;
      TRI_READ_UNLOCK_STATUS_VOCBASE_COL(collection);

      // check if the collection is still alive
      if (status != TRI_VOC_COL_STATUS_DELETED && cid > 0 && collection->_isLocal) {
        TRI_GET_GLOBALS();

        TRI_GET_GLOBAL_STRING(_IdKey);
        TRI_GET_GLOBAL_STRING(VersionKeyHidden);
        if (value->Has(_IdKey)) {
          auto cachedCid = static_cast<TRI_voc_cid_t>(TRI_ObjectToUInt64(value->Get(_IdKey), true));
          uint32_t cachedVersion = (uint32_t) TRI_ObjectToInt64(value->Get(VersionKeyHidden));

          if (cachedCid == cid && cachedVersion == internalVersion) {
            // cache hit
            TRI_V8_RETURN(value);
          }

          // store the updated version number in the object for future comparisons
          value->ForceSet(VersionKeyHidden, v8::Number::New(isolate, (double) internalVersion), v8::DontEnum);

          // cid has changed (i.e. collection has been dropped and re-created) or version has changed
        }
      }
    }

    // cache miss
    holder->Delete(cacheName);
  }

  if (ServerState::instance()->isCoordinator()) {
    shared_ptr<CollectionInfo> const& ci
        = ClusterInfo::instance()->getCollection(vocbase->_name, std::string(key));

    if ((*ci).empty()) {
      collection = nullptr;
    }
    else {
      collection = CoordinatorCollection(vocbase, *ci);

      if (collection != nullptr && collection->_cid == 0) {
        FreeCoordinatorCollection(collection);
        TRI_V8_RETURN(v8::Handle<v8::Value>());
      }
    }
  }
  else {
    collection = TRI_LookupCollectionByNameVocBase(vocbase, key);
  }

  if (collection == nullptr) {
    if (*key == '_') {
      TRI_V8_RETURN(v8::Handle<v8::Value>());
    }

    TRI_V8_RETURN_UNDEFINED();
  }

  v8::Handle<v8::Value> result = WrapCollection(isolate, collection);

  if (result.IsEmpty()) {
    if (ServerState::instance()->isCoordinator()) {
      FreeCoordinatorCollection(collection);
    }
    TRI_V8_RETURN_UNDEFINED();
  }

  // TODO: caching the result makes subsequent results much faster, but
  // prevents physical removal of the collection or database
  holder->ForceSet(cacheName, result, v8::DontEnum);

  TRI_V8_RETURN(result);
}

////////////////////////////////////////////////////////////////////////////////
/// @brief return the server version string
/// @startDocuBlock databaseVersion
/// `db._version()`
///
/// Returns the server version string. Note that this is not the version of the
/// database.
/// @endDocuBlock
////////////////////////////////////////////////////////////////////////////////

static void JS_VersionServer (const v8::FunctionCallbackInfo<v8::Value>& args) {
  v8::Isolate* isolate = args.GetIsolate();
  v8::HandleScope scope(isolate);

  TRI_V8_RETURN(TRI_V8_ASCII_STRING(TRI_VERSION));
}

////////////////////////////////////////////////////////////////////////////////
/// @brief return the path to database files
/// @startDocuBlock databasePath
/// `db._path()`
///
/// Returns the filesystem path of the current database as a string.
/// @endDocuBlock
////////////////////////////////////////////////////////////////////////////////

static void JS_PathDatabase (const v8::FunctionCallbackInfo<v8::Value>& args) {
  v8::Isolate* isolate = args.GetIsolate();
  v8::HandleScope scope(isolate);

  TRI_vocbase_t* vocbase = GetContextVocBase(isolate);

  if (vocbase == nullptr) {
    TRI_V8_THROW_EXCEPTION(TRI_ERROR_ARANGO_DATABASE_NOT_FOUND);
  }

  TRI_V8_RETURN_STRING(vocbase->_path);
}

////////////////////////////////////////////////////////////////////////////////
/// @brief return the database id
/// @startDocuBlock databaseId
/// `db._id()`
///
/// Returns the id of the current database as a string.
/// @endDocuBlock
////////////////////////////////////////////////////////////////////////////////

static void JS_IdDatabase (const v8::FunctionCallbackInfo<v8::Value>& args) {
  v8::Isolate* isolate = args.GetIsolate();
  v8::HandleScope scope(isolate);

  TRI_vocbase_t* vocbase = GetContextVocBase(isolate);

  if (vocbase == nullptr) {
    TRI_V8_THROW_EXCEPTION(TRI_ERROR_ARANGO_DATABASE_NOT_FOUND);
  }

  TRI_V8_RETURN(V8TickId(isolate, vocbase->_id));
}

////////////////////////////////////////////////////////////////////////////////
/// @brief return the database name
/// @startDocuBlock databaseName
/// `db._name()`
///
/// Returns the name of the current database as a string.
/// @endDocuBlock
////////////////////////////////////////////////////////////////////////////////

static void JS_NameDatabase (const v8::FunctionCallbackInfo<v8::Value>& args) {
  v8::Isolate* isolate = args.GetIsolate();
  v8::HandleScope scope(isolate);

  TRI_vocbase_t* vocbase = GetContextVocBase(isolate);

  if (vocbase == nullptr) {
    TRI_V8_THROW_EXCEPTION(TRI_ERROR_ARANGO_DATABASE_NOT_FOUND);
  }

  TRI_V8_RETURN_STRING(vocbase->_name);
}

////////////////////////////////////////////////////////////////////////////////
/// @brief return the database type
/// @startDocuBlock databaseIsSystem
/// `db._isSystem()`
///
/// Returns whether the currently used database is the *_system* database.
/// The system database has some special privileges and properties, for example,
/// database management operations such as create or drop can only be executed
/// from within this database. Additionally, the *_system* database itself
/// cannot be dropped.
/// @endDocuBlock
////////////////////////////////////////////////////////////////////////////////

static void JS_IsSystemDatabase (const v8::FunctionCallbackInfo<v8::Value>& args) {
  v8::Isolate* isolate = args.GetIsolate();
  v8::HandleScope scope(isolate);

  TRI_vocbase_t* vocbase = GetContextVocBase(isolate);

  if (vocbase == nullptr) {
    TRI_V8_THROW_EXCEPTION(TRI_ERROR_ARANGO_DATABASE_NOT_FOUND);
  }

  TRI_V8_RETURN(v8::Boolean::New(isolate, TRI_IsSystemVocBase(vocbase)));
}

////////////////////////////////////////////////////////////////////////////////
/// @brief change the current database
/// @startDocuBlock databaseUseDatabase
/// `db._useDatabase(name)`
///
/// Changes the current database to the database specified by *name*. Note
/// that the database specified by *name* must already exist.
///
/// Changing the database might be disallowed in some contexts, for example
/// server-side actions (including Foxx).
///
/// When performing this command from arangosh, the current credentials (username
/// and password) will be re-used. These credentials might not be valid to
/// connect to the database specified by *name*. Additionally, the database
/// only be accessed from certain endpoints only. In this case, switching the
/// database might not work, and the connection / session should be closed and
/// restarted with different username and password credentials and/or
/// endpoint data.
/// @endDocuBlock
////////////////////////////////////////////////////////////////////////////////

static void JS_UseDatabase (const v8::FunctionCallbackInfo<v8::Value>& args) {
  v8::Isolate* isolate = args.GetIsolate();
  v8::HandleScope scope(isolate);

  if (args.Length() != 1) {
    TRI_V8_THROW_EXCEPTION_USAGE("db._useDatabase(<name>)");
  }

  TRI_GET_GLOBALS();

  if (! v8g->_allowUseDatabase) {
    TRI_V8_THROW_EXCEPTION(TRI_ERROR_FORBIDDEN);
  }

  string&& name = TRI_ObjectToString(args[0]);

  TRI_vocbase_t* vocbase = GetContextVocBase(isolate);

  if (vocbase == nullptr) {
    TRI_V8_THROW_EXCEPTION(TRI_ERROR_INTERNAL);
  }

  if (TRI_EqualString(name.c_str(), vocbase->_name)) {
    // same database. nothing to do
    TRI_V8_RETURN(WrapVocBase(isolate, vocbase));
  }

  if (ServerState::instance()->isCoordinator()) {
    vocbase = TRI_UseCoordinatorDatabaseServer(static_cast<TRI_server_t*>(v8g->_server), name.c_str());
  }
  else {
    // check if the other database exists, and increase its refcount
    vocbase = TRI_UseDatabaseServer(static_cast<TRI_server_t*>(v8g->_server), name.c_str());
  }

  if (vocbase == nullptr) {
    TRI_V8_THROW_EXCEPTION(TRI_ERROR_ARANGO_DATABASE_NOT_FOUND);
  }

  // switch databases
  void* orig = v8g->_vocbase;
  TRI_ASSERT(orig != nullptr);

  v8g->_vocbase = vocbase;
  TRI_ASSERT(orig != vocbase);
  TRI_ReleaseDatabaseServer(static_cast<TRI_server_t*>(v8g->_server), static_cast<TRI_vocbase_t*>(orig));

  TRI_V8_RETURN(WrapVocBase(isolate, vocbase));
}

////////////////////////////////////////////////////////////////////////////////
/// @brief return the list of all existing databases in a coordinator
////////////////////////////////////////////////////////////////////////////////

static void ListDatabasesCoordinator (const v8::FunctionCallbackInfo<v8::Value>& args) {
  v8::Isolate* isolate = args.GetIsolate();
  v8::HandleScope scope(isolate);

  // Arguments are already checked, there are 0 or 3.

  ClusterInfo* ci = ClusterInfo::instance();

  if (args.Length() == 0) {
    vector<DatabaseID> list = ci->listDatabases(true);
    v8::Handle<v8::Array> result = v8::Array::New(isolate);
    for (size_t i = 0;  i < list.size();  ++i) {
      result->Set((uint32_t) i, TRI_V8_STD_STRING(list[i]));
    }
    TRI_V8_RETURN(result);
  }
  else {
    // We have to ask a DBServer, any will do:
    int tries = 0;
    vector<ServerID> DBServers;
    while (true) {
      DBServers = ci->getCurrentDBServers();

      if (! DBServers.empty()) {
        ServerID sid = DBServers[0];
        ClusterComm* cc = ClusterComm::instance();
        ClusterCommResult* res;
        map<string, string> headers;
        headers["Authentication"] = TRI_ObjectToString(args[2]);
        res = cc->syncRequest("", 0, "server:" + sid,
                              triagens::rest::HttpRequest::HTTP_REQUEST_GET,
                              "/_api/database/user", string(""), headers, 0.0);

        if (res->status == CL_COMM_SENT) {
          // We got an array back as JSON, let's parse it and build a v8
          StringBuffer& body = res->result->getBody();

          TRI_json_t* json = JsonHelper::fromString(body.c_str());
          delete res;

          if (json != 0 && JsonHelper::isObject(json)) {
            TRI_json_t const* dotresult = JsonHelper::getObjectElement(json, "result");

            if (dotresult != 0) {
              vector<string> list = JsonHelper::stringArray(dotresult);
              TRI_FreeJson(TRI_UNKNOWN_MEM_ZONE, json);
              v8::Handle<v8::Array> result = v8::Array::New(isolate);
              for (size_t i = 0;  i < list.size();  ++i) {
                result->Set((uint32_t) i, TRI_V8_STD_STRING(list[i]));
              }
              TRI_V8_RETURN(result);
            }
            TRI_FreeJson(TRI_UNKNOWN_MEM_ZONE, json);
          }
        }
        else {
          delete res;
        }
      }
      if (++tries >= 2) {
        break;
      }
      ci->loadCurrentDBServers();   // just in case some new have arrived
    }
    // Give up:
    TRI_V8_RETURN_UNDEFINED();
  }
}

////////////////////////////////////////////////////////////////////////////////
/// @brief return the list of all existing databases
/// @startDocuBlock databaseListDatabase
/// `db._listDatabases()`
///
/// Returns the list of all databases. This method can only be used from within
/// the *_system* database.
/// @endDocuBlock
////////////////////////////////////////////////////////////////////////////////

static void JS_ListDatabases (const v8::FunctionCallbackInfo<v8::Value>& args) {
  v8::Isolate* isolate = args.GetIsolate();
  v8::HandleScope scope(isolate);

  const uint32_t argc = args.Length();
  if (argc > 1) {
    TRI_V8_THROW_EXCEPTION_USAGE("db._listDatabases()");
  }

  TRI_vocbase_t* vocbase = GetContextVocBase(isolate);

  if (vocbase == nullptr) {
    TRI_V8_THROW_EXCEPTION(TRI_ERROR_ARANGO_DATABASE_NOT_FOUND);
  }

  if (argc == 0 &&
      ! TRI_IsSystemVocBase(vocbase)) {
    TRI_V8_THROW_EXCEPTION(TRI_ERROR_ARANGO_USE_SYSTEM_DATABASE);
  }

  // If we are a coordinator in a cluster, we have to behave differently:
  if (ServerState::instance()->isCoordinator()) {
    ListDatabasesCoordinator(args);
    return;
  }

  TRI_GET_GLOBALS();

  TRI_vector_string_t names;
  TRI_InitVectorString(&names, TRI_UNKNOWN_MEM_ZONE);

  int res;

  if (argc == 0) {
    // return all databases
    res = TRI_GetDatabaseNamesServer(static_cast<TRI_server_t*>(v8g->_server), &names);
  }
  else {
    // return all databases for a specific user
    std::string&& username = TRI_ObjectToString(args[0]);

    res = TRI_GetUserDatabasesServer((TRI_server_t*) v8g->_server, username.c_str(), &names);
  }

  if (res != TRI_ERROR_NO_ERROR) {
    TRI_DestroyVectorString(&names);
    TRI_V8_THROW_EXCEPTION(res);
  }

  v8::Handle<v8::Array> result = v8::Array::New(isolate);
  for (size_t i = 0;  i < names._length;  ++i) {
    result->Set((uint32_t) i, TRI_V8_STRING((char const*) TRI_AtVectorString(&names, i)));
  }

  TRI_DestroyVectorString(&names);

  TRI_V8_RETURN(result);
}

////////////////////////////////////////////////////////////////////////////////
/// @brief create a new database, case of a coordinator in a cluster
////////////////////////////////////////////////////////////////////////////////

////////////////////////////////////////////////////////////////////////////////
/// @brief helper function for the agency
///
/// `place` can be "/Target", "/Plan" or "/Current" and name is the database
/// name.
////////////////////////////////////////////////////////////////////////////////

static void CreateDatabaseCoordinator (const v8::FunctionCallbackInfo<v8::Value>& args) {
  v8::Isolate* isolate = args.GetIsolate();
  v8::HandleScope scope(isolate);

  // First work with the arguments to create a JSON entry:
  string const name = TRI_ObjectToString(args[0]);

  if (! TRI_IsAllowedNameVocBase(false, name.c_str())) {
    TRI_V8_THROW_EXCEPTION(TRI_ERROR_ARANGO_DATABASE_NAME_INVALID);
  }

  TRI_json_t* json = TRI_CreateObjectJson(TRI_UNKNOWN_MEM_ZONE);

  if (nullptr == json) {
    TRI_V8_THROW_EXCEPTION_MEMORY();
  }

  uint64_t const id = ClusterInfo::instance()->uniqid();
  std::string const idString(StringUtils::itoa(id));

  TRI_Insert3ObjectJson(TRI_UNKNOWN_MEM_ZONE, json, "id",
      TRI_CreateStringCopyJson(TRI_UNKNOWN_MEM_ZONE,
                               idString.c_str(), idString.size()));

  std::string const valueString(TRI_ObjectToString(args[0]));
  TRI_Insert3ObjectJson(TRI_UNKNOWN_MEM_ZONE, json, "name",
      TRI_CreateStringCopyJson(TRI_UNKNOWN_MEM_ZONE,
                               valueString.c_str(), valueString.size()));

  if (args.Length() > 1) {
    TRI_Insert3ObjectJson(TRI_UNKNOWN_MEM_ZONE, json, "options",
                         TRI_ObjectToJson(isolate, args[1]));
  }

  std::string const serverId(ServerState::instance()->getId());
  TRI_Insert3ObjectJson(TRI_UNKNOWN_MEM_ZONE, json, "coordinator",
      TRI_CreateStringCopyJson(TRI_UNKNOWN_MEM_ZONE, serverId.c_str(), serverId.size()));

  ClusterInfo* ci = ClusterInfo::instance();
  string errorMsg;

  int res = ci->createDatabaseCoordinator( name, json, errorMsg, 120.0);
  TRI_FreeJson(TRI_UNKNOWN_MEM_ZONE, json);

  if (res != TRI_ERROR_NO_ERROR) {
    TRI_V8_THROW_EXCEPTION_MESSAGE(res, errorMsg);
  }

  // database was created successfully in agency

  TRI_GET_GLOBALS();

  // now wait for heartbeat thread to create the database object
  TRI_vocbase_t* vocbase = nullptr;
  int tries = 0;

  while (++tries <= 6000) {
    vocbase = TRI_UseByIdCoordinatorDatabaseServer(static_cast<TRI_server_t*>(v8g->_server), id);

    if (vocbase != nullptr) {
      break;
    }

    // sleep
    usleep(10000);
  }

  if (vocbase == nullptr) {
    TRI_V8_THROW_EXCEPTION(TRI_ERROR_INTERNAL);
  }

  // now run upgrade and copy users into context
  if (args.Length() >= 3 && args[2]->IsArray()) {
    v8::Handle<v8::Object> users = v8::Object::New(isolate);
    users->Set(TRI_V8_ASCII_STRING("users"), args[2]);

    isolate->GetCurrentContext()->Global()->Set(TRI_V8_ASCII_STRING("UPGRADE_ARGS"), users);
  }
  else {
    isolate->GetCurrentContext()->Global()->Set(TRI_V8_ASCII_STRING("UPGRADE_ARGS"), v8::Object::New(isolate));
  }

  // switch databases
  TRI_vocbase_t* orig = v8g->_vocbase;
  TRI_ASSERT(orig != nullptr);

  v8g->_vocbase = vocbase;

  // initalise database
  bool allowUseDatabase = v8g->_allowUseDatabase;
  v8g->_allowUseDatabase = true;

  v8g->_loader->executeGlobalScript(isolate, isolate->GetCurrentContext(), "server/bootstrap/coordinator-database.js");
  
  v8g->_allowUseDatabase = allowUseDatabase;

  // and switch back
  v8g->_vocbase = orig;

  TRI_ReleaseVocBase(vocbase);

  TRI_V8_RETURN_TRUE();
}

////////////////////////////////////////////////////////////////////////////////
/// @brief create a new database
/// @startDocuBlock databaseCreateDatabase
/// `db._createDatabase(name, options, users)`
///
/// Creates a new database with the name specified by *name*.
/// There are restrictions for database names
/// (see [DatabaseNames](../NamingConventions/DatabaseNames.md)).
///
/// Note that even if the database is created successfully, there will be no
/// change into the current database to the new database. Changing the current
/// database must explicitly be requested by using the
/// *db._useDatabase* method.
///
/// The *options* attribute currently has no meaning and is reserved for
/// future use.
///
/// The optional *users* attribute can be used to create initial users for
/// the new database. If specified, it must be a list of user objects. Each user
/// object can contain the following attributes:
///
/// * *username*: the user name as a string. This attribute is mandatory.
/// * *passwd*: the user password as a string. If not specified, then it defaults
///   to the empty string.
/// * *active*: a boolean flag indicating whether the user account should be
///   active or not. The default value is *true*.
/// * *extra*: an optional JSON object with extra user information. The data
///   contained in *extra* will be stored for the user but not be interpreted
///   further by ArangoDB.
///
/// If no initial users are specified, a default user *root* will be created
/// with an empty string password. This ensures that the new database will be
/// accessible via HTTP after it is created.
///
/// You can create users in a database if no initial user is specified. Switch 
/// into the new database (username and password must be identical to the current
/// session) and add or modify users with the following commands.
///
/// ```js
///   require("org/arangodb/users").save(username, password, true);
///   require("org/arangodb/users").update(username, password, true);
///   require("org/arangodb/users").remove(username);
/// ```
///
/// This method can only be used from within the *_system* database.
/// @endDocuBlock
////////////////////////////////////////////////////////////////////////////////

static void JS_CreateDatabase (const v8::FunctionCallbackInfo<v8::Value>& args) {
  v8::Isolate* isolate = args.GetIsolate();
  v8::HandleScope scope(isolate);

  if (args.Length() < 1 || args.Length() > 3) {
    TRI_V8_THROW_EXCEPTION_USAGE("db._createDatabase(<name>, <options>, <users>)");
  }

  TRI_vocbase_t* vocbase = GetContextVocBase(isolate);

  if (vocbase == nullptr) {
    TRI_V8_THROW_EXCEPTION(TRI_ERROR_ARANGO_DATABASE_NOT_FOUND);
  }

  if (TRI_GetOperationModeServer() == TRI_VOCBASE_MODE_NO_CREATE) {
    TRI_V8_THROW_EXCEPTION(TRI_ERROR_ARANGO_READ_ONLY);
  }

  if (! TRI_IsSystemVocBase(vocbase)) {
    TRI_V8_THROW_EXCEPTION(TRI_ERROR_ARANGO_USE_SYSTEM_DATABASE);
  }

  if (ServerState::instance()->isCoordinator()) {
    CreateDatabaseCoordinator(args);
    return;
  }


  TRI_GET_GLOBALS();
  TRI_voc_tick_t id = 0;

  // get database defaults from server
  TRI_vocbase_defaults_t defaults;
  TRI_GetDatabaseDefaultsServer(static_cast<TRI_server_t*>(v8g->_server), &defaults);

  v8::Local<v8::String> keyDefaultMaximalSize               = TRI_V8_ASCII_STRING("defaultMaximalSize");
  v8::Local<v8::String> keyDefaultWaitForSync               = TRI_V8_ASCII_STRING("defaultWaitForSync");
  v8::Local<v8::String> keyRequireAuthentication            = TRI_V8_ASCII_STRING("requireAuthentication");
  v8::Local<v8::String> keyRequireAuthenticationUnixSockets = TRI_V8_ASCII_STRING("requireAuthenticationUnixSockets");
  v8::Local<v8::String> keyAuthenticateSystemOnly           = TRI_V8_ASCII_STRING("authenticateSystemOnly");
  v8::Local<v8::String> keyForceSyncProperties              = TRI_V8_ASCII_STRING("forceSyncProperties");

  // overwrite database defaults from args[2]
  if (args.Length() > 1 && args[1]->IsObject()) {
    v8::Handle<v8::Object> options = args[1]->ToObject();

    if (options->Has(keyDefaultMaximalSize)) {
      defaults.defaultMaximalSize = (TRI_voc_size_t) options->Get(keyDefaultMaximalSize)->IntegerValue();
    }

    if (options->Has(keyDefaultWaitForSync)) {
      defaults.defaultWaitForSync = options->Get(keyDefaultWaitForSync)->BooleanValue();
    }

    if (options->Has(keyRequireAuthentication)) {
      defaults.requireAuthentication = options->Get(keyRequireAuthentication)->BooleanValue();
    }

    if (options->Has(keyRequireAuthenticationUnixSockets)) {
      defaults.requireAuthenticationUnixSockets = options->Get(keyRequireAuthenticationUnixSockets)->BooleanValue();
    }

    if (options->Has(keyAuthenticateSystemOnly)) {
      defaults.authenticateSystemOnly = options->Get(keyAuthenticateSystemOnly)->BooleanValue();
    }

    if (options->Has(keyForceSyncProperties)) {
      defaults.forceSyncProperties = options->Get(keyForceSyncProperties)->BooleanValue();
    }
    
    TRI_GET_GLOBAL_STRING(IdKey);
    if (options->Has(IdKey)) {
      // only used for testing to create database with a specific id
      id = TRI_ObjectToUInt64(options->Get(IdKey), true);
    }
  }

  string const name = TRI_ObjectToString(args[0]);

  TRI_vocbase_t* database;
  int res = TRI_CreateDatabaseServer(static_cast<TRI_server_t*>(v8g->_server), id, name.c_str(), &defaults, &database, true);

  if (res != TRI_ERROR_NO_ERROR) {
    TRI_V8_THROW_EXCEPTION(res);
  }

  TRI_ASSERT(database != nullptr);

  // copy users into context
  if (args.Length() >= 3 && args[2]->IsArray()) {
    v8::Handle<v8::Object> users = v8::Object::New(isolate);
    users->Set(TRI_V8_ASCII_STRING("users"), args[2]);

    isolate->GetCurrentContext()->Global()->Set(TRI_V8_ASCII_STRING("UPGRADE_ARGS"), users);
  }
  else {
    isolate->GetCurrentContext()->Global()->Set(TRI_V8_ASCII_STRING("UPGRADE_ARGS"), v8::Object::New(isolate));
  }

  // switch databases
  TRI_vocbase_t* orig = v8g->_vocbase;
  TRI_ASSERT(orig != nullptr);

  v8g->_vocbase = database;

  // initalise database
  v8g->_loader->executeGlobalScript(isolate, isolate->GetCurrentContext(), "server/bootstrap/local-database.js");

  // and switch back
  v8g->_vocbase = orig;

  // populate the authentication cache. otherwise no one can access the new database
  TRI_ReloadAuthInfo(database);

  // finally decrease the reference-counter
  TRI_ReleaseVocBase(database);

  TRI_V8_RETURN_TRUE();
}

////////////////////////////////////////////////////////////////////////////////
/// @brief drop a database, case of a coordinator in a cluster
////////////////////////////////////////////////////////////////////////////////

static void DropDatabaseCoordinator (const v8::FunctionCallbackInfo<v8::Value>& args) {
  v8::Isolate* isolate = args.GetIsolate();
  v8::HandleScope scope(isolate);

  TRI_GET_GLOBALS();

  // Arguments are already checked, there is exactly one argument
  string const name = TRI_ObjectToString(args[0]);
  TRI_vocbase_t* vocbase = TRI_UseCoordinatorDatabaseServer(static_cast<TRI_server_t*>(v8g->_server), name.c_str());

  if (vocbase == nullptr) {
    // no such database
    TRI_V8_THROW_EXCEPTION(TRI_ERROR_ARANGO_DATABASE_NOT_FOUND);
  }

  TRI_voc_tick_t const id = vocbase->_id;
  TRI_ReleaseVocBase(vocbase);

  ClusterInfo* ci = ClusterInfo::instance();
  string errorMsg;

  // clear local sid cache for database
  triagens::arango::VocbaseContext::clearSid(name);

  int res = ci->dropDatabaseCoordinator(name, errorMsg, 120.0);

  if (res != TRI_ERROR_NO_ERROR) {
    TRI_V8_THROW_EXCEPTION_MESSAGE(res, errorMsg);
  }

  // now wait for heartbeat thread to drop the database object
  int tries = 0;

  while (++tries <= 6000) {
    TRI_vocbase_t* vocbase = TRI_UseByIdCoordinatorDatabaseServer((TRI_server_t*) v8g->_server, id);

    if (vocbase == nullptr) {
      // object has vanished
      break;
    }

    // sleep
    usleep(10000);
  }

  TRI_V8_RETURN_TRUE();
}

////////////////////////////////////////////////////////////////////////////////
/// @brief drop an existing database
/// @startDocuBlock databaseDropDatabase
/// `db._dropDatabase(name)`
///
/// Drops the database specified by *name*. The database specified by
/// *name* must exist.
///
/// **Note**: Dropping databases is only possible from within the *_system*
/// database. The *_system* database itself cannot be dropped.
///
/// Databases are dropped asynchronously, and will be physically removed if
/// all clients have disconnected and references have been garbage-collected.
/// @endDocuBlock
////////////////////////////////////////////////////////////////////////////////

static void JS_DropDatabase (const v8::FunctionCallbackInfo<v8::Value>& args) {
  v8::Isolate* isolate = args.GetIsolate();
  v8::HandleScope scope(isolate);

  if (args.Length() != 1) {
    TRI_V8_THROW_EXCEPTION_USAGE("db._dropDatabase(<name>)");
  }

  TRI_vocbase_t* vocbase = GetContextVocBase(isolate);

  if (vocbase == nullptr) {
    TRI_V8_THROW_EXCEPTION(TRI_ERROR_ARANGO_DATABASE_NOT_FOUND);
  }

  if (! TRI_IsSystemVocBase(vocbase)) {
    TRI_V8_THROW_EXCEPTION(TRI_ERROR_ARANGO_USE_SYSTEM_DATABASE);
  }

  // If we are a coordinator in a cluster, we have to behave differently:
  if (ServerState::instance()->isCoordinator()) {
    DropDatabaseCoordinator(args);
    return;
  }

  string const name = TRI_ObjectToString(args[0]);
  TRI_GET_GLOBALS();

  int res = TRI_DropDatabaseServer(static_cast<TRI_server_t*>(v8g->_server), name.c_str(), true, true);

  if (res != TRI_ERROR_NO_ERROR) {
    TRI_V8_THROW_EXCEPTION(res);
  }
  
  // clear local sid cache for the database
  triagens::arango::VocbaseContext::clearSid(name);

  // run the garbage collection in case the database held some objects which can now be freed
  TRI_RunGarbageCollectionV8(isolate, 0.25);

  TRI_V8ReloadRouting(isolate);

  TRI_V8_RETURN_TRUE();
}

////////////////////////////////////////////////////////////////////////////////
/// @brief returns a list of all endpoints
///
/// @FUN{LIST_ENDPOINTS}
////////////////////////////////////////////////////////////////////////////////

static void JS_ListEndpoints (const v8::FunctionCallbackInfo<v8::Value>& args) {
  TRI_V8_TRY_CATCH_BEGIN(isolate);
  v8::HandleScope scope(isolate);

  if (args.Length() != 0) {
    TRI_V8_THROW_EXCEPTION_USAGE("db._listEndpoints()");
  }

  TRI_GET_GLOBALS();
  TRI_server_t* server = static_cast<TRI_server_t*>(v8g->_server);
  ApplicationEndpointServer* s = static_cast<ApplicationEndpointServer*>(server->_applicationEndpointServer);

  if (s == nullptr) {
    // not implemented in console mode
    TRI_V8_THROW_EXCEPTION(TRI_ERROR_NOT_IMPLEMENTED);
  }

  TRI_vocbase_t* vocbase = GetContextVocBase(isolate);

  if (vocbase == nullptr) {
    TRI_V8_THROW_EXCEPTION(TRI_ERROR_ARANGO_DATABASE_NOT_FOUND);
  }

  if (! TRI_IsSystemVocBase(vocbase)) {
    TRI_V8_THROW_EXCEPTION(TRI_ERROR_ARANGO_USE_SYSTEM_DATABASE);
  }

  auto const& endpoints = s->getEndpoints();

  v8::Handle<v8::Array> result = v8::Array::New(isolate);
  uint32_t j = 0;

  map<string, vector<string> >::const_iterator it;
  for (it = endpoints.begin(); it != endpoints.end(); ++it) {
    v8::Handle<v8::Array> dbNames = v8::Array::New(isolate);

    for (uint32_t i = 0; i < (*it).second.size(); ++i) {
      dbNames->Set(i, TRI_V8_STD_STRING((*it).second.at(i)));
    }

    v8::Handle<v8::Object> item = v8::Object::New(isolate);
    item->Set(TRI_V8_ASCII_STRING("endpoint"), TRI_V8_STD_STRING((*it).first));
    item->Set(TRI_V8_ASCII_STRING("databases"), dbNames);

    result->Set(j++, item);
  }

  TRI_V8_RETURN(result);
  TRI_V8_TRY_CATCH_END
}

// -----------------------------------------------------------------------------
// --SECTION--                                                            MODULE
// -----------------------------------------------------------------------------

////////////////////////////////////////////////////////////////////////////////
/// @brief parse vertex handle from a v8 value (string | object)
////////////////////////////////////////////////////////////////////////////////

int TRI_ParseVertex (const v8::FunctionCallbackInfo<v8::Value>& args,
                     CollectionNameResolver const* resolver,
                     TRI_voc_cid_t& cid,
                     std::unique_ptr<char[]>& key,
                     v8::Handle<v8::Value> const val) {

  v8::Isolate* isolate = args.GetIsolate();
  v8::HandleScope scope(isolate);

  TRI_ASSERT(key.get() == nullptr);

  // reset everything
  string collectionName;
  TRI_voc_rid_t rid = 0;

  // try to extract the collection name, key, and revision from the object passed
  if (! ExtractDocumentHandle(isolate, val, collectionName, key, rid)) {
    return TRI_ERROR_ARANGO_DOCUMENT_HANDLE_BAD;
  }

  // we have at least a key, we also might have a collection name
  TRI_ASSERT(key.get() != nullptr);

  if (collectionName.empty()) {
    // we do not know the collection
    return TRI_ERROR_ARANGO_DOCUMENT_HANDLE_BAD;
  }

  if (ServerState::instance()->isDBServer()) {
    cid = resolver->getCollectionIdCluster(collectionName);
  }
  else {
    cid = resolver->getCollectionId(collectionName);
  }

  if (cid == 0) {
    return TRI_ERROR_ARANGO_COLLECTION_NOT_FOUND;
  }

  return TRI_ERROR_NO_ERROR;
}

////////////////////////////////////////////////////////////////////////////////
/// @brief return the private WRP_VOCBASE_COL_TYPE value
////////////////////////////////////////////////////////////////////////////////

int32_t TRI_GetVocBaseColType () {
  return WRP_VOCBASE_COL_TYPE;
}

////////////////////////////////////////////////////////////////////////////////
/// @brief run version check
////////////////////////////////////////////////////////////////////////////////

bool TRI_UpgradeDatabase (TRI_vocbase_t* vocbase,
                          JSLoader* startupLoader,
                          v8::Handle<v8::Context> context) {
  TRI_ASSERT(startupLoader != nullptr);
  auto isolate = context->GetIsolate();

  v8::HandleScope scope(isolate);
  TRI_GET_GLOBALS();
  TRI_vocbase_t* orig = v8g->_vocbase;
  v8g->_vocbase = vocbase;

  v8::Handle<v8::Value> result = startupLoader->executeGlobalScript(isolate, isolate->GetCurrentContext(), "server/upgrade-database.js");
  bool ok = TRI_ObjectToBoolean(result);

  if (! ok) {
    ((TRI_vocbase_t*) vocbase)->_state = (sig_atomic_t) TRI_VOCBASE_STATE_FAILED_VERSION;
  }

  v8g->_vocbase = orig;

  return ok;
}

////////////////////////////////////////////////////////////////////////////////
/// @brief run upgrade check
////////////////////////////////////////////////////////////////////////////////

int TRI_CheckDatabaseVersion (TRI_vocbase_t* vocbase,
                              JSLoader* startupLoader,
                              v8::Handle<v8::Context> context) {
  TRI_ASSERT(startupLoader != nullptr);

  auto isolate = context->GetIsolate();
  v8::HandleScope scope(isolate);
  TRI_GET_GLOBALS();
  TRI_vocbase_t* orig = v8g->_vocbase;
  v8g->_vocbase = vocbase;

  v8::Handle<v8::Value> result = startupLoader->executeGlobalScript(isolate, isolate->GetCurrentContext(), "server/check-version.js");
  int code = (int) TRI_ObjectToInt64(result);

  v8g->_vocbase = orig;

  return code;
}

////////////////////////////////////////////////////////////////////////////////
/// @brief reloads routing
////////////////////////////////////////////////////////////////////////////////

void TRI_V8ReloadRouting (v8::Isolate *isolate) {
  TRI_ExecuteJavaScriptString(isolate,
                              isolate->GetCurrentContext(),
                              TRI_V8_ASCII_STRING("require('internal').executeGlobalContextFunction('reloadRouting')"),
                              TRI_V8_ASCII_STRING("reload routing"),
                              false);
}

////////////////////////////////////////////////////////////////////////////////
/// @brief creates a TRI_vocbase_t global context
////////////////////////////////////////////////////////////////////////////////

void TRI_InitV8VocBridge (v8::Isolate* isolate, 
                          triagens::arango::ApplicationV8* applicationV8,
                          v8::Handle<v8::Context> context,
                          triagens::aql::QueryRegistry* queryRegistry,
                          TRI_server_t* server,
                          TRI_vocbase_t* vocbase,
                          JSLoader* loader,
                          size_t threadNumber) {
  v8::HandleScope scope(isolate);

  // check the isolate
  TRI_v8_global_t* v8g = TRI_CreateV8Globals(isolate);

  TRI_ASSERT(v8g->_transactionContext == nullptr);
  v8g->_transactionContext = new V8TransactionContext(true);
  static_cast<V8TransactionContext*>(v8g->_transactionContext)->makeGlobal();

  // register the query registry
  v8g->_queryRegistry = queryRegistry;

  // register the server
  v8g->_server = server;

  // register the database
  v8g->_vocbase = vocbase;

  // register the startup loader
  v8g->_loader = loader;
  
  // register the context dealer
  v8g->_applicationV8 = applicationV8;

  v8::Handle<v8::ObjectTemplate> ArangoNS;
  v8::Handle<v8::ObjectTemplate> rt;
  v8::Handle<v8::FunctionTemplate> ft;
  v8::Handle<v8::Template> pt;

  // .............................................................................
  // generate the TRI_vocbase_t template
  // .............................................................................

  ft = v8::FunctionTemplate::New(isolate);
  ft->SetClassName(TRI_V8_ASCII_STRING("ArangoDatabase"));

  ArangoNS = ft->InstanceTemplate();
  ArangoNS->SetInternalFieldCount(2);
  ArangoNS->SetNamedPropertyHandler(MapGetVocBase);

  // for any database function added here, be sure to add it to in function
  // JS_CompletionsVocbase, too for the auto-completion

  TRI_AddMethodVocbase(isolate, ArangoNS, TRI_V8_ASCII_STRING("_version"), JS_VersionServer);
  TRI_AddMethodVocbase(isolate, ArangoNS, TRI_V8_ASCII_STRING("_id"), JS_IdDatabase);
  TRI_AddMethodVocbase(isolate, ArangoNS, TRI_V8_ASCII_STRING("_isSystem"), JS_IsSystemDatabase);
  TRI_AddMethodVocbase(isolate, ArangoNS, TRI_V8_ASCII_STRING("_name"), JS_NameDatabase);
  TRI_AddMethodVocbase(isolate, ArangoNS, TRI_V8_ASCII_STRING("_path"), JS_PathDatabase);
  TRI_AddMethodVocbase(isolate, ArangoNS, TRI_V8_ASCII_STRING("_createDatabase"), JS_CreateDatabase);
  TRI_AddMethodVocbase(isolate, ArangoNS, TRI_V8_ASCII_STRING("_dropDatabase"), JS_DropDatabase);
  TRI_AddMethodVocbase(isolate, ArangoNS, TRI_V8_ASCII_STRING("_listDatabases"), JS_ListDatabases);
  TRI_AddMethodVocbase(isolate, ArangoNS, TRI_V8_ASCII_STRING("_useDatabase"), JS_UseDatabase);

  TRI_InitV8indexArangoDB(isolate, ArangoNS);

  TRI_InitV8collection(context, server, vocbase, loader, threadNumber, v8g, isolate, ArangoNS);

  v8g->VocbaseTempl.Reset(isolate, ArangoNS);
  TRI_AddGlobalFunctionVocbase(isolate, context, TRI_V8_ASCII_STRING("ArangoDatabase"), ft->GetFunction());

  TRI_InitV8ShapedJson(isolate, context, threadNumber, v8g);

  TRI_InitV8cursor(context, v8g);

  // .............................................................................
  // generate global functions
  // .............................................................................

  // AQL functions. not intended to be used directly by end users
  TRI_AddGlobalFunctionVocbase(isolate, context, TRI_V8_ASCII_STRING("AQL_EXECUTE"), JS_ExecuteAql, true);
  TRI_AddGlobalFunctionVocbase(isolate, context, TRI_V8_ASCII_STRING("AQL_EXECUTEJSON"), JS_ExecuteAqlJson, true);
  TRI_AddGlobalFunctionVocbase(isolate, context, TRI_V8_ASCII_STRING("AQL_EXPLAIN"), JS_ExplainAql, true);
  TRI_AddGlobalFunctionVocbase(isolate, context, TRI_V8_ASCII_STRING("AQL_PARSE"), JS_ParseAql, true);
  TRI_AddGlobalFunctionVocbase(isolate, context, TRI_V8_ASCII_STRING("AQL_WARNING"), JS_WarningAql, true);
  TRI_AddGlobalFunctionVocbase(isolate, context, TRI_V8_ASCII_STRING("AQL_QUERIES_PROPERTIES"), JS_QueriesPropertiesAql, true);
  TRI_AddGlobalFunctionVocbase(isolate, context, TRI_V8_ASCII_STRING("AQL_QUERIES_CURRENT"), JS_QueriesCurrentAql, true);
  TRI_AddGlobalFunctionVocbase(isolate, context, TRI_V8_ASCII_STRING("AQL_QUERIES_SLOW"), JS_QueriesSlowAql, true);
  TRI_AddGlobalFunctionVocbase(isolate, context, TRI_V8_ASCII_STRING("AQL_QUERIES_KILL"), JS_QueriesKillAql, true);
  TRI_AddGlobalFunctionVocbase(isolate, context, TRI_V8_ASCII_STRING("AQL_QUERY_SLEEP"), JS_QuerySleepAql, true);
  TRI_AddGlobalFunctionVocbase(isolate, context, TRI_V8_ASCII_STRING("AQL_QUERY_IS_KILLED"), JS_QueryIsKilledAql, true);
  TRI_AddGlobalFunctionVocbase(isolate, context, TRI_V8_ASCII_STRING("AQL_QUERY_CACHE_PROPERTIES"), JS_QueryCachePropertiesAql, true);
  TRI_AddGlobalFunctionVocbase(isolate, context, TRI_V8_ASCII_STRING("AQL_QUERY_CACHE_INVALIDATE"), JS_QueryCacheInvalidateAql, true);

  TRI_AddGlobalFunctionVocbase(isolate, context, TRI_V8_ASCII_STRING("CPP_SHORTEST_PATH"), JS_QueryShortestPath, true);
  TRI_AddGlobalFunctionVocbase(isolate, context, TRI_V8_ASCII_STRING("CPP_NEIGHBORS"), JS_QueryNeighbors, true);

  TRI_InitV8Replication(isolate, context, server, vocbase, loader, threadNumber, v8g);

  TRI_AddGlobalFunctionVocbase(isolate, context, TRI_V8_ASCII_STRING("COMPARE_STRING"), JS_CompareString);
  TRI_AddGlobalFunctionVocbase(isolate, context, TRI_V8_ASCII_STRING("NORMALIZE_STRING"), JS_NormalizeString);
  TRI_AddGlobalFunctionVocbase(isolate, context, TRI_V8_ASCII_STRING("TIMEZONES"), JS_GetIcuTimezones);
  TRI_AddGlobalFunctionVocbase(isolate, context, TRI_V8_ASCII_STRING("LOCALES"), JS_GetIcuLocales);
  TRI_AddGlobalFunctionVocbase(isolate, context, TRI_V8_ASCII_STRING("FORMAT_DATETIME"), JS_FormatDatetime);
  TRI_AddGlobalFunctionVocbase(isolate, context, TRI_V8_ASCII_STRING("PARSE_DATETIME"), JS_ParseDatetime);

  TRI_AddGlobalFunctionVocbase(isolate, context, TRI_V8_ASCII_STRING("LIST_ENDPOINTS"), JS_ListEndpoints, true);
  TRI_AddGlobalFunctionVocbase(isolate, context, TRI_V8_ASCII_STRING("RELOAD_AUTH"), JS_ReloadAuth, true);
  TRI_AddGlobalFunctionVocbase(isolate, context, TRI_V8_ASCII_STRING("TRANSACTION"), JS_Transaction, true);
  TRI_AddGlobalFunctionVocbase(isolate, context, TRI_V8_ASCII_STRING("WAL_FLUSH"), JS_FlushWal, true);
  TRI_AddGlobalFunctionVocbase(isolate, context, TRI_V8_ASCII_STRING("WAL_PROPERTIES"), JS_PropertiesWal, true);
  
  TRI_AddGlobalFunctionVocbase(isolate, context, TRI_V8_ASCII_STRING("ENABLE_NATIVE_BACKTRACES"), JS_EnableNativeBacktraces, true);

  TRI_AddGlobalFunctionVocbase(isolate, context, TRI_V8_ASCII_STRING("Debug"), JS_Debug, true);

  // .............................................................................
  // create global variables
  // .............................................................................

  v8::Handle<v8::Object> v = WrapVocBase(isolate, vocbase);
  if (v.IsEmpty()) {
    // TODO: raise an error here
    LOG_ERROR("out of memory when initialising VocBase");
  }
  else {
    TRI_AddGlobalVariableVocbase(isolate, context, TRI_V8_ASCII_STRING("db"), v);
  }
  
  // current thread number
  context->Global()->ForceSet(TRI_V8_ASCII_STRING("THREAD_NUMBER"), v8::Number::New(isolate, (double) threadNumber), v8::ReadOnly);
  
  // whether or not statistics are enabled
  context->Global()->ForceSet(TRI_V8_ASCII_STRING("ENABLE_STATISTICS"), v8::Boolean::New(isolate, TRI_ENABLE_STATISTICS), v8::ReadOnly);
  
  // a thread-global variable that will is supposed to contain the AQL module
  // do not remove this, otherwise AQL queries will break
  context->Global()->ForceSet(TRI_V8_ASCII_STRING("_AQL"), v8::Undefined(isolate), v8::DontEnum);
}

// -----------------------------------------------------------------------------
// --SECTION--                                                       END-OF-FILE
// -----------------------------------------------------------------------------

// Local Variables:
// mode: outline-minor
// outline-regexp: "/// @brief\\|/// {@inheritDoc}\\|/// @page\\|// --SECTION--\\|/// @\\}"
// End:<|MERGE_RESOLUTION|>--- conflicted
+++ resolved
@@ -2001,33 +2001,6 @@
     }
 };
 
-<<<<<<< HEAD
-=======
-
-////////////////////////////////////////////////////////////////////////////////
-/// @brief Helper to transform a vertex _id string to VertexId struct.
-////////////////////////////////////////////////////////////////////////////////
-
-static VertexId IdStringToVertexId (CollectionNameResolver const* resolver,
-                                    string const& vertex) {
-  size_t split;
-  char const* str = vertex.c_str();
-
-  if (! TRI_ValidateDocumentIdKeyGenerator(str, &split)) {
-    THROW_ARANGO_EXCEPTION(TRI_ERROR_ARANGO_DOCUMENT_KEY_BAD);
-  }
-
-  string const collectionName = vertex.substr(0, split);
-  auto coli = resolver->getCollectionStruct(collectionName);
-
-  if (coli == nullptr) {
-    THROW_ARANGO_EXCEPTION(TRI_ERROR_ARANGO_COLLECTION_NOT_FOUND);
-  }
-
-  return VertexId(coli->_cid, const_cast<char*>(str + split + 1));
-}
-
->>>>>>> f15ae22b
 ////////////////////////////////////////////////////////////////////////////////
 /// @brief Executes a shortest Path Traversal
 ////////////////////////////////////////////////////////////////////////////////
