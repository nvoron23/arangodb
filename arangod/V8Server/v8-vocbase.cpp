--- conflicted
+++ resolved
@@ -1228,10 +1228,10 @@
       TRI_V8_TYPE_ERROR("expecting object for <options>");
     }
 
-    v8::Handle<v8::Object> argsalue = v8::Handle<v8::Object>::Cast(args[2]);
+    v8::Handle<v8::Object> argValue = v8::Handle<v8::Object>::Cast(args[2]);
       
     v8::Handle<v8::String> optionName = TRI_V8_SYMBOL("batchSize");
-    if (argsalue->Has(optionName)) {
+    if (argValue->Has(optionName)) {
       batchSize = static_cast<decltype(batchSize)>(TRI_ObjectToInt64(argsalue->Get(optionName)));
       if (batchSize == 0) {
         TRI_V8_TYPE_ERROR("expecting non-zero value for <batchSize>");
@@ -1240,19 +1240,12 @@
     }
       
     optionName = TRI_V8_SYMBOL("count");
-    if (argsalue->Has(optionName)) {
+    if (argValue->Has(optionName)) {
       doCount = TRI_ObjectToBoolean(argsalue->Get(optionName));
     }
-      
-<<<<<<< HEAD
     optionName = TRI_V8_SYMBOL("ttl");
-    if (argsalue->Has(optionName)) {
-      ttl = TRI_ObjectToBoolean(argsalue->Get(optionName));
-=======
-    optionName = v8::String::New("ttl");
     if (argValue->Has(optionName)) {
       ttl = TRI_ObjectToDouble(argValue->Get(optionName));
->>>>>>> f5a3e094
       ttl = (ttl <= 0.0 ? 30.0 : ttl);
     }
       
