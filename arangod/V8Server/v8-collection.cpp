--- conflicted
+++ resolved
@@ -687,29 +687,16 @@
 /// @brief modifies a document, coordinator case in a cluster
 ////////////////////////////////////////////////////////////////////////////////
 
-<<<<<<< HEAD
 static void ModifyVocbaseColCoordinator (TRI_vocbase_col_t const* collection,
                                          TRI_doc_update_policy_e policy,
                                          bool waitForSync,
                                          bool isPatch,
                                          bool keepNull, // only counts if isPatch==true
-                                         bool mergeArrays, // only counts if isPatch==true                                         bool silent,
+                                         bool mergeObjects, // only counts if isPatch==true                                         bool silent,
                                          bool silent,
                                          const v8::FunctionCallbackInfo<v8::Value>& args) {
   v8::Isolate* isolate = args.GetIsolate();
   v8::HandleScope scope(isolate);
-=======
-static v8::Handle<v8::Value> ModifyVocbaseColCoordinator (
-                                  TRI_vocbase_col_t const* collection,
-                                  TRI_doc_update_policy_e policy,
-                                  bool waitForSync,
-                                  bool isPatch,
-                                  bool keepNull, // only counts if isPatch==true
-                                  bool mergeObjects, // only counts if isPatch==true
-                                  bool silent,
-                                  v8::Arguments const& argv) {
-  v8::HandleScope scope;
->>>>>>> babfafce
 
   TRI_ASSERT(collection != nullptr);
 
@@ -880,26 +867,15 @@
   TRI_ASSERT(key.get() != nullptr);
 
   if (ServerState::instance()->isCoordinator()) {
-<<<<<<< HEAD
     ModifyVocbaseColCoordinator(col,
                                 policy,
                                 options.waitForSync,
                                 false,  // isPatch
                                 true,   // keepNull, does not matter
-                                false,   // mergeArrays, does not matter                                options.silent,
+                                false,   // mergeObjects, does not matter                                options.silent,
                                 options.silent,
                                 args);
     return;
-=======
-    return scope.Close(ModifyVocbaseColCoordinator(col,
-                                                   policy,
-                                                   options.waitForSync,
-                                                   false,  // isPatch
-                                                   true,   // keepNull, does not matter
-                                                   false,   // mergeObjects, does not matter
-                                                   options.silent,
-                                                   argv));
->>>>>>> babfafce
   }
 
   SingleCollectionWriteTransaction<1> trx(new V8TransactionContext(true), vocbase, col->_cid);
@@ -1115,11 +1091,7 @@
   TRI_GET_GLOBALS();
 
   if (argLength < 2 || argLength > 5) {
-<<<<<<< HEAD
-    TRI_V8_EXCEPTION_USAGE("update(<document>, <data>, {overwrite: booleanValue, keepNull: booleanValue, mergeArrays: booleanValue, waitForSync: booleanValue})");
-=======
-    TRI_V8_EXCEPTION_USAGE(scope, "update(<document>, <data>, {overwrite: booleanValue, keepNull: booleanValue, mergeObjects: booleanValue, waitForSync: booleanValue})");
->>>>>>> babfafce
+    TRI_V8_EXCEPTION_USAGE("update(<document>, <data>, {overwrite: booleanValue, keepNull: booleanValue, mergeObjects: booleanValue, waitForSync: booleanValue})");
   }
 
   if (argLength > 2) {
@@ -1134,14 +1106,9 @@
       if (optionsObject->Has(KeepNullKey)) {
         options.keepNull = TRI_ObjectToBoolean(optionsObject->Get(KeepNullKey));
       }
-<<<<<<< HEAD
-      TRI_GET_GLOBAL_STRING(MergeArraysKey);
-      if (optionsObject->Has(MergeArraysKey)) {
-        options.mergeArrays = TRI_ObjectToBoolean(optionsObject->Get(MergeArraysKey));
-=======
-      if (optionsObject->Has(v8g->MergeObjectsKey)) {
-        options.mergeObjects = TRI_ObjectToBoolean(optionsObject->Get(v8g->MergeObjectsKey));
->>>>>>> babfafce
+      TRI_GET_GLOBAL_STRING(MergeObjectsKey);
+      if (optionsObject->Has(MergeObjectsKey)) {
+        options.mergeObjects = TRI_ObjectToBoolean(optionsObject->Get(MergeObjectsKey));
       }
       TRI_GET_GLOBAL_STRING(WaitForSyncKey);
       if (optionsObject->Has(WaitForSyncKey)) {
@@ -1206,32 +1173,18 @@
   TRI_ASSERT(key.get() != nullptr);
 
   if (ServerState::instance()->isCoordinator()) {
-<<<<<<< HEAD
     ModifyVocbaseColCoordinator(col,
                                 policy,
                                 options.waitForSync,
                                 true,  // isPatch
                                 options.keepNull,
-                                options.mergeArrays,
+                                options.mergeObjects,
                                 options.silent,
                                 args);
     return;
   }
 
   if (! args[1]->IsObject() || args[1]->IsArray()) {
-=======
-    return scope.Close(ModifyVocbaseColCoordinator(col,
-                                                   policy,
-                                                   options.waitForSync,
-                                                   true,  // isPatch
-                                                   options.keepNull,
-                                                   options.mergeObjects,
-                                                   options.silent,
-                                                   argv));
-  }
-
-  if (! argv[1]->IsObject() || argv[1]->IsArray()) {
->>>>>>> babfafce
     // we're only accepting "real" object documents
     TRI_V8_EXCEPTION(TRI_ERROR_ARANGO_DOCUMENT_TYPE_INVALID);
   }
