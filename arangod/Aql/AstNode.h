////////////////////////////////////////////////////////////////////////////////
/// @brief Aql, AST node
///
/// @file
///
/// DISCLAIMER
///
/// Copyright 2014 ArangoDB GmbH, Cologne, Germany
/// Copyright 2004-2014 triAGENS GmbH, Cologne, Germany
///
/// Licensed under the Apache License, Version 2.0 (the "License");
/// you may not use this file except in compliance with the License.
/// You may obtain a copy of the License at
///
///     http://www.apache.org/licenses/LICENSE-2.0
///
/// Unless required by applicable law or agreed to in writing, software
/// distributed under the License is distributed on an "AS IS" BASIS,
/// WITHOUT WARRANTIES OR CONDITIONS OF ANY KIND, either express or implied.
/// See the License for the specific language governing permissions and
/// limitations under the License.
///
/// Copyright holder is ArangoDB GmbH, Cologne, Germany
///
/// @author Jan Steemann
/// @author Copyright 2014, ArangoDB GmbH, Cologne, Germany
/// @author Copyright 2012-2013, triAGENS GmbH, Cologne, Germany
////////////////////////////////////////////////////////////////////////////////

#ifndef ARANGODB_AQL_ASTNODE_H
#define ARANGODB_AQL_ASTNODE_H 1

#include "Basics/Common.h"
#include "Basics/Exceptions.h"
#include "Basics/json.h"
#include "Basics/vector.h"
#include "Basics/JsonHelper.h"
#include "Aql/Query.h"

namespace triagens {
  namespace basics {
    class StringBuffer;
  }

  namespace aql {

    class Ast;

////////////////////////////////////////////////////////////////////////////////
/// @brief type for node flags
////////////////////////////////////////////////////////////////////////////////

    typedef uint32_t AstNodeFlagsType;

////////////////////////////////////////////////////////////////////////////////
/// @brief different flags for nodes
/// the flags are used to prevent repeated calculations of node properties
/// (e.g. is the node value constant, sorted etc.)
////////////////////////////////////////////////////////////////////////////////

    enum AstNodeFlagType : AstNodeFlagsType {
      DETERMINED_SORTED             = 1,       // node is a list and its members are sorted asc.
      DETERMINED_CONSTANT           = 2,       // node value is constant (i.e. not dynamic)
      DETERMINED_SIMPLE             = 4,       // node value is simple (i.e. for use in a simple expression)
      DETERMINED_THROWS             = 8,       // node can throw an exception
      DETERMINED_NONDETERMINISTIC   = 16,      // node produces non-deterministic result (e.g. function call nodes)
      DETERMINED_RUNONDBSERVER      = 32,      // node can run on the DB server in a cluster setup

      VALUE_SORTED                  = 64,      // node is a list and its members are sorted asc.
      VALUE_CONSTANT                = 128,     // node value is constant (i.e. not dynamic)
      VALUE_SIMPLE                  = 256,     // node value is simple (i.e. for use in a simple expression)
      VALUE_THROWS                  = 512,     // node can throw an exception
      VALUE_NONDETERMINISTIC        = 1024,    // node produces non-deterministic result (e.g. function call nodes)
      VALUE_RUNONDBSERVER           = 2048,    // node can run on the DB server in a cluster setup

      FLAG_KEEP_VARIABLENAME        = 4096,    // node is a reference to a variable name, not the variable value (used in KEEP nodes)
      FLAG_BIND_PARAMETER           = 8192     // node was created from a JSON bind parameter
    };

////////////////////////////////////////////////////////////////////////////////
/// @brief enumeration of AST node value types
/// note: these types must be declared in asc. sort order
////////////////////////////////////////////////////////////////////////////////

    enum AstNodeValueType : uint8_t {
      VALUE_TYPE_NULL   = 0,
      VALUE_TYPE_BOOL   = 1,
      VALUE_TYPE_INT    = 2,
      VALUE_TYPE_DOUBLE = 3,
      VALUE_TYPE_STRING = 4
    };

    static_assert(VALUE_TYPE_NULL < VALUE_TYPE_BOOL, "incorrect ast node value types");
    static_assert(VALUE_TYPE_BOOL < VALUE_TYPE_INT, "incorrect ast node value types");
    static_assert(VALUE_TYPE_INT < VALUE_TYPE_DOUBLE, "incorrect ast node value types");
    static_assert(VALUE_TYPE_DOUBLE < VALUE_TYPE_STRING, "incorrect ast node value types");

////////////////////////////////////////////////////////////////////////////////
/// @brief AST node value
////////////////////////////////////////////////////////////////////////////////

    struct AstNodeValue {
      union {
        int64_t     _int;
        double      _double;
        bool        _bool;
        char const* _string;
        void*       _data;
      } 
      value;
      AstNodeValueType type;
    };

////////////////////////////////////////////////////////////////////////////////
/// @brief enumeration of AST node types
////////////////////////////////////////////////////////////////////////////////

    enum AstNodeType : uint32_t {
      NODE_TYPE_ROOT                          =  0,
      NODE_TYPE_FOR                           =  1,
      NODE_TYPE_LET                           =  2,
      NODE_TYPE_FILTER                        =  3,
      NODE_TYPE_RETURN                        =  4,
      NODE_TYPE_REMOVE                        =  5,
      NODE_TYPE_INSERT                        =  6,
      NODE_TYPE_UPDATE                        =  7,
      NODE_TYPE_REPLACE                       =  8,
      NODE_TYPE_COLLECT                       =  9,
      NODE_TYPE_SORT                          = 10,
      NODE_TYPE_SORT_ELEMENT                  = 11,
      NODE_TYPE_LIMIT                         = 12,
      NODE_TYPE_VARIABLE                      = 13,
      NODE_TYPE_ASSIGN                        = 14,
      NODE_TYPE_OPERATOR_UNARY_PLUS           = 15,
      NODE_TYPE_OPERATOR_UNARY_MINUS          = 16,
      NODE_TYPE_OPERATOR_UNARY_NOT            = 17,
      NODE_TYPE_OPERATOR_BINARY_AND           = 18,
      NODE_TYPE_OPERATOR_BINARY_OR            = 19,
      NODE_TYPE_OPERATOR_BINARY_PLUS          = 20,
      NODE_TYPE_OPERATOR_BINARY_MINUS         = 21,
      NODE_TYPE_OPERATOR_BINARY_TIMES         = 22,
      NODE_TYPE_OPERATOR_BINARY_DIV           = 23,
      NODE_TYPE_OPERATOR_BINARY_MOD           = 24,
      NODE_TYPE_OPERATOR_BINARY_EQ            = 25,
      NODE_TYPE_OPERATOR_BINARY_NE            = 26,
      NODE_TYPE_OPERATOR_BINARY_LT            = 27,
      NODE_TYPE_OPERATOR_BINARY_LE            = 28,
      NODE_TYPE_OPERATOR_BINARY_GT            = 29,
      NODE_TYPE_OPERATOR_BINARY_GE            = 30,
      NODE_TYPE_OPERATOR_BINARY_IN            = 31,
      NODE_TYPE_OPERATOR_BINARY_NIN           = 32,
      NODE_TYPE_OPERATOR_TERNARY              = 33,
      NODE_TYPE_SUBQUERY                      = 34,
      NODE_TYPE_ATTRIBUTE_ACCESS              = 35,
      NODE_TYPE_BOUND_ATTRIBUTE_ACCESS        = 36,
      NODE_TYPE_INDEXED_ACCESS                = 37,
      NODE_TYPE_EXPANSION                     = 38,
      NODE_TYPE_ITERATOR                      = 39,
      NODE_TYPE_VALUE                         = 40,
      NODE_TYPE_ARRAY                         = 41,
      NODE_TYPE_OBJECT                        = 42,
      NODE_TYPE_OBJECT_ELEMENT                = 43,
      NODE_TYPE_COLLECTION                    = 44,
      NODE_TYPE_REFERENCE                     = 45,
      NODE_TYPE_PARAMETER                     = 46,
      NODE_TYPE_FCALL                         = 47,
      NODE_TYPE_FCALL_USER                    = 48,
      NODE_TYPE_RANGE                         = 49,
      NODE_TYPE_NOP                           = 50,
      NODE_TYPE_COLLECT_COUNT                 = 51,
      NODE_TYPE_COLLECT_EXPRESSION            = 52,
      NODE_TYPE_CALCULATED_OBJECT_ELEMENT     = 53,
      NODE_TYPE_UPSERT                        = 54,
      NODE_TYPE_EXAMPLE                       = 55,
      NODE_TYPE_PASSTHRU                      = 56,
      NODE_TYPE_ARRAY_LIMIT                   = 57,
<<<<<<< HEAD
      NODE_TYPE_TRAVERSAL                     = 58,
      NODE_TYPE_COLLECTION_LIST               = 59,
      NODE_TYPE_DIRECTION                     = 60
=======
      NODE_TYPE_DISTINCT                      = 58
>>>>>>> f15ae22b
    };

    static_assert(NODE_TYPE_VALUE < NODE_TYPE_ARRAY,  "incorrect node types order");
    static_assert(NODE_TYPE_ARRAY < NODE_TYPE_OBJECT, "incorrect node types order");

// -----------------------------------------------------------------------------
// --SECTION--                                                    struct AstNode
// -----------------------------------------------------------------------------

////////////////////////////////////////////////////////////////////////////////
/// @brief the node
////////////////////////////////////////////////////////////////////////////////

    struct AstNode {

      static std::unordered_map<int, std::string const> const Operators;
      static std::unordered_map<int, std::string const> const TypeNames;
      static std::unordered_map<int, std::string const> const ValueTypeNames;

// -----------------------------------------------------------------------------
// --SECTION--                                        constructors / destructors
// -----------------------------------------------------------------------------

////////////////////////////////////////////////////////////////////////////////
/// @brief create the node
////////////////////////////////////////////////////////////////////////////////

      explicit AstNode (AstNodeType); 

////////////////////////////////////////////////////////////////////////////////
/// @brief create a node, with defining a value type
////////////////////////////////////////////////////////////////////////////////

      explicit AstNode (AstNodeType, AstNodeValueType); 

////////////////////////////////////////////////////////////////////////////////
/// @brief create a boolean node, with defining a value type
////////////////////////////////////////////////////////////////////////////////

      explicit AstNode (bool, AstNodeValueType); 

////////////////////////////////////////////////////////////////////////////////
/// @brief create a boolean node, with defining a value type
////////////////////////////////////////////////////////////////////////////////

      explicit AstNode (int64_t, AstNodeValueType); 

////////////////////////////////////////////////////////////////////////////////
/// @brief create a string node, with defining a value type
////////////////////////////////////////////////////////////////////////////////

      explicit AstNode (char const*, AstNodeValueType); 

////////////////////////////////////////////////////////////////////////////////
/// @brief create the node from JSON
////////////////////////////////////////////////////////////////////////////////

      AstNode (Ast*,
               triagens::basics::Json const& json); 

////////////////////////////////////////////////////////////////////////////////
/// @brief destroy the node
////////////////////////////////////////////////////////////////////////////////

      ~AstNode ();

// -----------------------------------------------------------------------------
// --SECTION--                                                    public methods
// -----------------------------------------------------------------------------

      public:

////////////////////////////////////////////////////////////////////////////////
/// @brief compute the JSON for a constant value node
/// the JSON is owned by the node and must not be freed by the caller
/// note that the return value might be NULL in case of OOM
////////////////////////////////////////////////////////////////////////////////

        TRI_json_t* computeJson () const;

////////////////////////////////////////////////////////////////////////////////
/// @brief sort the members of a (list) node
/// this will also set the FLAG_SORTED flag for the node
////////////////////////////////////////////////////////////////////////////////
  
        void sort ();

////////////////////////////////////////////////////////////////////////////////
/// @brief return the type name of a node
////////////////////////////////////////////////////////////////////////////////

        std::string const& getTypeString () const;

////////////////////////////////////////////////////////////////////////////////
/// @brief return the value type name of a node
////////////////////////////////////////////////////////////////////////////////

        std::string const& getValueTypeString () const;

////////////////////////////////////////////////////////////////////////////////
/// @brief checks whether we know a type of this kind; throws exception if not.
////////////////////////////////////////////////////////////////////////////////

        static void validateType (int type);

////////////////////////////////////////////////////////////////////////////////
/// @brief checks whether we know a value type of this kind; 
/// throws exception if not.
////////////////////////////////////////////////////////////////////////////////

        static void validateValueType (int type);

////////////////////////////////////////////////////////////////////////////////
/// @brief fetch a node's type from json
////////////////////////////////////////////////////////////////////////////////

        static AstNodeType getNodeTypeFromJson (triagens::basics::Json const& json);

////////////////////////////////////////////////////////////////////////////////
/// @brief return a JSON representation of the node value
/// the caller is responsible for freeing the JSON later
////////////////////////////////////////////////////////////////////////////////

        TRI_json_t* toJsonValue (TRI_memory_zone_t*) const;

////////////////////////////////////////////////////////////////////////////////
/// @brief return a JSON representation of the node
/// the caller is responsible for freeing the JSON later
////////////////////////////////////////////////////////////////////////////////

        TRI_json_t* toJson (TRI_memory_zone_t*,
                            bool) const;

////////////////////////////////////////////////////////////////////////////////
/// @brief adds a JSON representation of the node to the JSON list specified
/// in the first argument
////////////////////////////////////////////////////////////////////////////////

        void toJson (TRI_json_t*,
                     TRI_memory_zone_t*,
                     bool) const;

////////////////////////////////////////////////////////////////////////////////
/// @brief convert the node's value to a boolean value
/// this may create a new node or return the node itself if it is already a
/// boolean value node
////////////////////////////////////////////////////////////////////////////////

        AstNode* castToBool (Ast*);

////////////////////////////////////////////////////////////////////////////////
/// @brief convert the node's value to a number value
/// this may create a new node or return the node itself if it is already a
/// numeric value node
////////////////////////////////////////////////////////////////////////////////

        AstNode* castToNumber (Ast*);

////////////////////////////////////////////////////////////////////////////////
/// @brief convert the node's value to a string value
/// this may create a new node or return the node itself if it is already a
/// string value node
////////////////////////////////////////////////////////////////////////////////

        AstNode* castToString (Ast*);

////////////////////////////////////////////////////////////////////////////////
/// @brief check a flag for the node
////////////////////////////////////////////////////////////////////////////////
  
        inline bool hasFlag (AstNodeFlagType flag) const {
          return ((flags & static_cast<decltype(flags)>(flag)) != 0); 
        }

////////////////////////////////////////////////////////////////////////////////
/// @brief reset flags in case a node is changed drastically
////////////////////////////////////////////////////////////////////////////////

        inline void clearFlags () {
          flags = 0;
        }

////////////////////////////////////////////////////////////////////////////////
/// @brief set a flag for the node
////////////////////////////////////////////////////////////////////////////////
  
        inline void setFlag (AstNodeFlagType flag) const {
          flags |= static_cast<decltype(flags)>(flag);
        }

////////////////////////////////////////////////////////////////////////////////
/// @brief set two flags for the node
////////////////////////////////////////////////////////////////////////////////
  
        inline void setFlag (AstNodeFlagType typeFlag, 
                             AstNodeFlagType valueFlag) const {
          flags |= static_cast<decltype(flags)>(typeFlag | valueFlag);
        }

////////////////////////////////////////////////////////////////////////////////
/// @brief whether or not the node value is trueish
////////////////////////////////////////////////////////////////////////////////

        bool isTrue () const;

////////////////////////////////////////////////////////////////////////////////
/// @brief whether or not the node value is falsey
////////////////////////////////////////////////////////////////////////////////

        bool isFalse () const;

////////////////////////////////////////////////////////////////////////////////
/// @brief whether or not the members of a list node are sorted
////////////////////////////////////////////////////////////////////////////////

        inline bool isSorted () const {
          return ((flags & static_cast<decltype(flags)>(DETERMINED_SORTED | VALUE_SORTED)) == 
                  static_cast<decltype(flags)>(DETERMINED_SORTED | VALUE_SORTED));
        }

////////////////////////////////////////////////////////////////////////////////
/// @brief whether or not a value node is NULL
////////////////////////////////////////////////////////////////////////////////

        inline bool isNullValue () const {
          return (type == NODE_TYPE_VALUE && value.type == VALUE_TYPE_NULL);
        }

////////////////////////////////////////////////////////////////////////////////
/// @brief whether or not a value node is an integer
////////////////////////////////////////////////////////////////////////////////

        inline bool isIntValue () const {
          return (type == NODE_TYPE_VALUE && value.type == VALUE_TYPE_INT);
        }

////////////////////////////////////////////////////////////////////////////////
/// @brief whether or not a value node is a dobule
////////////////////////////////////////////////////////////////////////////////

        inline bool isDoubleValue () const {
          return (type == NODE_TYPE_VALUE && value.type == VALUE_TYPE_DOUBLE);
        }

////////////////////////////////////////////////////////////////////////////////
/// @brief whether or not a value node is of numeric type
////////////////////////////////////////////////////////////////////////////////

        inline bool isNumericValue () const {
          return (type == NODE_TYPE_VALUE &&
                 (value.type == VALUE_TYPE_INT || value.type == VALUE_TYPE_DOUBLE)); 
        }

////////////////////////////////////////////////////////////////////////////////
/// @brief whether or not a value node is of bool type
////////////////////////////////////////////////////////////////////////////////

        inline bool isBoolValue () const {
          return (type == NODE_TYPE_VALUE && value.type == VALUE_TYPE_BOOL);
        }

////////////////////////////////////////////////////////////////////////////////
/// @brief whether or not a value node is of string type
////////////////////////////////////////////////////////////////////////////////

        inline bool isStringValue () const {
          return (type == NODE_TYPE_VALUE && value.type == VALUE_TYPE_STRING);
        }

////////////////////////////////////////////////////////////////////////////////
/// @brief whether or not a value node is of list type
////////////////////////////////////////////////////////////////////////////////

        inline bool isArray () const {
          return (type == NODE_TYPE_ARRAY);
        }

////////////////////////////////////////////////////////////////////////////////
/// @brief whether or not a value node is of array type
////////////////////////////////////////////////////////////////////////////////

        inline bool isObject () const {
          return (type == NODE_TYPE_OBJECT);
        }

////////////////////////////////////////////////////////////////////////////////
/// @brief whether or not a node is simple enough to be used in a simple
/// expression
/// this may also set the FLAG_SIMPLE flag for the node
////////////////////////////////////////////////////////////////////////////////

        bool isSimple () const;

////////////////////////////////////////////////////////////////////////////////
/// @brief whether or not a node has a constant value
/// this may also set the FLAG_CONSTANT or the FLAG_DYNAMIC flags for the node
////////////////////////////////////////////////////////////////////////////////

        bool isConstant () const;

////////////////////////////////////////////////////////////////////////////////
/// @brief whether or not a node is a comparison operator
////////////////////////////////////////////////////////////////////////////////

        bool isComparisonOperator () const;

////////////////////////////////////////////////////////////////////////////////
/// @brief whether or not a node (and its subnodes) may throw a runtime 
/// exception
////////////////////////////////////////////////////////////////////////////////

        bool canThrow () const;

////////////////////////////////////////////////////////////////////////////////
/// @brief whether or not a node (and its subnodes) can safely be executed on
/// a DB server
////////////////////////////////////////////////////////////////////////////////

        bool canRunOnDBServer () const;

////////////////////////////////////////////////////////////////////////////////
/// @brief whether or not a node (and its subnodes) is deterministic
////////////////////////////////////////////////////////////////////////////////
        
        bool isDeterministic () const;

////////////////////////////////////////////////////////////////////////////////
/// @brief whether or not a node (and its subnodes) is cacheable
////////////////////////////////////////////////////////////////////////////////

        bool isCacheable () const;

////////////////////////////////////////////////////////////////////////////////
/// @brief whether or not the object node contains dynamically named attributes
/// on its first level
////////////////////////////////////////////////////////////////////////////////

        bool containsDynamicAttributeName () const;

////////////////////////////////////////////////////////////////////////////////
/// @brief return the number of members
////////////////////////////////////////////////////////////////////////////////

        inline size_t numMembers () const throw() {
          return members._length;
        }

////////////////////////////////////////////////////////////////////////////////
/// @brief add a member to the node
////////////////////////////////////////////////////////////////////////////////

        void addMember (AstNode* node) {
          if (node == nullptr) {
            THROW_ARANGO_EXCEPTION(TRI_ERROR_OUT_OF_MEMORY);
          }

          int res = TRI_PushBackVectorPointer(&members, static_cast<void*>(node));

          if (res != TRI_ERROR_NO_ERROR) {
            THROW_ARANGO_EXCEPTION(res);
          }
        }

////////////////////////////////////////////////////////////////////////////////
/// @brief add a member to the node
////////////////////////////////////////////////////////////////////////////////

        inline void addMember (AstNode const* node) {
          addMember(const_cast<AstNode*>(node));
        }

////////////////////////////////////////////////////////////////////////////////
/// @brief change a member of the node
////////////////////////////////////////////////////////////////////////////////

        void changeMember (size_t i,
                           AstNode* node) {
          if (i >= members._length) {
            THROW_ARANGO_EXCEPTION_MESSAGE(TRI_ERROR_INTERNAL, "member out of range");
          }

          members._buffer[i] = node;
        }

////////////////////////////////////////////////////////////////////////////////
/// @brief return a member of the node
////////////////////////////////////////////////////////////////////////////////

        inline AstNode* getMember (size_t i) const {
          if (i >= members._length) {
            THROW_ARANGO_EXCEPTION_MESSAGE(TRI_ERROR_INTERNAL, "member out of range");
          }
          return getMemberUnchecked(i);
        }

////////////////////////////////////////////////////////////////////////////////
/// @brief return a member of the node
////////////////////////////////////////////////////////////////////////////////

        inline AstNode* getMemberUnchecked (size_t i) const throw() {
          return static_cast<AstNode*>(members._buffer[i]);
        }

////////////////////////////////////////////////////////////////////////////////
/// @brief set the node's value type
////////////////////////////////////////////////////////////////////////////////

        inline void setValueType (AstNodeValueType type) {
          value.type = type;
        }

////////////////////////////////////////////////////////////////////////////////
/// @brief check whether this node value is of expectedType
////////////////////////////////////////////////////////////////////////////////

        inline bool isValueType (AstNodeValueType expectedType) {
          return value.type == expectedType;
        }

////////////////////////////////////////////////////////////////////////////////
/// @brief return the bool value of a node
////////////////////////////////////////////////////////////////////////////////

        inline bool getBoolValue () const {
          return value.value._bool;
        }

////////////////////////////////////////////////////////////////////////////////
/// @brief set the bool value of a node
////////////////////////////////////////////////////////////////////////////////

        inline void setBoolValue (bool v) {
          value.value._bool = v;
        }

////////////////////////////////////////////////////////////////////////////////
/// @brief return the int value of a node
/// this will return 0 for all non-value nodes and for all non-int value nodes!!
////////////////////////////////////////////////////////////////////////////////

        int64_t getIntValue () const;

////////////////////////////////////////////////////////////////////////////////
/// @brief return the int value stored for a node, regardless of the node type
////////////////////////////////////////////////////////////////////////////////

        inline int64_t getIntValue (bool) const {
          return value.value._int;
        }

////////////////////////////////////////////////////////////////////////////////
/// @brief set the int value of a node
////////////////////////////////////////////////////////////////////////////////

        inline void setIntValue (int64_t v) {
          value.value._int = v;
        }

////////////////////////////////////////////////////////////////////////////////
/// @brief return the double value of a node
////////////////////////////////////////////////////////////////////////////////

        double getDoubleValue () const;

////////////////////////////////////////////////////////////////////////////////
/// @brief set the string value of a node
////////////////////////////////////////////////////////////////////////////////

        inline void setDoubleValue (double v) {
          value.value._double = v;
        }

////////////////////////////////////////////////////////////////////////////////
/// @brief return the string value of a node
////////////////////////////////////////////////////////////////////////////////

        inline char const* getStringValue () const {
          return value.value._string;
        }

////////////////////////////////////////////////////////////////////////////////
/// @brief set the string value of a node
////////////////////////////////////////////////////////////////////////////////

        inline void setStringValue (char const* v) {
          value.value._string = v;
        }

////////////////////////////////////////////////////////////////////////////////
/// @brief return the data value of a node
////////////////////////////////////////////////////////////////////////////////

        inline void* getData () const {
          return value.value._data;
        }

////////////////////////////////////////////////////////////////////////////////
/// @brief set the data value of a node
////////////////////////////////////////////////////////////////////////////////

        inline void setData (void* v) {
          value.value._data = v;
        }

////////////////////////////////////////////////////////////////////////////////
/// @brief set the data value of a node
////////////////////////////////////////////////////////////////////////////////

        inline void setData (void const* v) {
          value.value._data = const_cast<void*>(v);
        }

////////////////////////////////////////////////////////////////////////////////
/// @brief clone a node, recursively
////////////////////////////////////////////////////////////////////////////////

        AstNode* clone (Ast*) const;

////////////////////////////////////////////////////////////////////////////////
/// @brief append a JavaScript representation of the node into a string buffer
////////////////////////////////////////////////////////////////////////////////

        void stringify (triagens::basics::StringBuffer*,
                        bool,
                        bool) const;
        
        std::string toString () const;

// -----------------------------------------------------------------------------
// --SECTION--                                                   private methods
// -----------------------------------------------------------------------------

////////////////////////////////////////////////////////////////////////////////
/// @brief stringify the value of a node into a string buffer
/// this method is used when generated JavaScript code for the node!
/// this creates an equivalent to what JSON.stringify() would do
////////////////////////////////////////////////////////////////////////////////

        void appendValue (triagens::basics::StringBuffer*) const;

// -----------------------------------------------------------------------------
// --SECTION--                                                  public variables
// -----------------------------------------------------------------------------

      public:

////////////////////////////////////////////////////////////////////////////////
/// @brief the node type
////////////////////////////////////////////////////////////////////////////////
  
        AstNodeType const         type;

////////////////////////////////////////////////////////////////////////////////
/// @brief flags for the node
////////////////////////////////////////////////////////////////////////////////

        AstNodeFlagsType mutable  flags;

////////////////////////////////////////////////////////////////////////////////
/// @brief the node value
////////////////////////////////////////////////////////////////////////////////

        AstNodeValue              value;

// -----------------------------------------------------------------------------
// --SECTION--                                                 private variables
// -----------------------------------------------------------------------------
        
      private:

////////////////////////////////////////////////////////////////////////////////
/// @brief precomputed JSON value (used when executing expressions)
////////////////////////////////////////////////////////////////////////////////

        TRI_json_t mutable*       computedJson;

////////////////////////////////////////////////////////////////////////////////
/// @brief the node's sub nodes
////////////////////////////////////////////////////////////////////////////////
      
        TRI_vector_pointer_t      members;

    };

    int CompareAstNodes (AstNode const*, AstNode const*, bool);
  }
}

#endif

// -----------------------------------------------------------------------------
// --SECTION--                                                       END-OF-FILE
// -----------------------------------------------------------------------------

// Local Variables:
// mode: outline-minor
// outline-regexp: "/// @brief\\|/// {@inheritDoc}\\|/// @page\\|// --SECTION--\\|/// @\\}"
// End:<|MERGE_RESOLUTION|>--- conflicted
+++ resolved
@@ -174,13 +174,10 @@
       NODE_TYPE_EXAMPLE                       = 55,
       NODE_TYPE_PASSTHRU                      = 56,
       NODE_TYPE_ARRAY_LIMIT                   = 57,
-<<<<<<< HEAD
-      NODE_TYPE_TRAVERSAL                     = 58,
-      NODE_TYPE_COLLECTION_LIST               = 59,
-      NODE_TYPE_DIRECTION                     = 60
-=======
-      NODE_TYPE_DISTINCT                      = 58
->>>>>>> f15ae22b
+      NODE_TYPE_DISTINCT                      = 58,
+      NODE_TYPE_TRAVERSAL                     = 59,
+      NODE_TYPE_COLLECTION_LIST               = 60,
+      NODE_TYPE_DIRECTION                     = 61
     };
 
     static_assert(NODE_TYPE_VALUE < NODE_TYPE_ARRAY,  "incorrect node types order");
