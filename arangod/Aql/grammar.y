--- conflicted
+++ resolved
@@ -7,17 +7,6 @@
 %error-verbose
 
 %{
-<<<<<<< HEAD
-#include <stdio.h>
-#include <stdlib.h>
-#include <iostream>
-
-#include <Basics/Common.h>
-#include <Basics/conversions.h>
-#include <Basics/tri-strings.h>
-
-=======
->>>>>>> f15ae22b
 #include "Aql/AstNode.h"
 #include "Aql/Function.h"
 #include "Aql/Parser.h"
@@ -80,15 +69,9 @@
 %token T_IN "IN keyword"
 %token T_WITH "WITH keyword"
 %token T_INTO "INTO keyword"
-<<<<<<< HEAD
-%token T_FROM "FROM keyword"
 
 %token T_GRAPH "GRAPH keyword"
-%token T_TRAVERSE "TRAVERSE keyword"
-%token T_STEPS "STEPS keyword"
-=======
 %token T_DISTINCT "DISTINCT modifier"
->>>>>>> f15ae22b
 
 %token T_REMOVE "REMOVE command"
 %token T_INSERT "INSERT command"
