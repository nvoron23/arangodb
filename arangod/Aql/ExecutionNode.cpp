--- conflicted
+++ resolved
@@ -912,6 +912,7 @@
 
 void ExecutionNode::RegisterPlan::after (ExecutionNode *en) {
   switch (en->getType()) {
+    case ExecutionNode::INDEX_RANGE:
     case ExecutionNode::ENUMERATE_COLLECTION: { 
       depth++;
       nrRegsHere.emplace_back(1);
@@ -922,28 +923,8 @@
 
       auto ep = static_cast<EnumerateCollectionNode const*>(en);
       TRI_ASSERT(ep != nullptr);
-<<<<<<< HEAD
-      varInfo.emplace(make_pair(ep->outVariable()->id,
-                               VarInfo(depth, totalNrRegs)));
-      totalNrRegs++;
-      break;
-    }
-    
-    case ExecutionNode::INDEX_RANGE: {
-      depth++;
-      nrRegsHere.emplace_back(1);
-      // create a copy of the last value here
-      // this is requried because back returns a reference and emplace/push_back may invalidate all references
-      RegisterId registerId = 1 + nrRegs.back();
-      nrRegs.emplace_back(registerId);
-
-      auto ep = static_cast<IndexRangeNode const*>(en);
-      TRI_ASSERT(ep != nullptr);
-      varInfo.emplace(make_pair(ep->outVariable()->id,
-                               VarInfo(depth, totalNrRegs)));
-=======
+
       varInfo.emplace(ep->_outVariable->id, VarInfo(depth, totalNrRegs));
->>>>>>> f15ae22b
       totalNrRegs++;
       break;
     }
@@ -958,12 +939,7 @@
 
       auto ep = static_cast<EnumerateListNode const*>(en);
       TRI_ASSERT(ep != nullptr);
-<<<<<<< HEAD
-      varInfo.emplace(make_pair(ep->outVariable()->id,
-                               VarInfo(depth, totalNrRegs)));
-=======
       varInfo.emplace(ep->_outVariable->id, VarInfo(depth, totalNrRegs));
->>>>>>> f15ae22b
       totalNrRegs++;
       break;
     }
