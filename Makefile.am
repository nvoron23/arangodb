ACLOCAL_AMFLAGS = -I m4

AM_CFLAGS = 
AM_CXXFLAGS =
AM_CPPFLAGS = -D_SYSCONFDIR_='"${sysconfdir}"' -D_PKGDATADIR_='"${pkgdatadir}"' -D_DATABASEDIR_='"${localstatedir}/${PACKAGE_TARNAME}"'
AM_LDFLAGS =
BUILT_SOURCES = 
CLEANUP =
LIBS =

noinst_LIBRARIES = libavocadodb.a
bin_PROGRAMS = avocado

nobase_pkgdata_DATA = \
	$(shell find @srcdir@/js/system -name "*.js" -print) \
	$(shell find @srcdir@/js/modules -name "*.js" -print) \
	$(shell find @srcdir@/html -name "*.css" -print) \
	$(shell find @srcdir@/html -name "*.gif" -print) \
	$(shell find @srcdir@/html -name "*.html" -print) \
	$(shell find @srcdir@/html -name "*.ico" -print) \
	$(shell find @srcdir@/html -name "*.js" -print) \
	$(shell find @srcdir@/html -name "*.png" -print)

install-data-local:
	test -d @localstatedir@/lib/avocado || mkdir -p @localstatedir@/lib/avocado

################################################################################
## avocado
################################################################################

include Makefile.files
include Makefile.doxygen
include Makefile.javascript

<<<<<<< HEAD
dnl include Makefile.bison
dnl include Makefile.flex
=======
# include Makefile.bison
# include Makefile.flex
>>>>>>> b8785c1d

include Makefile.all-in-one

################################################################################
## cleanup
################################################################################

clean-local:
	if test "$(CLEANUP)" != "" ];  then rm -f $(CLEANUP); fi<|MERGE_RESOLUTION|>--- conflicted
+++ resolved
@@ -32,13 +32,8 @@
 include Makefile.doxygen
 include Makefile.javascript
 
-<<<<<<< HEAD
-dnl include Makefile.bison
-dnl include Makefile.flex
-=======
 # include Makefile.bison
 # include Makefile.flex
->>>>>>> b8785c1d
 
 include Makefile.all-in-one
 
