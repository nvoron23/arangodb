--- conflicted
+++ resolved
@@ -99,10 +99,7 @@
           }
 
           ok = AsyncTask::setup(scheduler, loop);
-<<<<<<< HEAD
-=======
 
->>>>>>> fd3e19fb
           if (! ok) {
             return false;
           }
