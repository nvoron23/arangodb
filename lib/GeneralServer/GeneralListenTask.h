--- conflicted
+++ resolved
@@ -75,11 +75,7 @@
 ////////////////////////////////////////////////////////////////////////////////
 
         GeneralListenTask (S* server, Endpoint* endpoint)
-<<<<<<< HEAD
-          : Task(0, "GeneralListenTask"), 
-=======
           : Task("GeneralListenTask"), 
->>>>>>> 161ac2e4
             ListenTask(endpoint), 
             server(server) {
         }
