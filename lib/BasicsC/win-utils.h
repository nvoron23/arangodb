--- conflicted
+++ resolved
@@ -92,10 +92,6 @@
 int getpagesize (void);
 
 
-<<<<<<< HEAD
-
-=======
->>>>>>> 9c35550b
 // .............................................................................
 // This function uses the CreateFile windows method rather than _open which
 // then will allow the application to rename files on the fly.
