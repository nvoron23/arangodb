////////////////////////////////////////////////////////////////////////////////
/// @brief vocbase traversals
///
/// @file
///
/// DISCLAIMER
///
/// Copyright 2014-2015 ArangoDB GmbH, Cologne, Germany
/// Copyright 2004-2014 triAGENS GmbH, Cologne, Germany
///
/// Licensed under the Apache License, Version 2.0 (the "License");
/// you may not use this file except in compliance with the License.
/// You may obtain a copy of the License at
///
///     http://www.apache.org/licenses/LICENSE-2.0
///
/// Unless required by applicable law or agreed to in writing, software
/// distributed under the License is distributed on an "AS IS" BASIS,
/// WITHOUT WARRANTIES OR CONDITIONS OF ANY KIND, either express or implied.
/// See the License for the specific language governing permissions and
/// limitations under the License.
///
/// Copyright holder is ArangoDB GmbH, Cologne, Germany
///
/// @author Michael Hackstein
/// @author Copyright 2014-2015, ArangoDB GmbH, Cologne, Germany
/// @author Copyright 2012-2013, triAGENS GmbH, Cologne, Germany
////////////////////////////////////////////////////////////////////////////////

#ifndef ARANGODB_BASICS_TRAVERSER_H
#define ARANGODB_BASICS_TRAVERSER_H 1

#include "Basics/Common.h"
#include "Basics/Exceptions.h"
#include "Basics/hashes.h"

#include <mutex>
#include <functional>
#include <iostream>

namespace triagens {
  namespace basics {

// -----------------------------------------------------------------------------
// --SECTION--                                               class PriorityQueue
// -----------------------------------------------------------------------------

    template <typename Key, typename Value, typename Weight>
    class PriorityQueue {
      // This class implements a data structure that is a key/value
      // store with the additional property that every Value has a
      // positive Weight (provided by the weight() and setWeight(w)
      // methods), which is a numerical type, and for which operator<
      // is defined. With respect to this weight the data structure
      // is at the same time a priority queue in that it is possible
      // to ask for (one of) the value(s) with the smallest weight and
      // remove this efficiently.
      // All methods only work with pointers to Values for efficiency
      // reasons. This class deletes all Value* that are stored on 
      // destruction.
      // The Value type must have a method getKey that returns a Key
      // const&.
      // This data structure makes the following complexity promises 
      // (amortized), where n is the number of key/value pairs stored
      // in the queue:
      //   insert:                  O(log(n))   (but see below)
      //   lookup value by key:     O(1)
      //   get smallest:            O(1)
      //   get and erase smallest:  O(log(n))   (but see below)
      //   lower weight by key      O(log(n))   (but see below)
      // Additionally, if we only ever insert pairs whose value is not
      // smaller than any other value that is already in the structure,
      // and if we do not use lower weight by key, then we even get:
      //   insert:                  O(1)
      //   get and erase smallest:  O(1)
      // With the "get and erase smallest" operation one has the option
      // of retaining the erased value in the key/value store. It can then
      // still be looked up but will no longer be considered for the
      // priority queue.

      public:

////////////////////////////////////////////////////////////////////////////////
/// @brief constructor
////////////////////////////////////////////////////////////////////////////////

        PriorityQueue () 
          : _popped(0), _isHeap(false), _maxWeight(0) {
        }

////////////////////////////////////////////////////////////////////////////////
/// @brief destructor
////////////////////////////////////////////////////////////////////////////////

        ~PriorityQueue () {
          for (Value* v : _heap) {
            delete v;
          }
          for (Value* v : _history) {
            delete v;
          }
        }

////////////////////////////////////////////////////////////////////////////////
/// @brief empty
////////////////////////////////////////////////////////////////////////////////

        bool empty () {
          return _heap.empty();
        }

////////////////////////////////////////////////////////////////////////////////
/// @brief size
////////////////////////////////////////////////////////////////////////////////

        size_t size () {
          return _heap.size();
        }

////////////////////////////////////////////////////////////////////////////////
/// @brief insert, data will be copied, returns true, if the key did not
/// yet exist, and false, in which case nothing else is changed.
////////////////////////////////////////////////////////////////////////////////

        bool insert (Key const& k, Value* v) {
          auto it = _lookup.find(k);
          if (it != _lookup.end()) {
            return false;
          }

          // Are we still in the simple case of a deque?
          if (! _isHeap) {
            Weight w = v->weight();
            if (w < _maxWeight) {
              // Oh dear, we have to upgrade to heap:
              _isHeap = true;
              // fall through intentionally
            }
            else {
              if (w > _maxWeight) {
                _maxWeight = w;
              }
              _heap.push_back(v);
              try {
                _lookup.insert(std::make_pair(k, 
                               static_cast<ssize_t>(_heap.size() - 1 + _popped)));
              }
              catch (...) {
                _heap.pop_back();
                throw;
              }
              return true;
            }
          }
          // If we get here, we have to insert into a proper binary heap:
          _heap.push_back(v);
          try {
            size_t newpos = _heap.size() - 1;
            _lookup.insert(std::make_pair(k, 
                           static_cast<ssize_t>(newpos + _popped)));
            repairUp(newpos);
          }
          catch (...) {
            _heap.pop_back();
            throw;
          }
          return true;
        }

////////////////////////////////////////////////////////////////////////////////
/// @brief find, note that the resulting pointer is only valid until the
/// the next modification of the data structure happens (insert or lowerWeight
/// or popMinimal). The weight in the Value type must not be modified other
/// than via lowerWeight, otherwise the queue order could be violated.
////////////////////////////////////////////////////////////////////////////////

        Value* find (Key const& k) {
          auto it = _lookup.find(k);

          if (it == _lookup.end()) {
            return nullptr;
          }

          if (it->second >= 0) {   // still in the queue
            return _heap.at(static_cast<size_t>(it->second) - _popped);
          }
          else {  // already in the history
            return _history.at(static_cast<size_t>(-it->second) - 1);
          }
        }

////////////////////////////////////////////////////////////////////////////////
/// @brief erase, returns whether the key was found
////////////////////////////////////////////////////////////////////////////////

        bool lowerWeight (Key const& k, Weight newWeight) {
          if (! _isHeap) {
            _isHeap = true;
          }
          auto it = _lookup.find(k);
          if (it == _lookup.end()) {
            return false;
          }
          if (it->second >= 0) {  // still in the queue
            size_t pos = static_cast<size_t>(it->second) - _popped;
            _heap[pos]->setWeight(newWeight);
            repairUp(pos);
          }
          else {  // already in the history
            size_t pos = static_cast<size_t>(-it->second) - 1;
            _history[pos]->setWeight(newWeight);
          }
          return true;
        }

////////////////////////////////////////////////////////////////////////////////
/// @brief getMinimal, note that the resulting pointer is only valid until the
/// the next modification of the data structure happens (insert or lowerWeight
/// or popMinimal). The weight in the Value type must not be modified other
/// than via lowerWeight, otherwise the queue order could be violated.
////////////////////////////////////////////////////////////////////////////////

        Value* getMinimal() {
          if (_heap.empty()) {
            return nullptr;
          }
          return _heap[0];
        }

////////////////////////////////////////////////////////////////////////////////
/// @brief popMinimal, returns true if something was returned and false
/// if the structure is empty. Key and Value are stored in k and v.
/// If keepForLookup is true then the Value is kept for lookup in the
/// hash table but removed from the priority queue.
////////////////////////////////////////////////////////////////////////////////

        bool popMinimal (Key& k, Value*& v, bool keepForLookup = false) {
          if (_heap.empty()) {
            return false;
          }
          k = _heap[0]->getKey();
          v = _heap[0];
          if (! _isHeap) {
            auto it = _lookup.find(k);
            TRI_ASSERT(it != _lookup.end());
            if (keepForLookup) {
              _history.push_back(_heap[0]);
              it->second = -static_cast<ssize_t>(_history.size());
              // Note: This is intentionally one too large to shift by 1
            }
            else {
              _lookup.erase(it);
            }
            _heap.pop_front();
            _popped++;
          }
          else {
            removeFromHeap(keepForLookup);
          }
          return true;
        }

// -----------------------------------------------------------------------------
// --SECTION--                                                   private methods
// -----------------------------------------------------------------------------

      private:

////////////////////////////////////////////////////////////////////////////////
/// @brief swap, two positions in the heap, adjusts the _lookup table
////////////////////////////////////////////////////////////////////////////////

        void swap (size_t p, size_t q) {
          Value* v = _heap[p];
          _heap[p] = _heap[q];
          _heap[q] = v;

          // Now fix the lookup:
          Key const& keyp(_heap[p]->getKey());
          auto it = _lookup.find(keyp);
          TRI_ASSERT(it != _lookup.end());
          TRI_ASSERT(it->second - _popped == q);
          it->second = static_cast<ssize_t>(p) + static_cast<ssize_t>(_popped);

          Key const& keyq(_heap[q]->getKey());
          it = _lookup.find(keyq);
          TRI_ASSERT(it != _lookup.end());
          TRI_ASSERT(it->second - _popped == p);
          it->second = static_cast<ssize_t>(q) + static_cast<ssize_t>(_popped);
        }

////////////////////////////////////////////////////////////////////////////////
/// @brief parent, find the parent node in heap
////////////////////////////////////////////////////////////////////////////////

        size_t parent (size_t pos) {
          return ((pos+1) >> 1)-1;
        }

////////////////////////////////////////////////////////////////////////////////
/// @brief lchild, find the node of the left child in the heap
////////////////////////////////////////////////////////////////////////////////

        size_t lchild (size_t pos) {
          return 2*(pos+1)-1;
        }

////////////////////////////////////////////////////////////////////////////////
/// @brief rchild, find the node of the right child in the heap
////////////////////////////////////////////////////////////////////////////////

        size_t rchild (size_t pos) {
          return 2*(pos+1);
        }

////////////////////////////////////////////////////////////////////////////////
/// @brief repairUp, fix the heap property between position pos and its parent
////////////////////////////////////////////////////////////////////////////////

        void repairUp (size_t pos) {
          while (pos > 0) {
            size_t par = parent(pos);
            Weight wpos = _heap[pos]->weight();
            Weight wpar = _heap[par]->weight();
            if (wpos < wpar) {
              swap(pos, par);
              pos = par;
            }
            else {
              return;
            }
          }
        }

////////////////////////////////////////////////////////////////////////////////
/// @brief repairDown, fix the heap property between position pos and its
/// children.
////////////////////////////////////////////////////////////////////////////////

        void repairDown () {
          size_t pos = 0;
          while (pos < _heap.size()) {
            size_t lchi = lchild(pos);
            if (lchi >= _heap.size()) {
              return;
            }
            Weight wpos = _heap[pos]->weight();
            Weight wlchi = _heap[lchi]->weight();
            size_t rchi = rchild(pos);
            if (rchi >= _heap.size()) {
              if (wpos > wlchi) {
                swap(pos, lchi);
              }
              return;
            }
            Weight wrchi = _heap[rchi]->weight();
            if (wlchi <= wrchi) {
              if (wpos <= wlchi) {
                return;
              }
              swap(pos, lchi);
              pos = lchi;
            }
            else {
              if (wpos <= wrchi) {
                return;
              }
              swap(pos, rchi);
              pos = rchi;
            }
          }
        }

////////////////////////////////////////////////////////////////////////////////
/// @brief removeFromHeap, remove first position in the heap
////////////////////////////////////////////////////////////////////////////////

        void removeFromHeap (bool keepForLookup) {
          auto it = _lookup.find(_heap[0]->getKey());
          TRI_ASSERT(it != _lookup.end());
          if (keepForLookup) {
            _history.push_back(_heap[0]);
            it->second = -static_cast<ssize_t>(_history.size());
            // Note: This is intentionally one too large to shift by 1
          }
          else {
            _lookup.erase(it);
          }
          if (_heap.size() == 1) {
            _heap.clear();
            _popped = 0;
            _isHeap = false;
            _maxWeight = 0;
            return;
          }
          // Move one in front:
          _heap[0] = _heap.back();
          _heap.pop_back();
          it = _lookup.find(_heap[0]->getKey());
          TRI_ASSERT(it != _lookup.end());
          it->second = static_cast<ssize_t>(_popped);
          repairDown();
        }

// -----------------------------------------------------------------------------
// --SECTION--                                                     private parts
// -----------------------------------------------------------------------------

////////////////////////////////////////////////////////////////////////////////
/// @brief _popped, number of elements that have been popped from the beginning
/// of the deque, this is necessary to interpret positions stored in the
/// unordered_map _lookup
////////////////////////////////////////////////////////////////////////////////

      private:
        size_t _popped;

////////////////////////////////////////////////////////////////////////////////
/// @brief _lookup, this provides O(1) lookup by Key
////////////////////////////////////////////////////////////////////////////////

        std::unordered_map<Key, ssize_t> _lookup;

////////////////////////////////////////////////////////////////////////////////
/// @brief _isHeap, starts as false, in which case we only use a deque,
/// if true, then _heap is an actual binary heap and we do no longer modify
/// _popped.
////////////////////////////////////////////////////////////////////////////////

        bool _isHeap;

////////////////////////////////////////////////////////////////////////////////
/// @brief _heap, the actual data
////////////////////////////////////////////////////////////////////////////////

        std::deque<Value*> _heap;

////////////////////////////////////////////////////////////////////////////////
/// @brief _maxWeight, the current maximal weight ever seen
////////////////////////////////////////////////////////////////////////////////

        Weight _maxWeight;

////////////////////////////////////////////////////////////////////////////////
/// @brief _history, the actual data that is only in the key/value store
////////////////////////////////////////////////////////////////////////////////

        std::vector<Value*> _history;

    };

// -----------------------------------------------------------------------------
// --SECTION--                                                  class PathFinder
// -----------------------------------------------------------------------------

    template <typename VertexId, typename EdgeId, typename EdgeWeight>
    class PathFinder {

// -----------------------------------------------------------------------------
// --SECTION--                                                             types
// -----------------------------------------------------------------------------

      public:

////////////////////////////////////////////////////////////////////////////////
/// @brief Path, type for the result
////////////////////////////////////////////////////////////////////////////////

        // Convention vertices.size() -1 === edges.size()
        // path is vertices[0] , edges[0], vertices[1] etc.
        struct Path {
          std::deque<VertexId> vertices; 
          std::deque<EdgeId> edges; 
          EdgeWeight weight;

          Path (std::deque<VertexId> const& vertices, 
                std::deque<EdgeId> const& edges,
                EdgeWeight weight) 
            : vertices(vertices), 
              edges(edges), 
              weight(weight) {
          }
        };

////////////////////////////////////////////////////////////////////////////////
/// @brief Step, one position with a predecessor and the edge
////////////////////////////////////////////////////////////////////////////////

        struct Step {

          private:

            EdgeWeight _weight;

          public:

            VertexId _vertex;
            VertexId _predecessor;
            EdgeId _edge;
            bool _done;

            Step () : _done(false) {
            }

            Step (VertexId& vert, 
                  VertexId& pred,
                  EdgeWeight weig, 
                  EdgeId const& edge)
              : _weight(weig), 
                _vertex(vert), 
                _predecessor(pred), 
                _edge(edge),
                _done(false) {
            }

            EdgeWeight weight () const {
              return _weight;
            }

            void setWeight (EdgeWeight w) {
              _weight = w;
            }

            VertexId const& getKey () const {
              return _vertex;
            }
        };

////////////////////////////////////////////////////////////////////////////////
/// @brief edge direction
////////////////////////////////////////////////////////////////////////////////

        typedef enum {FORWARD, BACKWARD} Direction;

////////////////////////////////////////////////////////////////////////////////
/// @brief callback to find neighbours
////////////////////////////////////////////////////////////////////////////////

        typedef std::function<void(VertexId& V, std::vector<Step*>& result)>
                ExpanderFunction;

////////////////////////////////////////////////////////////////////////////////
/// @brief our specialization of the priority queue
////////////////////////////////////////////////////////////////////////////////

        typedef triagens::basics::PriorityQueue<VertexId, Step, EdgeWeight>
                PQueue;

////////////////////////////////////////////////////////////////////////////////
/// @brief information for each thread
////////////////////////////////////////////////////////////////////////////////

        struct ThreadInfo {
          PQueue     _pq;
          std::mutex _mutex;
        };

// -----------------------------------------------------------------------------
// --SECTION--                                          subclasses for searching
// -----------------------------------------------------------------------------

////////////////////////////////////////////////////////////////////////////////
/// @brief a Dijkstra searcher for the multi-threaded search
////////////////////////////////////////////////////////////////////////////////

        class SearcherTwoThreads {

            PathFinder* _pathFinder;
            ThreadInfo& _myInfo;
            ThreadInfo& _peerInfo;
            VertexId _start;
            ExpanderFunction _expander;
            std::string _id;

          public:

            SearcherTwoThreads (PathFinder* pathFinder, 
                                ThreadInfo& myInfo, 
                                ThreadInfo& peerInfo,
                                VertexId& start,
                                ExpanderFunction expander,
                                std::string const& id)
              : _pathFinder(pathFinder), _myInfo(myInfo), 
                _peerInfo(peerInfo), _start(std::move(start)),
                _expander(expander), _id(id) {

            }

////////////////////////////////////////////////////////////////////////////////
/// @brief Insert a neighbor to the todo list.
////////////////////////////////////////////////////////////////////////////////

          private:

            void insertNeighbor (Step* step, 
                                 EdgeWeight newWeight) {
              std::lock_guard<std::mutex> guard(_myInfo._mutex);
              Step* s = _myInfo._pq.find(step->_vertex);

              // Not found, so insert it:
              if (s == nullptr) {
                step->setWeight(newWeight);
                _myInfo._pq.insert(step->_vertex, step);
                // step is consumed!
                return;
              }
              if (s->_done) {
                delete step;
                return;
              }
              if (s->weight() > newWeight) {
                s->_predecessor = step->_predecessor;
                s->_edge = step->_edge;
                _myInfo._pq.lowerWeight(s->_vertex, newWeight);
              }
              delete step;
            }

////////////////////////////////////////////////////////////////////////////////
/// @brief Lookup our current vertex in the data of our peer.
////////////////////////////////////////////////////////////////////////////////

            void lookupPeer (VertexId& vertex,
                             EdgeWeight weight) {

              std::lock_guard<std::mutex> guard(_peerInfo._mutex);
              Step* s = _peerInfo._pq.find(vertex);
              if (s == nullptr) {
                // Not found, nothing more to do
                return;
              }
              EdgeWeight total = s->weight() + weight;

              // Update the highscore:
              std::lock_guard<std::mutex> guard2(_pathFinder->_resultMutex);
              if (!_pathFinder->_highscoreSet || total < _pathFinder->_highscore) {
                _pathFinder->_highscoreSet = true;
                _pathFinder->_highscore = total;
                _pathFinder->_intermediate = vertex;
                _pathFinder->_intermediateSet = true;
              }

              // Now the highscore is set!

              // Did we find a solution together with the other thread?
              if (s->_done) {
                if (total <= _pathFinder->_highscore) {
                  _pathFinder->_intermediate = vertex;
                  _pathFinder->_intermediateSet = true;
                }
                // Hacki says: If the highscore was set, and even if
                // it is better than total, then this observation here
                // proves that it will never be better, so: BINGO.
                _pathFinder->_bingo = true;
                // We found a way, but somebody else found a better way, so
                // this is not the shortest path
                return;
              }

              // Did we find a solution on our own? This is for the
              // single thread case and for the case that the other
              // thread is too slow to even finish its own start vertex!
              if (s->weight() == 0) {
                // We have found the target, we have finished all
                // vertices with a smaller weight than this one (and did
                // not succeed), so this must be a best solution:
                _pathFinder->_intermediate = vertex;
                _pathFinder->_intermediateSet = true;
                _pathFinder->_bingo = true;
              }
            }

////////////////////////////////////////////////////////////////////////////////
/// @brief Search graph starting at Start following edges of the given
/// direction only
////////////////////////////////////////////////////////////////////////////////

            void run () {
              try {
                VertexId v;
                Step* s;
                bool b;
                {
                  std::lock_guard<std::mutex> guard(_myInfo._mutex);
                  b = _myInfo._pq.popMinimal(v, s, true);
                }
                
                std::vector<Step*> neighbors;

                // Iterate while no bingo found and
                // there still is a vertex on the stack.
                while (! _pathFinder->_bingo && b) {
                  neighbors.clear();
                  _expander(v, neighbors);
                  for (auto* neighbor : neighbors) {
                    insertNeighbor(neighbor, s->weight() + neighbor->weight());
                  }
                  lookupPeer(v, s->weight());

                  std::lock_guard<std::mutex> guard(_myInfo._mutex);
                  Step* s2 = _myInfo._pq.find(v);
                  s2->_done = true;
                  b = _myInfo._pq.popMinimal(v, s, true);
                }
                // We can leave this loop only under 2 conditions:
                // 1) already bingo==true => bingo = true no effect
                // 2) This queue is empty => if there would be a
                //    path we would have found it here
                //    => No path possible. Set bingo, intermediate is empty.
                _pathFinder->_bingo = true;
              }
              catch (triagens::basics::Exception const& ex) {
                _pathFinder->_resultCode = ex.code();
              }
              catch (std::bad_alloc const&) {
                _pathFinder->_resultCode = TRI_ERROR_OUT_OF_MEMORY;
              }
              catch (...) {
                _pathFinder->_resultCode = TRI_ERROR_INTERNAL;
              }
            }

////////////////////////////////////////////////////////////////////////////////
/// @brief start and join functions
////////////////////////////////////////////////////////////////////////////////

          public:

            void start () {
              _thread = std::thread(&SearcherTwoThreads::run, this);
            }

            void join () {
              _thread.join();
            }

////////////////////////////////////////////////////////////////////////////////
/// @brief The thread object.
////////////////////////////////////////////////////////////////////////////////

          private:

            std::thread _thread;

        };

////////////////////////////////////////////////////////////////////////////////
/// @brief a Dijkstra searcher for the single-threaded search
////////////////////////////////////////////////////////////////////////////////

        class Searcher {

            PathFinder* _pathFinder;
            ThreadInfo& _myInfo;
            ThreadInfo& _peerInfo;
            VertexId _start;
            ExpanderFunction _expander;
            std::string _id;

          public:

            Searcher (PathFinder* pathFinder, 
                      ThreadInfo& myInfo, 
                      ThreadInfo& peerInfo, 
                      VertexId& start,
                      ExpanderFunction expander, 
                      std::string const& id)
              : _pathFinder(pathFinder), 
                _myInfo(myInfo), 
                _peerInfo(peerInfo), 
                _start(start), 
                _expander(expander),
                _id(id) {
            }

////////////////////////////////////////////////////////////////////////////////
/// @brief Insert a neighbor to the todo list.
////////////////////////////////////////////////////////////////////////////////

          private:

            void insertNeighbor (Step* step, 
                                 EdgeWeight newWeight) {
              Step* s = _myInfo._pq.find(step->_vertex);

              // Not found, so insert it:
              if (s == nullptr) {
                step->setWeight(newWeight);
                _myInfo._pq.insert(step->_vertex, step);
                return;
              }
              delete step;
              if (s->_done) {
                return;
              }
              if (s->weight() > newWeight) {
                _myInfo._pq.lowerWeight(s->_vertex, newWeight);
              }
            }

////////////////////////////////////////////////////////////////////////////////
/// @brief Lookup our current vertex in the data of our peer.
////////////////////////////////////////////////////////////////////////////////

            void lookupPeer (VertexId& vertex,
                             EdgeWeight weight) {

              Step* s = _peerInfo._pq.find(vertex);

              if (s == nullptr) {
                // Not found, nothing more to do
                return;
              }
              EdgeWeight total = s->weight() + weight;

              // Update the highscore:
              if (!_pathFinder->_highscoreSet || 
                  total < _pathFinder->_highscore) {
                _pathFinder->_highscoreSet = true;
                _pathFinder->_highscore = total;
                _pathFinder->_intermediate = vertex;
                _pathFinder->_intermediateSet = true;
              }

              // Now the highscore is set!

              // Did we find a solution together with the other thread?
              if (s->_done) {
                if (total <= _pathFinder->_highscore) {
                  _pathFinder->_intermediate = vertex;
                  _pathFinder->_intermediateSet = true;
                }
                // Hacki says: If the highscore was set, and even if
                // it is better than total, then this observation here
                // proves that it will never be better, so: BINGO.
                _pathFinder->_bingo = true;
                // We found a way, but somebody else found a better way,
                // so this is not the shortest path
                return;
              }

              // Did we find a solution on our own? This is for the
              // single thread case and for the case that the other
              // thread is too slow to even finish its own start vertex!
              if (s->weight() == 0) {
                // We have found the target, we have finished all
                // vertices with a smaller weight than this one (and did
                // not succeed), so this must be a best solution:
                _pathFinder->_intermediate = vertex;
                _pathFinder->_intermediateSet = true;
                _pathFinder->_bingo = true;
              }
            }

////////////////////////////////////////////////////////////////////////////////
/// @brief Do one step only.
////////////////////////////////////////////////////////////////////////////////

          public:

            bool oneStep () {

              VertexId v;
              Step* s;
              bool b = _myInfo._pq.popMinimal(v, s, true);
              
              std::vector<Step*> neighbors;

              if (_pathFinder->_bingo || ! b) {
                // We can leave this functino only under 2 conditions:
                // 1) already bingo==true => bingo = true no effect
                // 2) This queue is empty => if there would be a
                //    path we would have found it here
                //    => No path possible. Set bingo, intermediate is empty.
                _pathFinder->_bingo = true;
                return false;
              }

              _expander(v, neighbors);
              for (Step* neighbor : neighbors) {
                insertNeighbor(neighbor, s->weight() + neighbor->weight());
              }
              lookupPeer(v, s->weight());

              Step* s2 = _myInfo._pq.find(v);
              s2->_done = true;
              return true;
            }

        };

// -----------------------------------------------------------------------------

        PathFinder (PathFinder const&) = delete;
        PathFinder& operator= (PathFinder const&) = delete;
        PathFinder () = delete;

////////////////////////////////////////////////////////////////////////////////
/// @brief create the PathFinder
////////////////////////////////////////////////////////////////////////////////

        PathFinder (ExpanderFunction forwardExpander,
                    ExpanderFunction backwardExpander,
                    bool bidirectional = true) 
          : _highscoreSet(false),
            _highscore(0),
            _bingo(false),
            _resultCode(TRI_ERROR_NO_ERROR),
            _intermediateSet(false),
            _intermediate(),
            _forwardExpander(forwardExpander),
            _backwardExpander(backwardExpander),
            _bidirectional(bidirectional) {
        };

////////////////////////////////////////////////////////////////////////////////
/// @brief destructor
////////////////////////////////////////////////////////////////////////////////

        ~PathFinder () {
        };

// -----------------------------------------------------------------------------
// --SECTION--                                                    public methods
// -----------------------------------------------------------------------------

////////////////////////////////////////////////////////////////////////////////
/// @brief Find the shortest path between start and target.
///        Only edges having the given direction are followed.
///        nullptr indicates there is no path.
////////////////////////////////////////////////////////////////////////////////

        // Caller has to free the result
        // nullptr indicates there is no path
        Path* shortestPath (VertexId& start,
                            VertexId& target) {

          // For the result:
          std::deque<VertexId> r_vertices;
          std::deque<EdgeId> r_edges;
          _highscoreSet = false;
          _highscore = 0;
          _bingo = false;

          // Forward with initialization:
          VertexId emptyVertex(0, "");
          EdgeId emptyEdge;
          ThreadInfo forward;
          forward._pq.insert(start,
                             new Step(start, emptyVertex, 0, emptyEdge));

          // backward with initialization:
          ThreadInfo backward;
          backward._pq.insert(target,
                              new Step(target, emptyVertex, 0, emptyEdge));

          // Now the searcher threads:
          Searcher forwardSearcher(this, forward, backward, start,
                                   _forwardExpander, "Forward");
          std::unique_ptr<Searcher> backwardSearcher;
          if (_bidirectional) {
            backwardSearcher.reset(new Searcher(this, backward, forward, target,
                                                _backwardExpander, "Backward"));
          }

          TRI_IF_FAILURE("TraversalOOMInitialize") {
            THROW_ARANGO_EXCEPTION(TRI_ERROR_DEBUG);
          }

          while (! _bingo) {
            if (! forwardSearcher.oneStep()) {
              break;
            }
            if (! backwardSearcher->oneStep()) {
              break;
            }
          }

          if (!_bingo || _intermediateSet == false) {
            return nullptr;
          }

          Step* s = forward._pq.find(_intermediate);
          r_vertices.emplace_back(_intermediate);

          // FORWARD Go path back from intermediate -> start.
          // Insert all vertices and edges at front of vector
          // Do NOT! insert the intermediate vertex
          while (s->_predecessor.key != nullptr &&
                 strcmp(s->_predecessor.key, "") != 0) {
            r_edges.push_front(s->_edge);
            r_vertices.push_front(s->_predecessor);
            s = forward._pq.find(s->_predecessor);
          }

          // BACKWARD Go path back from intermediate -> target.
          // Insert all vertices and edges at back of vector
          // Also insert the intermediate vertex
          s = backward._pq.find(_intermediate);
          while (s->_predecessor.key != nullptr &&
                 strcmp(s->_predecessor.key, "") != 0) {
            r_edges.emplace_back(s->_edge);
            r_vertices.emplace_back(s->_predecessor);
            s = backward._pq.find(s->_predecessor);
          }

          TRI_IF_FAILURE("TraversalOOMPath") {
            THROW_ARANGO_EXCEPTION(TRI_ERROR_DEBUG);
          }

          return new Path(r_vertices, r_edges, _highscore);
        }

////////////////////////////////////////////////////////////////////////////////
/// @brief return the shortest path between the start and target vertex,
/// multi-threaded version using SearcherTwoThreads.
////////////////////////////////////////////////////////////////////////////////

        // Caller has to free the result
        // nullptr indicates there is no path

        Path* shortestPathTwoThreads (VertexId& start,
                                      VertexId& target) {

          // For the result:
          std::deque<VertexId> r_vertices;
          std::deque<EdgeId> r_edges;
          _highscoreSet = false;
          _highscore = 0;
          _bingo = false;

          // Forward with initialization:
          VertexId emptyVertex;
          EdgeId emptyEdge;
          ThreadInfo forward;
          forward._pq.insert(start,
                             new Step(start, emptyVertex, 0, emptyEdge));

          // backward with initialization:
          ThreadInfo backward;
          backward._pq.insert(target,
                              new Step(target, emptyVertex, 0, emptyEdge));

          // Now the searcher threads:
          SearcherTwoThreads forwardSearcher(this, forward, backward, start,
                                             _forwardExpander, "Forward");
          std::unique_ptr<SearcherTwoThreads> backwardSearcher;
          if (_bidirectional) {
            backwardSearcher.reset(new SearcherTwoThreads(this, backward, forward, 
                                                          target, _backwardExpander, 
                                                          "Backward"));
          }

          TRI_IF_FAILURE("TraversalOOMInitialize") {
            THROW_ARANGO_EXCEPTION(TRI_ERROR_DEBUG);
          }

          forwardSearcher.start();
          if (_bidirectional) {
            backwardSearcher->start();
          }
          forwardSearcher.join();
          if (_bidirectional) {
            backwardSearcher->join();
          }

          // check error code returned by the threads
          int res =_resultCode.load();

          if (res != TRI_ERROR_NO_ERROR) {
            // one of the threads caught an exception
            THROW_ARANGO_EXCEPTION(res);
          }

          if (! _bingo || _intermediateSet == false) {
            return nullptr;
          }

          Step* s = forward._pq.find(_intermediate);
          r_vertices.emplace_back(_intermediate);

          // FORWARD Go path back from intermediate -> start.
          // Insert all vertices and edges at front of vector
          // Do NOT! insert the intermediate vertex
          while (s->_predecessor.key != nullptr &&
                 strcmp(s->_predecessor.key, "") != 0) {
            r_edges.push_front(s->_edge);
            r_vertices.push_front(s->_predecessor);
            s = forward._pq.find(s->_predecessor);
          }

          // BACKWARD Go path back from intermediate -> target.
          // Insert all vertices and edges at back of vector
          // Also insert the intermediate vertex
          s = backward._pq.find(_intermediate);
          while (s->_predecessor.key != nullptr &&
                 strcmp(s->_predecessor.key, "") != 0) {
            r_edges.emplace_back(s->_edge);
            r_vertices.emplace_back(s->_predecessor);
            s = backward._pq.find(s->_predecessor);
          }

          TRI_IF_FAILURE("TraversalOOMPath") {
            THROW_ARANGO_EXCEPTION(TRI_ERROR_DEBUG);
          }

          return new Path(r_vertices, r_edges, _highscore);
        }

/* Here is a proof for the correctness of this algorithm:
 *
 * Assume we are looking for a shortest path from vertex A to vertex B.
 * 
 * We do Dijkstra from both sides, thread 1 from A in forward direction and
 * thread 2 from B in backward direction. That is, we administrate a (hash)
 * table of distances from A to vertices in forward direction and one of
 * distances from B to vertices in backward direction.
 * 
 * We get the following guarantees:
 * 
 * When thread 1 is working on a vertex X, then it knows the distance w
 * from A to X.
 * 
 * When thread 2 is working on a vertex Y, then it knows the distance v
 * from Y to B.
 * 
 * When thread 1 is working on a vertex X at distance w from A, then it has
 * completed the work on all vertices X' at distance < w from A.
 * 
 * When thread 2 is working on a vertex Y at distance v to B, then it has
 * completed the work on all vertices X' at (backward) distance < v to B.
 * 
 * This all follows from the standard Dijkstra algorithm.
 * 
 * Additionally, we do the following after we complete the normal work on a 
 * vertex:
 * 
 * Thread 1 checks for each vertex X at distance w from A whether thread 2
 * already knows it. If so, it makes sure that the highscore and intermediate
 * are set to the total length. Thread 2 does the analogous thing.
 * 
 * If Thread 1 finds that vertex X (at distance v to B, say) has already
 * been completed by thread 2, then we call bingo. Thread 2 does the
 * analogous thing.
 * 
 * We need to prove that the result is a shortest path.
 * 
 * Assume that there is a shortest path of length <v+w from A to B. Let X'
 * be the latest vertex on this path with distance w' < w from A and let Y'
 * be the next one on the path. Then Y' is at distance w'+z' >= w from A
 * and thus at distance v' < v to B:
 * 
 *    |     >=w      |   v'<v  |
 *    |  w'<w  |  z' |         |
 *    A -----> X' -> Y' -----> B
 * 
 * Therefore, X' has already been completed by thread 1 and Y' has
 * already been completed by thread 2. 
 * 
 * Therefore, thread 1 has (in this temporal order) done:
 * 
 *   1a: discover Y' and store it in table 1 under mutex 1
 *   1b: lookup X' in thread 2's table under mutex 2
 *   1c: mark X' as complete in table 1 under mutex 1
 * 
 * And thread 2 has (in this temporal order) done:
 * 
 *   2a: discover X' and store it in table 2 under mutex 2
 *   2b: lookup Y' in thread 1's table under mutex 1
 *   2c: mark Y' as complete in table 2 under mutex 2
 * 
 * If 1b has happened before 2a, then 1a has happened before 2a and
 * thus 2b, so thread 2 has found the highscore w'+z'+v' < v+w.
 * Otherwise, 1b has happened after 2a and thus thread 1 has found the
 * highscore.
 * 
 * Thus the highscore of this shortest path has already been set and the 
 * algorithm is correct.
 */ 

// -----------------------------------------------------------------------------
// --SECTION--                                                       public data
// -----------------------------------------------------------------------------

////////////////////////////////////////////////////////////////////////////////
/// @brief lowest total weight for a complete path found
////////////////////////////////////////////////////////////////////////////////

        bool _highscoreSet;

////////////////////////////////////////////////////////////////////////////////
/// @brief lowest total weight for a complete path found
////////////////////////////////////////////////////////////////////////////////

        EdgeWeight _highscore;

////////////////////////////////////////////////////////////////////////////////
/// @brief _bingo, flag that indicates termination
////////////////////////////////////////////////////////////////////////////////

        std::atomic<bool> _bingo;

////////////////////////////////////////////////////////////////////////////////
/// @brief result code. this is used to transport errors from sub-threads to
/// the caller thread
////////////////////////////////////////////////////////////////////////////////

        std::atomic<int> _resultCode;

////////////////////////////////////////////////////////////////////////////////
/// @brief _resultMutex, this is used to protect access to the result data
////////////////////////////////////////////////////////////////////////////////

        std::mutex _resultMutex;

////////////////////////////////////////////////////////////////////////////////
/// @brief _intermediate, one vertex on the shortest path found, flag indicates
/// whether or not it was set.
////////////////////////////////////////////////////////////////////////////////

        bool _intermediateSet;
        VertexId _intermediate;

// -----------------------------------------------------------------------------
// --SECTION--                                                      private data
// -----------------------------------------------------------------------------

      private:

        ExpanderFunction _forwardExpander;
        ExpanderFunction _backwardExpander;
        bool _bidirectional;
    };

<<<<<<< HEAD
// -----------------------------------------------------------------------------
// --SECTION--                                              struct TraversalPath
// -----------------------------------------------------------------------------

    template <typename edgeIdentifier, typename vertexIdentifier>
    struct TraversalPath {
      std::vector<edgeIdentifier> edges;
      std::vector<vertexIdentifier> vertices;
      TraversalPath () {}
    };

// -----------------------------------------------------------------------------
// --SECTION--                                                class PathIterator
// -----------------------------------------------------------------------------

    template <typename edgeIdentifier, typename vertexIdentifier>
    class PathEnumerator {

// -----------------------------------------------------------------------------
// --SECTION--                                                       constructor
// -----------------------------------------------------------------------------

      private: 

// -----------------------------------------------------------------------------
// --SECTION--                                                 enumeration state
// -----------------------------------------------------------------------------

////////////////////////////////////////////////////////////////////////////////
/// @brief List of the last path is used to 
////////////////////////////////////////////////////////////////////////////////
        TraversalPath<edgeIdentifier, vertexIdentifier> _traversalPath;

////////////////////////////////////////////////////////////////////////////////
/// @brief The pointers returned for edge indexes on this path. Used to continue
///        the search on respective levels.
////////////////////////////////////////////////////////////////////////////////

        std::stack<void*> _lastEdges;

////////////////////////////////////////////////////////////////////////////////
/// @brief The boolean value indicating the direction for 'any' search
////////////////////////////////////////////////////////////////////////////////

        std::stack<bool> _lastEdgesDir;

////////////////////////////////////////////////////////////////////////////////
/// @brief An internal index for the edge collection used at each depth level
////////////////////////////////////////////////////////////////////////////////

        std::stack<size_t> _lastEdgesIdx;

// -----------------------------------------------------------------------------
// --SECTION--                                                     data provider
// -----------------------------------------------------------------------------

////////////////////////////////////////////////////////////////////////////////
/// @brief Function to get the next edge from index.
////////////////////////////////////////////////////////////////////////////////
       std::function<void (vertexIdentifier&, std::vector<edgeIdentifier>&, void*&, size_t&, bool&)> _getEdge;


////////////////////////////////////////////////////////////////////////////////
/// @brief Function to get the connected vertex from index.
////////////////////////////////////////////////////////////////////////////////
       std::function<vertexIdentifier (edgeIdentifier&, vertexIdentifier&)> _getVertex;

      public: 

// -----------------------------------------------------------------------------
// --SECTION--                                                       constructor
// -----------------------------------------------------------------------------

        PathEnumerator (
          std::function<void(vertexIdentifier&, std::vector<edgeIdentifier>&, void*&, size_t&, bool&)> getEdge,
          std::function<vertexIdentifier (edgeIdentifier&, vertexIdentifier&)> getVertex,
          vertexIdentifier& startVertex
        ) : _getEdge(getEdge),
            _getVertex(getVertex) {
          _traversalPath.vertices.push_back(startVertex);
          _lastEdges.push(nullptr);
          _lastEdgesDir.push(false);
          _lastEdgesIdx.push(0);
          TRI_ASSERT(_traversalPath.vertices.size() == 1);
          TRI_ASSERT(_lastEdges.size() == 1);
          TRI_ASSERT(_lastEdgesDir.size() == 1);
        };

        ~PathEnumerator () {
        };

// -----------------------------------------------------------------------------
// --SECTION--                                                  public functions
// -----------------------------------------------------------------------------

////////////////////////////////////////////////////////////////////////////////
/// @brief Get the next Path element from the traversal.
////////////////////////////////////////////////////////////////////////////////
      const TraversalPath<edgeIdentifier, vertexIdentifier>& next () {
        if (_lastEdges.size() == 0) {
          _traversalPath.edges.clear();
          _traversalPath.vertices.clear();
          return _traversalPath;
        }
        _getEdge(_traversalPath.vertices.back(), _traversalPath.edges, _lastEdges.top(), _lastEdgesIdx.top(), _lastEdgesDir.top());
        if (_lastEdges.top() != nullptr) {
          // Could continue the path in the next depth.
          _lastEdges.push(nullptr); 
          _lastEdgesDir.push(false);
          _lastEdgesIdx.push(0);
          vertexIdentifier v = _getVertex(_traversalPath.edges.back(), _traversalPath.vertices.back());
          _traversalPath.vertices.push_back(v);
          TRI_ASSERT(_traversalPath.vertices.size() == _traversalPath.edges.size() + 1);
        } else {
          if (_traversalPath.edges.size() == 0) {
            // We are done with enumerating paths
            _traversalPath.edges.clear();
            _traversalPath.vertices.clear();
          } else {
            prune();
            return next();
          }
        }
        return _traversalPath;
      }

////////////////////////////////////////////////////////////////////////////////
/// @brief Prunes the current path prefix, the next function should not return
///        any path having this prefix anymore.
////////////////////////////////////////////////////////////////////////////////
      void prune () {
        if (_lastEdges.size() > 0) {
          _lastEdges.pop();
          _lastEdgesDir.pop();
          _lastEdgesIdx.pop();
          if (_traversalPath.edges.size() > 0) {
            _traversalPath.edges.pop_back();
            _traversalPath.vertices.pop_back();
          }
        }
      }

    };

=======

    template <typename VertexId, typename EdgeId>
    class ConstDistanceFinder {


      public:

////////////////////////////////////////////////////////////////////////////////
/// @brief Path, type for the result
////////////////////////////////////////////////////////////////////////////////

        // Convention vertices.size() -1 === edges.size()
        // path is vertices[0] , edges[0], vertices[1] etc.
        // NOTE Do not forget to compute and set weight!
        struct Path {
          std::deque<VertexId> vertices; 
          std::deque<EdgeId> edges; 
          size_t weight;

          Path () 
            : weight(0) {

          };
        };

////////////////////////////////////////////////////////////////////////////////
/// @brief callback to find neighbours
////////////////////////////////////////////////////////////////////////////////

        typedef std::function<void(VertexId& V, std::vector<EdgeId>& edges, std::vector<VertexId>& neighbors)>
                ExpanderFunction;


      private:

        struct PathSnippet {
          VertexId const _pred;
          EdgeId const _path;

          PathSnippet (VertexId& pred, EdgeId& path) 
            : _pred(pred),
              _path(path) {

          }

        };

        std::unordered_map<VertexId, PathSnippet*> _leftFound;
        std::deque<VertexId> _leftClosure;

        std::unordered_map<VertexId, PathSnippet*> _rightFound;
        std::deque<VertexId> _rightClosure;

        ExpanderFunction _leftNeighborExpander;
        ExpanderFunction _rightNeighborExpander;

      public:

        ConstDistanceFinder (ExpanderFunction left, ExpanderFunction right) :
          _leftNeighborExpander(left),
          _rightNeighborExpander(right) {
        }

        ~ConstDistanceFinder () {
          for (auto& it : _leftFound) {
            delete it.second;
          }
          for (auto& it : _rightFound) {
            delete it.second;
          }
        }

        Path* search (VertexId& start, VertexId& end) {
          std::unique_ptr<Path> res(new Path());
          // Init
          if (start == end) {
            res->vertices.emplace_back(start);
            return res.release();
          }
          _leftFound.emplace(start, nullptr);
          _rightFound.emplace(end, nullptr);
          _leftClosure.emplace_back(start);
          _rightClosure.emplace_back(end);

          TRI_IF_FAILURE("TraversalOOMInitialize") {
            THROW_ARANGO_EXCEPTION(TRI_ERROR_DEBUG);
          }

          std::vector<EdgeId> edges;
          std::vector<VertexId> neighbors;
          while (_leftClosure.size() > 0 && _rightClosure.size() > 0) {
            edges.clear();
            neighbors.clear();
            std::deque<VertexId> _nextClosure;
            if (_leftClosure.size() < _rightClosure.size()) {
              for (VertexId& v : _leftClosure) {
                _leftNeighborExpander(v, edges, neighbors);
                TRI_ASSERT(edges.size() == neighbors.size());
                for (size_t i = 0; i < neighbors.size(); ++i) {
                  VertexId n = neighbors.at(i);
                  if (_leftFound.find(n) == _leftFound.end()) {
                    _leftFound.emplace(n, new PathSnippet(v, edges.at(i)));
                    if (_rightFound.find(n) != _rightFound.end()) {
                      res->vertices.emplace_back(n);
                      auto it = _leftFound.find(n);
                      VertexId next;
                      while (it->second != nullptr) {
                        next = it->second->_pred;
                        res->vertices.push_front(next);
                        res->edges.push_front(it->second->_path);
                        it = _leftFound.find(next);
                      }
                      it = _rightFound.find(n);
                      while (it->second != nullptr) {
                        next = it->second->_pred;
                        res->vertices.emplace_back(next);
                        res->edges.emplace_back(it->second->_path);
                        it = _rightFound.find(next);
                      }
                      res->weight = res->edges.size();
                      TRI_IF_FAILURE("TraversalOOMPath") {
                        THROW_ARANGO_EXCEPTION(TRI_ERROR_DEBUG);
                      }
                      return res.release();
                    }
                    _nextClosure.emplace_back(n);
                  }
                }
              }
              _leftClosure = _nextClosure;
            } 
            else {
               for (VertexId& v : _rightClosure) {
                _rightNeighborExpander(v, edges, neighbors);
                TRI_ASSERT(edges.size() == neighbors.size());
                for (size_t i = 0; i < neighbors.size(); ++i) {
                  VertexId n = neighbors.at(i);
                  if (_rightFound.find(n) == _rightFound.end()) {
                    _rightFound.emplace(n, new PathSnippet(v, edges.at(i)));
                    if (_leftFound.find(n) != _leftFound.end()) {
                      res->vertices.emplace_back(n);
                      auto it = _leftFound.find(n);
                      VertexId next;
                      while (it->second != nullptr) {
                        next = it->second->_pred;
                        res->vertices.push_front(next);
                        res->edges.push_front(it->second->_path);
                        it = _leftFound.find(next);
                      }
                      it = _rightFound.find(n);
                      while (it->second != nullptr) {
                        next = it->second->_pred;
                        res->vertices.emplace_back(next);
                        res->edges.emplace_back(it->second->_path);
                        it = _rightFound.find(next);
                      }
                      res->weight = res->edges.size();

                      TRI_IF_FAILURE("TraversalOOMPath") {
                        THROW_ARANGO_EXCEPTION(TRI_ERROR_DEBUG);
                      }
                      return res.release();
                    }
                    _nextClosure.emplace_back(n);
                  }
                }
              }
              _rightClosure = _nextClosure;
            }         
          }
          return nullptr;
        }
    };
>>>>>>> f15ae22b
  }
}


#endif

// -----------------------------------------------------------------------------
// --SECTION--                                                       END-OF-FILE
// -----------------------------------------------------------------------------

// Local Variables:
// mode: outline-minor
// outline-regexp: "/// @brief\\|/// {@inheritDoc}\\|/// @page\\|// --SECTION--\\|/// @\\}"
// End:<|MERGE_RESOLUTION|>--- conflicted
+++ resolved
@@ -1232,7 +1232,6 @@
         bool _bidirectional;
     };
 
-<<<<<<< HEAD
 // -----------------------------------------------------------------------------
 // --SECTION--                                              struct TraversalPath
 // -----------------------------------------------------------------------------
@@ -1376,8 +1375,6 @@
       }
 
     };
-
-=======
 
     template <typename VertexId, typename EdgeId>
     class ConstDistanceFinder {
@@ -1551,7 +1548,6 @@
           return nullptr;
         }
     };
->>>>>>> f15ae22b
   }
 }
 
