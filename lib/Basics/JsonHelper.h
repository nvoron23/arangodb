////////////////////////////////////////////////////////////////////////////////
/// @brief json helper functions
///
/// @file
///
/// DISCLAIMER
///
/// Copyright 2014 ArangoDB GmbH, Cologne, Germany
/// Copyright 2004-2014 triAGENS GmbH, Cologne, Germany
///
/// Licensed under the Apache License, Version 2.0 (the "License");
/// you may not use this file except in compliance with the License.
/// You may obtain a copy of the License at
///
///     http://www.apache.org/licenses/LICENSE-2.0
///
/// Unless required by applicable law or agreed to in writing, software
/// distributed under the License is distributed on an "AS IS" BASIS,
/// WITHOUT WARRANTIES OR CONDITIONS OF ANY KIND, either express or implied.
/// See the License for the specific language governing permissions and
/// limitations under the License.
///
/// Copyright holder is ArangoDB GmbH, Cologne, Germany
///
/// @author Jan Steemann
/// @author Copyright 2014, ArangoDB GmbH, Cologne, Germany
/// @author Copyright 2012-2013, triAGENS GmbH, Cologne, Germany
////////////////////////////////////////////////////////////////////////////////

#ifndef ARANGODB_BASICS_JSON_HELPER_H
#define ARANGODB_BASICS_JSON_HELPER_H 1

#include "Basics/Common.h"
#include "BasicsC/json.h"

namespace triagens {
  namespace basics {

// -----------------------------------------------------------------------------
// --SECTION--                                                  class JsonHelper
// -----------------------------------------------------------------------------

    class JsonHelper {

// -----------------------------------------------------------------------------
// --SECTION--                                        constructors / destructors
// -----------------------------------------------------------------------------

      private:

        JsonHelper ();
        ~JsonHelper ();

// -----------------------------------------------------------------------------
// --SECTION--                                             public static methods
// -----------------------------------------------------------------------------

      public:

////////////////////////////////////////////////////////////////////////////////
/// @brief convert a uint64 into a JSON string
////////////////////////////////////////////////////////////////////////////////

        static TRI_json_t* uint64String (TRI_memory_zone_t*,
                                         uint64_t);

////////////////////////////////////////////////////////////////////////////////
/// @brief convert a uint64 into a JSON string
////////////////////////////////////////////////////////////////////////////////

        static uint64_t stringUInt64 (TRI_json_t const*);

////////////////////////////////////////////////////////////////////////////////
/// @brief convert a uint64 into a JSON string
////////////////////////////////////////////////////////////////////////////////

        static uint64_t stringUInt64 (TRI_json_t const*,
                                      char const*);

////////////////////////////////////////////////////////////////////////////////
/// @brief creates a JSON object from a key/value object of strings
////////////////////////////////////////////////////////////////////////////////

        static TRI_json_t* stringObject (TRI_memory_zone_t*,
                                         std::map<std::string, std::string> const&);

////////////////////////////////////////////////////////////////////////////////
/// @brief creates a key/value object of strings from a JSON (sub-) object
////////////////////////////////////////////////////////////////////////////////

        static std::map<std::string, std::string> stringObject (TRI_json_t const*);

////////////////////////////////////////////////////////////////////////////////
/// @brief creates a JSON object from a list of strings
////////////////////////////////////////////////////////////////////////////////

        static TRI_json_t* stringList (TRI_memory_zone_t*,
                                       std::vector<std::string> const&);

////////////////////////////////////////////////////////////////////////////////
/// @brief creates a list of strings from a JSON (sub-) object
////////////////////////////////////////////////////////////////////////////////

        static std::vector<std::string> stringList (TRI_json_t const*);

////////////////////////////////////////////////////////////////////////////////
/// @brief create JSON from string
////////////////////////////////////////////////////////////////////////////////

        static TRI_json_t* fromString (std::string const&);

////////////////////////////////////////////////////////////////////////////////
/// @brief create JSON from string
////////////////////////////////////////////////////////////////////////////////

        static TRI_json_t* fromString (char const*);

////////////////////////////////////////////////////////////////////////////////
/// @brief create JSON from string
////////////////////////////////////////////////////////////////////////////////

        static TRI_json_t* fromString (char const*,
                                       size_t);

////////////////////////////////////////////////////////////////////////////////
/// @brief stringify json
////////////////////////////////////////////////////////////////////////////////

        static std::string toString (TRI_json_t const*);

////////////////////////////////////////////////////////////////////////////////
/// @brief returns true for arrays
////////////////////////////////////////////////////////////////////////////////

        static inline bool isArray (TRI_json_t const* json) {
          return json != 0 && json->_type == TRI_JSON_ARRAY;
        }

////////////////////////////////////////////////////////////////////////////////
/// @brief returns true for lists
////////////////////////////////////////////////////////////////////////////////

        static inline bool isList (TRI_json_t const* json) {
          return json != 0 && json->_type == TRI_JSON_LIST;
        }

////////////////////////////////////////////////////////////////////////////////
/// @brief returns true for strings
////////////////////////////////////////////////////////////////////////////////

        static inline bool isString (TRI_json_t const* json) {
          return TRI_IsStringJson(json);
        }

////////////////////////////////////////////////////////////////////////////////
/// @brief returns true for numbers
////////////////////////////////////////////////////////////////////////////////

        static inline bool isNumber (TRI_json_t const* json) {
          return json != 0 && json->_type == TRI_JSON_NUMBER;
        }

////////////////////////////////////////////////////////////////////////////////
/// @brief returns true for booleans
////////////////////////////////////////////////////////////////////////////////

        static inline bool isBoolean (TRI_json_t const* json) {
          return json != 0 && json->_type == TRI_JSON_BOOLEAN;
        }

////////////////////////////////////////////////////////////////////////////////
/// @brief returns an array sub-element
////////////////////////////////////////////////////////////////////////////////

        static TRI_json_t* getArrayElement (TRI_json_t const*,
                                            const char* name);

////////////////////////////////////////////////////////////////////////////////
/// @brief returns a string element, or a default it is does not exist
////////////////////////////////////////////////////////////////////////////////

        static std::string getStringValue (TRI_json_t const*,
                                           const std::string&);

////////////////////////////////////////////////////////////////////////////////
/// @brief returns a string sub-element, or a default it is does not exist
////////////////////////////////////////////////////////////////////////////////

        static std::string getStringValue (TRI_json_t const*,
                                           const char*,
                                           const std::string&);

////////////////////////////////////////////////////////////////////////////////
/// @brief returns a string sub-element, or throws if <name> does not exist
/// or it is not a string 
////////////////////////////////////////////////////////////////////////////////

        static std::string getStringValue (TRI_json_t const*,
                                           const char* name);

////////////////////////////////////////////////////////////////////////////////
/// @brief returns a numeric value
////////////////////////////////////////////////////////////////////////////////

        template<typename T> static T getNumericValue (TRI_json_t const* json,
                                                       T defaultValue) {
          if (isNumber(json)) {
            return (T) json->_value._number;
          }

          return defaultValue;
        }

////////////////////////////////////////////////////////////////////////////////
/// @brief returns a numeric sub-element, or a default it is does not exist
////////////////////////////////////////////////////////////////////////////////

        template<typename T> static T getNumericValue (TRI_json_t const* json,
                                                       const char* name,
                                                       T defaultValue) {
          TRI_json_t const* sub = getArrayElement(json, name);

          if (isNumber(sub)) {
            return (T) sub->_value._number;
          }

          return defaultValue;
        }

////////////////////////////////////////////////////////////////////////////////
/// @brief returns a boolean sub-element, or a default it is does not exist
////////////////////////////////////////////////////////////////////////////////

        static bool getBooleanValue (TRI_json_t const*,
                                     const char*,
                                     bool);
        
////////////////////////////////////////////////////////////////////////////////
/// @brief returns a boolean sub-element, or a throws an exception if the
/// sub-element does not exist or if it is not boolean
////////////////////////////////////////////////////////////////////////////////

        static bool getBooleanValue (TRI_json_t const*,
                                     const char*);

////////////////////////////////////////////////////////////////////////////////
/// @brief returns an array sub-element, or a throws an exception if the
/// sub-element does not exist or if it is not an array
////////////////////////////////////////////////////////////////////////////////
        
        static TRI_json_t const* getArray (TRI_json_t const* json, const char* name); 

////////////////////////////////////////////////////////////////////////////////
/// @brief returns a list sub-element, or a throws an exception if the
/// sub-element does not exist or if it is not a list
////////////////////////////////////////////////////////////////////////////////

        static TRI_json_t const* getList (TRI_json_t const* json, const char* name); 
    };

////////////////////////////////////////////////////////////////////////////////
/// @brief JsonException, an exception class for the Json class
////////////////////////////////////////////////////////////////////////////////

    class JsonException : std::exception {
        std::string _msg;
      public:
        JsonException () : _msg("Json exception") {
        }
        JsonException (string msg) : _msg(msg) {
        }
        char const* what () const throw() {
          return _msg.c_str();
        }
    };

////////////////////////////////////////////////////////////////////////////////
/// @brief Json, a class to fabricate TRI_json_t* conveniently
////////////////////////////////////////////////////////////////////////////////

    class Json {

      public:

////////////////////////////////////////////////////////////////////////////////
/// @brief enum for the type of a Json structure
////////////////////////////////////////////////////////////////////////////////

        enum type_e {
          Null,
          Bool,
          Number,
          String,
          List,
          Array
        };

////////////////////////////////////////////////////////////////////////////////
/// @brief enum to say whether we are automatically freeing the TRI_json_t*
////////////////////////////////////////////////////////////////////////////////

        enum autofree_e {
          AUTOFREE,
          NOFREE
        };

////////////////////////////////////////////////////////////////////////////////
/// @brief internal helper for the generic constructor
////////////////////////////////////////////////////////////////////////////////

      private:

        void make (type_e t, size_t size_hint) {
          switch (t) {
            case Null:
              _json = TRI_CreateNullJson(_zone);
              break;
            case Bool:
              _json = TRI_CreateBooleanJson(_zone, true);
              break;
            case Number:
              _json = TRI_CreateNumberJson(_zone, 0.0);
              break;
            case String:
              _json = TRI_CreateString2CopyJson(_zone, "", 0);
              break;
            case List:
              _json = TRI_CreateList2Json(_zone, size_hint);
              break;
            case Array:
              _json = TRI_CreateArray2Json(_zone, 2*size_hint);
              break;
          }
          if (_json == nullptr) {
            throw JsonException("Json: out of memory");
          }
        }

// -----------------------------------------------------------------------------
// --SECTION--                                               public constructors
// -----------------------------------------------------------------------------

////////////////////////////////////////////////////////////////////////////////
/// @brief default constructor making an empty Json
////////////////////////////////////////////////////////////////////////////////

      public:

        explicit Json ()
          : _zone(TRI_UNKNOWN_MEM_ZONE), _json(nullptr), _autofree(AUTOFREE) {
        }
         
////////////////////////////////////////////////////////////////////////////////
/// @brief generic constructor for a type_e
////////////////////////////////////////////////////////////////////////////////

        explicit Json (type_e t, autofree_e autofree = AUTOFREE) 
          : _zone(TRI_UNKNOWN_MEM_ZONE), _json(nullptr), _autofree(autofree) {
          make(t, 0);
        }

////////////////////////////////////////////////////////////////////////////////
/// @brief generic constructor for a memzone and a type_e
////////////////////////////////////////////////////////////////////////////////

        explicit Json (TRI_memory_zone_t* z, type_e t, autofree_e autofree = AUTOFREE)
          : _zone(z), _json(nullptr), _autofree(autofree) {
          make(t, 0);
        }
          
////////////////////////////////////////////////////////////////////////////////
/// @brief generic constructor for a type_e with a size hint
////////////////////////////////////////////////////////////////////////////////

        explicit Json (type_e t, size_t size_hint, autofree_e autofree = AUTOFREE)
          : _zone(TRI_UNKNOWN_MEM_ZONE), _json(nullptr), _autofree(autofree) {
          make(t, size_hint);
        }

////////////////////////////////////////////////////////////////////////////////
/// @brief generic constructor for a memzone, a type_e and a size hint
////////////////////////////////////////////////////////////////////////////////

        explicit Json (TRI_memory_zone_t* z, type_e t, size_t size_hint, 
              autofree_e autofree = AUTOFREE)
          : _zone(z), _json(nullptr), _autofree(autofree) {
          make(t, size_hint);
        }

////////////////////////////////////////////////////////////////////////////////
/// @brief constructor for a bool
////////////////////////////////////////////////////////////////////////////////

        explicit Json (bool x, autofree_e autofree = AUTOFREE) 
          : _zone(TRI_UNKNOWN_MEM_ZONE), _json(nullptr), _autofree(autofree) {
          _json = TRI_CreateBooleanJson(_zone, x);
          if (_json == nullptr) {
            throw JsonException("Json: out of memory");
          }
        }

////////////////////////////////////////////////////////////////////////////////
/// @brief constructor for a memzone and a bool
////////////////////////////////////////////////////////////////////////////////

        explicit Json (TRI_memory_zone_t* z, bool x, autofree_e autofree = AUTOFREE) 
          : _zone(z), _json(nullptr), _autofree(autofree) {
          _json = TRI_CreateBooleanJson(_zone, x);
          if (_json == nullptr) {
            throw JsonException("Json: out of memory");
          }
        }

////////////////////////////////////////////////////////////////////////////////
/// @brief constructor for an int32_t
////////////////////////////////////////////////////////////////////////////////

        explicit Json (int32_t x, autofree_e autofree = AUTOFREE) 
          : _zone(TRI_UNKNOWN_MEM_ZONE), _json(nullptr), _autofree(autofree) {
          _json = TRI_CreateNumberJson(_zone, static_cast<double>(x));
          if (_json == nullptr) {
            throw JsonException("Json: out of memory");
          }
        }

////////////////////////////////////////////////////////////////////////////////
/// @brief constructor for a memzone and an int32_t
////////////////////////////////////////////////////////////////////////////////

        explicit Json (TRI_memory_zone_t* z, int32_t x, autofree_e autofree = AUTOFREE) 
          : _zone(z), _json(nullptr), _autofree(autofree) {
          _json = TRI_CreateNumberJson(_zone, static_cast<double>(x));
          if (_json == nullptr) {
            throw JsonException("Json: out of memory");
          }
        }

////////////////////////////////////////////////////////////////////////////////
/// @brief constructor for a double
////////////////////////////////////////////////////////////////////////////////

        explicit Json (double x, autofree_e autofree = AUTOFREE) 
          : _zone(TRI_UNKNOWN_MEM_ZONE), _json(nullptr), _autofree(autofree) {
          _json = TRI_CreateNumberJson(_zone, x);
          if (_json == nullptr) {
            throw JsonException("Json: out of memory");
          }
        }

////////////////////////////////////////////////////////////////////////////////
/// @brief constructor for a memzone and a double
////////////////////////////////////////////////////////////////////////////////

        explicit Json (TRI_memory_zone_t* z, double x, autofree_e autofree = AUTOFREE) 
          : _zone(z), _json(nullptr), _autofree(autofree) {
          _json = TRI_CreateNumberJson(_zone, x);
          if (_json == nullptr) {
            throw JsonException("Json: out of memory");
          }
        }

////////////////////////////////////////////////////////////////////////////////
/// @brief constructor for a char const*
////////////////////////////////////////////////////////////////////////////////

        explicit Json (char const* x, autofree_e autofree = AUTOFREE) 
          : _zone(TRI_UNKNOWN_MEM_ZONE), _json(nullptr), _autofree(autofree) {
          _json = TRI_CreateStringCopyJson(_zone, x);
          if (_json == nullptr) {
            throw JsonException("Json: out of memory");
          }
        }

////////////////////////////////////////////////////////////////////////////////
/// @brief constructor for a memzone and a char const*
////////////////////////////////////////////////////////////////////////////////

        explicit Json (TRI_memory_zone_t* z, char const* x, autofree_e autofree = AUTOFREE) 
          : _zone(z), _json(nullptr), _autofree(autofree) {
          _json = TRI_CreateStringCopyJson(_zone, x);
          if (_json == nullptr) {
            throw JsonException("Json: out of memory");
          }
        }

////////////////////////////////////////////////////////////////////////////////
/// @brief constructor for a string
////////////////////////////////////////////////////////////////////////////////

        explicit Json (std::string const x, autofree_e autofree = AUTOFREE) 
          : _zone(TRI_UNKNOWN_MEM_ZONE), _json(nullptr), _autofree(autofree) {
          _json = TRI_CreateString2CopyJson(_zone, x.c_str(), x.size());
          if (_json == nullptr) {
            throw JsonException("Json: out of memory");
          }
        }

////////////////////////////////////////////////////////////////////////////////
/// @brief constructor for a memzone and a string
////////////////////////////////////////////////////////////////////////////////

        explicit Json (TRI_memory_zone_t* z, std::string const& x, autofree_e autofree = AUTOFREE) 
          : _zone(z), _json(nullptr), _autofree(autofree) {
          _json = TRI_CreateString2CopyJson(_zone, x.c_str(), x.size());
          if (_json == nullptr) {
            throw JsonException("Json: out of memory");
          }
        }

////////////////////////////////////////////////////////////////////////////////
/// @brief constructor for a memzone and a TRI_json_t*
////////////////////////////////////////////////////////////////////////////////

        explicit Json (TRI_memory_zone_t* z, TRI_json_t* j, autofree_e autofree = AUTOFREE)
          : _zone(z), _json(j), _autofree(autofree) {
        }

        explicit Json (TRI_json_t* j) = delete;

////////////////////////////////////////////////////////////////////////////////
/// @brief "copy" constructor, note that in the AUTOFREE case this steals
/// the structure from j to allow returning Json objects by value without
/// copying the whole structure.
////////////////////////////////////////////////////////////////////////////////

        Json (Json& j)
          : _zone(j._zone), _json(j.steal()), _autofree(j._autofree) {
        }

////////////////////////////////////////////////////////////////////////////////
/// @brief delete the normal copy constructor, because we do not want
/// invisible recursive copies to be taken of TRI_json_t* managed by this
/// Json class. Also, we do not want a const copy constructor stealing
/// the reference.
////////////////////////////////////////////////////////////////////////////////

        Json (Json const&) = delete;

////////////////////////////////////////////////////////////////////////////////
/// @brief move constructor, note that in the AUTOFREE case this steals
/// the structure from j to allow returning Json objects by value without
/// copying the whole structure.
////////////////////////////////////////////////////////////////////////////////

        Json (Json&& j)
          : _zone(j._zone), _json(j.steal()), _autofree(j._autofree) {
        }

////////////////////////////////////////////////////////////////////////////////
/// @brief delete the normal move constructor, because we do not want
/// invisible recursive copies to be taken of TRI_json_t* managed by this
/// Json class. Also, we do not want a const copy constructor stealing
/// the reference.
////////////////////////////////////////////////////////////////////////////////

        Json (Json const&&) = delete;

////////////////////////////////////////////////////////////////////////////////
/// @brief destructor
////////////////////////////////////////////////////////////////////////////////

        ~Json () throw() {
          if (_json != nullptr && _autofree == AUTOFREE) {
            TRI_FreeJson(_zone, _json);
          }
        }

// -----------------------------------------------------------------------------
// --SECTION--                                                    public methods
// -----------------------------------------------------------------------------

////////////////////////////////////////////////////////////////////////////////
/// @brief return internal TRI_json_t*, this does not change the ownership
/// of the pointer
////////////////////////////////////////////////////////////////////////////////

        TRI_json_t* json () const throw() {
          return _json;
        }

////////////////////////////////////////////////////////////////////////////////
/// @brief steal the TRI_json_t*, that is, in the AUTOFREE case the pointer
/// _json is changed to a nullptr. This is used in the copy and the move 
/// constructor and in the cast operator to TRI_json_t*.
////////////////////////////////////////////////////////////////////////////////

        TRI_json_t* steal () throw() {
          TRI_json_t* res = _json;
          if (_autofree == AUTOFREE) {
            _json = nullptr;
          }
          return res;
        }
   
////////////////////////////////////////////////////////////////////////////////
/// @brief assignment operator, note that, as the copy constructor, this 
/// has steal semantics, which avoids deep copies in situations that 
/// people will use. If you need an actual copy, use the copy method.
////////////////////////////////////////////////////////////////////////////////

        Json& operator= (Json& j) {
          if (_json != nullptr && _autofree == AUTOFREE) {
            TRI_FreeJson(_zone, _json);
          }
          _zone = j._zone;
          _autofree = j._autofree;
          _json = j.steal();
          return *this;
        }
        
////////////////////////////////////////////////////////////////////////////////
/// @brief move assignment operator, this has steal semantics.
////////////////////////////////////////////////////////////////////////////////

        Json& operator= (Json&& j) {
          if (_json != nullptr && _autofree == AUTOFREE) {
            TRI_FreeJson(_zone, _json);
          }
          _zone = j._zone;
          _autofree = j._autofree;
          _json = j.steal();
          return *this;
        }
        
////////////////////////////////////////////////////////////////////////////////
/// @brief copy recursively, even if NOFREE is set! Note that the copy is
//  AUTOFREE
////////////////////////////////////////////////////////////////////////////////

        Json copy (autofree_e autofree = AUTOFREE) const {
          Json c;
          c._zone = _zone;
          if (_json != nullptr) {
            c._json = TRI_CopyJson(_zone, _json);
          }
          else {
            c._json = nullptr;
          }
          c._autofree = autofree;
          return c;
        }

////////////////////////////////////////////////////////////////////////////////
/// @brief set an attribute value in an array, an exception is thrown
/// if *this is not a Json array. The pointer managed by sub is
/// stolen. The purpose of this method is that you can do
///   Json(Json::Array).set("a",Json(12)).set("b",Json(true))
/// and that this is both legal and efficient.
////////////////////////////////////////////////////////////////////////////////

        Json& set (char const* name, Json sub) {
          if (! TRI_IsArrayJson(_json)) {
            throw JsonException("Json is no array");
          }
          TRI_Insert3ArrayJson(_zone, _json, name, sub.steal());
          return *this;
        }

////////////////////////////////////////////////////////////////////////////////
/// @brief this is a syntactic shortcut for the set method using operator()
////////////////////////////////////////////////////////////////////////////////

        Json& operator() (char const* name, Json sub) {
          return set(name, sub);
        }

////////////////////////////////////////////////////////////////////////////////
/// @brief set an attribute value in an array, an exception is thrown if
/// *this is not a Json array. The pointer sub is integrated into the
/// list and will be freed if and only if the main thing is freed.
////////////////////////////////////////////////////////////////////////////////

        Json& set (char const* name, TRI_json_t* sub) {
          if (! TRI_IsArrayJson(_json)) {
            throw JsonException("Json is no array");
          }
          TRI_Insert3ArrayJson(_zone, _json, name, sub);
          return *this;
        }

////////////////////////////////////////////////////////////////////////////////
/// @brief this is a syntactic shortcut for the set method using operator()
////////////////////////////////////////////////////////////////////////////////

        Json& operator() (char const* name, TRI_json_t* sub) {
          return set(name, sub);
        }

////////////////////////////////////////////////////////////////////////////////
/// @brief append a Json value to the end of a Json list, an exception
/// is thrown if *this is not a Json list. The pointer managed by sub is
/// stolen. The purpose of this method is that you can do
///   Json(Json::List).add(Json(12)).add(Json(13))
/// and that this is both legal and efficient.
////////////////////////////////////////////////////////////////////////////////

        Json& add (Json sub) {
          if (! TRI_IsListJson(_json)) {
            throw JsonException("Json is no list");
          }
          TRI_PushBack3ListJson(_zone, _json, sub.steal());
          return *this;
        }

////////////////////////////////////////////////////////////////////////////////
/// @brief this is a syntactic shortcut for the add method using operator()
////////////////////////////////////////////////////////////////////////////////

        Json& operator() (Json sub) {
          return add(sub);
        }
 
////////////////////////////////////////////////////////////////////////////////
/// @brief append a TRI_json_t value to the end of a Json list, an exception
/// is thrown if *this is not a Json list. The pointer sub is integrated
/// into the list and will be freed if and only if the main thing is
/// freed.
////////////////////////////////////////////////////////////////////////////////

        Json& add (TRI_json_t* sub) {
          if (! TRI_IsListJson(_json)) {
            throw JsonException("Json is no list");
          }
          TRI_PushBack3ListJson(_zone, _json, sub);
          return *this;
        }

////////////////////////////////////////////////////////////////////////////////
/// @brief this is a syntactic shortcut for the add method using operator()
////////////////////////////////////////////////////////////////////////////////

        Json& operator() (TRI_json_t* sub) {
          return add(sub);
        }
 
////////////////////////////////////////////////////////////////////////////////
/// @brief this gets an attribute value of a Json array. An exception is
/// thrown if *this is not a Json array. The resulting TRI_json_t* is
/// wrapped in a NOFREE Json to allow things like
///   j.get("a").get("b")
/// to access j.a.b. The ownership of the whole structure remains with
/// *this.
////////////////////////////////////////////////////////////////////////////////

        Json get (char const* name) const {
          if (! TRI_IsArrayJson(_json)) {
            throw JsonException("Json is no array");
          }
          return Json(_zone, TRI_LookupArrayJson(_json, name), NOFREE);
        }

////////////////////////////////////////////////////////////////////////////////
/// @brief this gets a list entry of a Json list. An exception is
/// thrown if *this is not a Json list. The resulting TRI_json_t* is
/// wrapped in a NOFREE Json to allow things like
///   j.at(0).at(1)
/// to access j[0][1]. The ownership of the whole structure remains with
/// *this. If the position given is not bound, then an empty Json is
/// returned.
////////////////////////////////////////////////////////////////////////////////

        Json at (int pos) const {
          if (! TRI_IsListJson(_json)) {
            throw JsonException("Json is no list");
          }
          TRI_json_t* j;
          if (pos >= 0) {
            j = TRI_LookupListJson(_json, pos);
            if (j != nullptr) {
              return Json(_zone, j, NOFREE);
            }
            else {
              return Json(_zone, Json::Null, AUTOFREE);
            }
          }
          else {
            size_t pos2 = -pos;
            size_t len = TRI_LengthVector(&_json->_value._objects);
            if (pos2 > len) {
              return Json(_zone, Json::Null, AUTOFREE);
            }
            j = TRI_LookupListJson(_json, len-pos2);
            if (j != nullptr) {
              return Json(_zone, j, NOFREE);
            }
            else {
              return Json(_zone, Json::Null, AUTOFREE);
            }
          }
        }

////////////////////////////////////////////////////////////////////////////////
/// @brief destroy the contents of the JSON
////////////////////////////////////////////////////////////////////////////////

        void destroy () {
          if (_json != nullptr) {
            TRI_FreeJson(_zone, _json);
            _json = nullptr;
          }
        }

////////////////////////////////////////////////////////////////////////////////
/// @brief checks whether *this is a Json that is equal to null.
////////////////////////////////////////////////////////////////////////////////

        bool isNull () throw() {
          return _json != nullptr && _json->_type == TRI_JSON_NULL;
        }

////////////////////////////////////////////////////////////////////////////////
/// @brief checks whether *this is a boolean Json.
////////////////////////////////////////////////////////////////////////////////

        bool isBoolean () throw() {
          return TRI_IsBooleanJson(_json);
        }

////////////////////////////////////////////////////////////////////////////////
/// @brief checks whether *this is a number Json.
////////////////////////////////////////////////////////////////////////////////

        bool isNumber () throw() {
          return TRI_IsNumberJson(_json);
        }

////////////////////////////////////////////////////////////////////////////////
/// @brief checks whether *this is a string Json.
////////////////////////////////////////////////////////////////////////////////

        bool isString () throw() {
          return TRI_IsStringJson(_json);
        }

////////////////////////////////////////////////////////////////////////////////
/// @brief checks whether *this is an array Json.
////////////////////////////////////////////////////////////////////////////////

        bool isArray () throw() {
          return TRI_IsArrayJson(_json);
        }

////////////////////////////////////////////////////////////////////////////////
/// @brief checks whether *this is a list Json.
////////////////////////////////////////////////////////////////////////////////

        bool isList () throw() {
          return TRI_IsListJson(_json);
        }

////////////////////////////////////////////////////////////////////////////////
/// @brief returns the length of the list
////////////////////////////////////////////////////////////////////////////////

<<<<<<< HEAD
        size_t size () {
=======
        size_t size () const throw() {
>>>>>>> bac443e0
          if (! TRI_IsListJson(_json)) {
            throw JsonException("Json is no list");
          }
          return _json->_value._objects._length;
        }

////////////////////////////////////////////////////////////////////////////////
/// @brief checks whether *this is an empty Json (not even null).
////////////////////////////////////////////////////////////////////////////////

        bool isEmpty () const throw() {
          return _json == nullptr;
        }

////////////////////////////////////////////////////////////////////////////////
/// @brief converts the Json recursively into a string.
////////////////////////////////////////////////////////////////////////////////

        std::string toString () const {
          if (_json != nullptr) {
            return JsonHelper::toString(_json);
          }
          else {
            return std::string("");
          }
        }

      private:

////////////////////////////////////////////////////////////////////////////////
/// @brief store the memory zone used
////////////////////////////////////////////////////////////////////////////////

        TRI_memory_zone_t* _zone;

////////////////////////////////////////////////////////////////////////////////
/// @brief the actual TRI_json_t*
////////////////////////////////////////////////////////////////////////////////

        TRI_json_t* _json;

////////////////////////////////////////////////////////////////////////////////
/// @brief flag, whether we automatically free the TRI_json_t*.
////////////////////////////////////////////////////////////////////////////////

        autofree_e _autofree;
    };

  }
}

#endif

// -----------------------------------------------------------------------------
// --SECTION--                                                       END-OF-FILE
// -----------------------------------------------------------------------------

// Local Variables:
// mode: outline-minor
// outline-regexp: "/// @brief\\|/// {@inheritDoc}\\|/// @page\\|// --SECTION--\\|/// @\\}"
// End:<|MERGE_RESOLUTION|>--- conflicted
+++ resolved
@@ -852,11 +852,7 @@
 /// @brief returns the length of the list
 ////////////////////////////////////////////////////////////////////////////////
 
-<<<<<<< HEAD
         size_t size () {
-=======
-        size_t size () const throw() {
->>>>>>> bac443e0
           if (! TRI_IsListJson(_json)) {
             throw JsonException("Json is no list");
           }
